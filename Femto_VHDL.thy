--- conflicted
+++ resolved
@@ -3061,60 +3061,66 @@
   using assms inf_time_rem_curr_trans1 inf_time_rem_curr_trans2
   by fastforce
 
-lemma inf_time_rem_curr_trans_at_0:
-  assumes " inf_time (to_transaction2 \<tau>) sig i = Some 0"
-  shows "inf_time (to_transaction2 (rem_curr_trans 0 \<tau>)) sig i = None"
+lemma inf_time_rem_curr_trans_at_t:
+  assumes " inf_time (to_transaction2 \<tau>) sig i = Some t"
+  assumes " \<And>n. n < t \<Longrightarrow> lookup \<tau> n = 0"
+  shows "inf_time (to_transaction2 (rem_curr_trans t \<tau>)) sig i = None"
 proof -
-  have "\<forall>t \<in> dom (lookup (to_transaction2 \<tau> sig)). t \<le> i \<longrightarrow> t \<le> 0"
+  have "\<forall>k \<in> dom (lookup (to_transaction2 \<tau> sig)). k \<le> i \<longrightarrow> k \<le> t"
     using assms by (auto dest!:inf_time_someE)
-  hence "\<forall>t \<in> dom (lookup (to_transaction2 \<tau> sig)). 0 < t \<longrightarrow> i < t"
+  hence "\<forall>k \<in> dom (lookup (to_transaction2 \<tau> sig)). t < k \<longrightarrow> i < k"
     using not_le by auto
-<<<<<<< HEAD
-  hence "\<forall>t \<in> dom (lookup (to_transaction2 \<tau> sig)) - {0}. i < t"
-    by auto
-  moreover have "dom (lookup (to_transaction2 (rem_curr_trans 0 \<tau>) sig)) = dom (lookup (to_transaction2 \<tau> sig)) - {0}"
-=======
   hence "\<forall>k \<in> dom (lookup (to_transaction2 \<tau> sig)) - {t}. i < k"
     using assms(2) by (metis Diff_iff domIff insertI1 leI nat_less_le to_trans_raw2_def
     to_transaction2.rep_eq zero_fun_def zero_option_def)
   moreover have "dom (lookup (to_transaction2 (rem_curr_trans t \<tau>) sig)) = dom (lookup (to_transaction2 \<tau> sig)) - {t}"
->>>>>>> bf3d1142
     unfolding rem_curr_trans_def apply transfer' unfolding to_trans_raw2_def by (auto simp add: zero_map split:if_splits)
-  ultimately have "\<forall>t \<in> dom (lookup (to_transaction2 (rem_curr_trans 0 \<tau>) sig)). i < t"
-    by auto
-  thus "inf_time (to_transaction2 (rem_curr_trans 0 \<tau>)) sig i = None"
+  ultimately have "\<forall>t \<in> dom (lookup (to_transaction2 (rem_curr_trans t \<tau>) sig)). i < t"
+    by auto
+  thus "inf_time (to_transaction2 (rem_curr_trans t \<tau>)) sig i = None"
     by (auto intro!: inf_time_noneI)
 qed
 
-lemma signal_of2_rem_curr_trans_at_0:
-  assumes "\<And>s. s \<in> dom (lookup \<tau> 0) \<Longrightarrow> \<sigma> s = the (lookup \<tau> 0 s)"
-  shows "signal_of2 (\<sigma> A) (rem_curr_trans 0 \<tau>) A i = signal_of2 (\<sigma> A) \<tau> A i"
-proof (cases "inf_time (to_transaction2 \<tau>) A i = Some 0")
+lemma inf_time_rem_curr_trans_at_0:
+  assumes " inf_time (to_transaction2 \<tau>) sig i = Some 0"
+  shows "inf_time (to_transaction2 (rem_curr_trans 0 \<tau>)) sig i = None"
+  using inf_time_rem_curr_trans_at_t[OF assms(1)] by auto
+
+lemma signal_of2_rem_curr_trans_at_t:
+  assumes "\<And>s. s \<in> dom (lookup \<tau> t) \<Longrightarrow> \<sigma> s = the (lookup \<tau> t s)"
+  assumes "\<And>n. n < t \<Longrightarrow> lookup \<tau> n = 0"
+  shows "signal_of2 (\<sigma> A) (rem_curr_trans t \<tau>) A i = signal_of2 (\<sigma> A) \<tau> A i"
+proof (cases "inf_time (to_transaction2 \<tau>) A i = Some t")
   case True
-  hence el: "0 \<in> dom (lookup (to_transaction2 \<tau> A))"
+  hence el: "t \<in> dom (lookup (to_transaction2 \<tau> A))"
     by (auto dest!: inf_time_someE2)
-  hence "signal_of2 (\<sigma> A) \<tau> A i =  the (lookup (to_transaction2 \<tau> A) 0)"
+  hence "signal_of2 (\<sigma> A) \<tau> A i =  the (lookup (to_transaction2 \<tau> A) t)"
     using True unfolding to_signal2_def comp_def by auto
   also have "... = \<sigma> A"
     using assms el apply transfer' unfolding to_trans_raw2_def by auto
   finally have "signal_of2 (\<sigma> A) \<tau> A i = \<sigma> A"
     by auto
-  have "inf_time (to_transaction2 (rem_curr_trans 0 \<tau>)) A i = None"
-    using True inf_time_rem_curr_trans_at_0 by metis
-  hence "signal_of2 (\<sigma> A) (rem_curr_trans 0 \<tau>) A i = \<sigma> A"
+  have "inf_time (to_transaction2 (rem_curr_trans t \<tau>)) A i = None"
+    using inf_time_rem_curr_trans_at_t[OF True assms(2)] by auto
+  hence "signal_of2 (\<sigma> A) (rem_curr_trans t \<tau>) A i = \<sigma> A"
     unfolding to_signal2_def comp_def by auto
   then show ?thesis
     using `signal_of2 (\<sigma> A) \<tau> A i = \<sigma> A` by auto
 next
   case False
-  have "inf_time (to_transaction2 (rem_curr_trans 0 \<tau>)) A i = inf_time (to_transaction2 \<tau>) A i"
+  have "inf_time (to_transaction2 (rem_curr_trans t \<tau>)) A i = inf_time (to_transaction2 \<tau>) A i"
     using inf_time_rem_curr_trans[OF False] by auto
-  moreover have "\<And>t'. t' \<noteq> 0 \<Longrightarrow> the (lookup (to_transaction2 (rem_curr_trans 0 \<tau>) A) t') = the (lookup (to_transaction2 \<tau> A) t')"
+  moreover have "\<And>t'. t' \<noteq> t \<Longrightarrow> the (lookup (to_transaction2 (rem_curr_trans t \<tau>) A) t') = the (lookup (to_transaction2 \<tau> A) t')"
     unfolding rem_curr_trans_def apply transfer' unfolding to_trans_raw2_def by auto
   ultimately show ?thesis
     using False unfolding to_signal2_def comp_def
     by (metis (no_types, lifting) option.case_eq_if option.distinct(1) option.expand option.sel)
 qed
+
+lemma signal_of2_rem_curr_trans_at_0:
+  assumes "\<And>s. s \<in> dom (lookup \<tau> 0) \<Longrightarrow> \<sigma> s = the (lookup \<tau> 0 s)"
+  shows "signal_of2 (\<sigma> A) (rem_curr_trans 0 \<tau>) A i = signal_of2 (\<sigma> A) \<tau> A i"
+  using signal_of2_rem_curr_trans_at_t[OF assms] by auto
 
 lemma clean_zip_raw_preserve_trans_removal:
   assumes "\<And>n. n < t \<Longrightarrow> \<tau>  n = 0"
@@ -4294,35 +4300,10 @@
                                \<and> (\<forall>s. s \<in> dom (lookup \<tau> t) \<longrightarrow> \<sigma> s = the (lookup \<tau> t s))
                                \<and> (\<forall>n. t \<le> n \<longrightarrow> lookup \<theta> n = 0)"
 
-<<<<<<< HEAD
-lemma trans_degree_gt_t:
-  assumes "context_invariant t \<sigma> \<gamma> \<theta> \<tau>" and "\<tau> \<noteq> 0"
-  shows "t < Poly_Mapping.degree \<tau>"
-proof (rule ccontr)
-  assume "\<not> t < Poly_Mapping.degree \<tau>"
-  hence "Poly_Mapping.degree \<tau> \<le> t" by auto
-  have "Poly_Mapping.degree \<tau> = 0 \<or> 0 < Poly_Mapping.degree \<tau>"
-    by auto
-  moreover
-  { assume gt: "0 < Poly_Mapping.degree \<tau>"
-    hence "lookup \<tau> (Poly_Mapping.degree \<tau> - 1) \<noteq> 0"
-      using degree_greater_zero_in_keys[OF gt] by auto
-    with `context_invariant t \<sigma> \<gamma> \<theta> \<tau>` have "False"
-      unfolding context_invariant_def  using \<open>\<not> t < Poly_Mapping.degree \<tau>\<close>  using gt by auto }
-  moreover
-  { assume "Poly_Mapping.degree \<tau> = 0"
-    hence "\<tau> = 0" using degree_zero_iff by auto
-    with `\<tau> \<noteq> 0` have "False"
-      by auto }
-  ultimately show "False"
-    by auto
-qed
-=======
 lemma context_invariant_rem_curr_trans:
   assumes "context_invariant t \<sigma> \<gamma> \<theta> \<tau>" shows "context_invariant t \<sigma> \<gamma> \<theta> (rem_curr_trans t \<tau>)"
   using assms unfolding context_invariant_def rem_curr_trans_def
   by (simp add: domIff lookup_update zero_map)
->>>>>>> bf3d1142
 
 lemma context_invariant:
   assumes "context_invariant t \<sigma> \<gamma> \<theta> \<tau>"
