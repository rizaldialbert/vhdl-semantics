(*
 * Copyright 2019, NTU
 *
 * This software may be distributed and modified according to the terms of
 * the BSD 2-Clause license. Note that NO WARRANTY is provided.
 * See "LICENSE_BSD2.txt" for details.
 *
 *  Author: Albert Rizaldi, NTU Singapore
 *)

theory VHDL_Hoare_Complete
  imports Femto_VHDL VHDL_Hoare
begin

subsection "A sound and complete Hoare logic for VHDL's sequential statements"

text \<open>This theory is the second attempt for defining a Hoare logic for VHDL's sequential statement.
As shown in the very last part of this theory, we prove that this definition is both sound and
complete.\<close>

typedef (overloaded) ('signal) worldline2 =
  "{w :: 'signal worldline . (\<exists>t. \<forall>t'. t' > t \<longrightarrow> (\<lambda>s. w s t') = (\<lambda>s. w s t))}"
  morphisms Rep_worldline Abs_worldline
proof -
  define wit :: "'signal worldline" where "wit \<equiv> (\<lambda>s t. False)"
  hence "\<forall>t'. t' > 0 \<longrightarrow> (\<lambda>s. wit s t') = (\<lambda>s. wit s 0)"
    by auto
  thus ?thesis
    by (auto intro: exI[where x="wit"])
qed

setup_lifting type_definition_worldline2

text \<open> The reason why the first attempt of defining the semantics in @{theory Draft.VHDL_Hoare} is
not complete is because not all worldline can be transformed into elements of the operational
semantics, especially the transaction @{term "\<tau> :: 'signal transaction"}. Why is this so?

Imagine a worldline @{term "w"} where it always alternate between @{term "True :: val"} and @{term
"False :: val"} for a specific signal @{term "sig :: 'signal"}. When we attempt to find the
derivative via @{term "derivative_raw w"}, its result cannot be a @{typ "'signal transaction"}
because it will have infinite mappings (since it constantly changes the value between @{term "True
:: val"} and @{term "False :: val"}, and a @{typ "'signal transaction"} needs to be zero at nearly
everywhere, i.e., eventually the mapping will ``die out''.

The typedef of @{typ "'signal worldline2"} imposes that eventually there will be no more mapping.
Hence, when we attempt to find its derivative, we can construct a @{typ "'signal transaction"}.
\<close>

definition worldline_deg :: "'signal worldline2 \<Rightarrow> nat" where
  "worldline_deg w = (LEAST n. \<forall>t > n. \<forall>s. Rep_worldline w s t = Rep_worldline w s n)"

lemma existence_of_degree:
  fixes w :: "'signal worldline2"
  shows "\<exists>x. \<forall>t > x. \<forall>s. Rep_worldline w s t = Rep_worldline w s x"
  by transfer meson

lemma property_of_degree':
  fixes w :: "'signal worldline2"
  defines "d \<equiv> worldline_deg w"
  shows "\<forall>t > d. \<forall>s. Rep_worldline w s t = Rep_worldline w s d"
  using LeastI_ex[OF existence_of_degree] unfolding d_def worldline_deg_def by auto

lemma property_of_degree:
  fixes w :: "'signal worldline2"
  defines "d \<equiv> worldline_deg w"
  shows "\<forall>t \<ge> d. \<forall>s. Rep_worldline w s t = Rep_worldline w s d"
proof (rule, rule)
  fix t
  assume "d \<le> t"
  hence "d < t \<or> d = t"
    by auto
  moreover
  { assume "d < t"
    hence "\<forall>s. Rep_worldline w s t = Rep_worldline w s d"
      using property_of_degree'  using d_def by blast }
  moreover
  { assume "d = t"
    hence "\<forall>s. Rep_worldline w s t = Rep_worldline w s d"
      by auto }
  ultimately show "\<forall>s. Rep_worldline w s t = Rep_worldline w s d"
    by auto
qed

lift_definition worldline_upd2 ::
  "'signal worldline2 \<Rightarrow> 'signal \<Rightarrow> nat \<Rightarrow> val \<Rightarrow> 'signal worldline2" ("_[_, _:=\<^sub>2 _]")
  is worldline_upd
proof -
  fix w :: "'signal \<Rightarrow> nat \<Rightarrow> val"
  fix sig v
  fix t :: nat
  assume "\<exists>t. \<forall>t'>t. (\<lambda>s'. w s' t') = (\<lambda>s'. w s' t)"
  then obtain tcurr :: "nat" where *: "\<forall>t' > tcurr. (\<lambda>s'. w s' t') = (\<lambda>s'. w s' tcurr)"
    by auto
  have "t < tcurr \<or> tcurr \<le> t"
    by auto
  moreover
  { assume "t < tcurr"
    hence "\<forall>t'> tcurr. (\<lambda>s. w[sig, t:= v] s t') = (\<lambda>s. w[sig, t:= v] s tcurr)"
      by (metis * less_trans not_less_iff_gr_or_eq worldline_upd_def)
    hence "\<exists>t''. \<forall>t'> t''. (\<lambda>s. w[sig, t:= v] s t') = (\<lambda>s. w[sig, t:= v] s t'')"
      by auto }
  moreover
  { assume "tcurr \<le> t"
    hence "\<forall>t'> t. (\<lambda>s. w[sig, t:= v] s t') = (\<lambda>s. w[sig, t:= v] s t)"
      by (metis (full_types) "*" le_less_trans nat_less_le worldline_upd_def)
    hence "\<exists>t''. \<forall>t'> t''. (\<lambda>s. w[sig, t:= v] s t') = (\<lambda>s. w[sig, t:= v] s t'')"
      by auto }
  ultimately show "\<exists>t''. \<forall>t'>t''. (\<lambda>s. w[sig, t:= v] s t') = (\<lambda>s. w[sig, t:= v] s t'')"
    by auto
qed

lift_definition worldline_inert_upd2 ::
  "'signal worldline2 \<Rightarrow> 'signal \<Rightarrow> nat \<Rightarrow> nat \<Rightarrow> val \<Rightarrow> 'signal worldline2" ("_[_, _, _ :=\<^sub>2 _]")
  is worldline_inert_upd
proof -
  fix w :: "'signal \<Rightarrow> nat \<Rightarrow> val"
  fix sig v
  fix t1 t2 :: nat
  assume "\<exists>t. \<forall>t'>t. (\<lambda>s'. w s' t') = (\<lambda>s'. w s' t)"
  then obtain tcurr :: "nat" where *: "\<forall>t' > tcurr. (\<lambda>s'. w s' t') = (\<lambda>s'. w s' tcurr)"
    by auto
  have "t1 + t2 < tcurr \<or> tcurr \<le> t1 + t2"
    by auto
  moreover
  { assume "t1 + t2 < tcurr"
    hence "\<forall>t'> tcurr. (\<lambda>s. w[sig, t1, t2 := v] s t') = (\<lambda>s. w[sig, t1, t2 := v] s tcurr)"
      by (metis "*" le_add1 le_less_trans less_irrefl_nat order.strict_trans  worldline_inert_upd_def)
    hence "\<exists>t''. \<forall>t'> t''. (\<lambda>s. w[sig, t1, t2:= v] s t') = (\<lambda>s. w[sig, t1, t2:= v] s t'')"
      by auto }
  moreover
  { assume "tcurr \<le> t1 + t2"
    have "\<forall>t'> t1 + t2. (\<lambda>s. w[sig, t1, t2 := v] s t') = (\<lambda>s. w[sig, t1, t2 := v] s (t1 + t2))"
    proof (rule, rule)
      fix t'
      assume "t' > t1 + t2" hence "t' > tcurr" using `t1 + t2 \<ge> tcurr` by auto
      { fix s
        have "s \<noteq> sig \<or> s = sig" by auto
        moreover
        { assume "s \<noteq> sig"
          hence "w[sig, t1, t2:= v] s t' = w[sig, t1, t2 := v] s (t1 + t2)"
            by (metis "*" \<open>tcurr < t'\<close> \<open>tcurr \<le> t1 + t2\<close> le_less option.sel worldline_inert_upd_def) }
        moreover
        { assume "s = sig"
          hence "w[sig, t1, t2 := v] s t' = w[sig, t1, t2 := v] s (t1 + t2)"
            by (metis \<open>t1 + t2 < t'\<close> not_less_iff_gr_or_eq trans_less_add1 worldline_inert_upd_def) }
        ultimately have "w[sig, t1, t2 := v] s t' = w[sig, t1, t2 := v] s (t1 + t2)"
          by auto }
      thus " (\<lambda>s. w[sig, t1, t2 := v] s t') = (\<lambda>s. w[sig, t1, t2 := v] s (t1 + t2))"
        by auto
    qed
    hence "\<exists>t''. \<forall>t'> t''. (\<lambda>s. w[sig, t1, t2:= v] s t') = (\<lambda>s. w[sig, t1, t2:= v] s t'')"
      by auto }
  ultimately show "\<exists>t''. \<forall>t'> t''. (\<lambda>s. w[sig, t1, t2:= v] s t') = (\<lambda>s. w[sig, t1, t2:= v] s t'')"
    by auto
qed

lift_definition state_of_world2 :: "'signal worldline2 \<Rightarrow> nat \<Rightarrow> 'signal state" is
  state_of_world .

lift_definition event_of_world2 :: "'signal worldline2 \<Rightarrow> nat \<Rightarrow> 'signal event" is
  event_of_world .

lift_definition beh_of_world2 :: "'signal worldline2 \<Rightarrow> nat \<Rightarrow> 'signal transaction" is
  beh_of_world_raw  unfolding beh_of_world_raw_def zero_map by auto

lemma [simp]:
  "beh_of_world2 w 0 = 0"
  by (transfer', auto simp add:  beh_of_world_raw_def zero_option_def zero_fun_def)

lift_definition beval_world2 :: "'signal worldline2 \<Rightarrow> nat \<Rightarrow> 'signal bexp \<Rightarrow> val"
  is beval_world .

type_synonym 'signal assn2 = "'signal worldline2 \<Rightarrow> bool"

inductive
  seq_hoare2 :: "nat \<Rightarrow> 'signal assn2 \<Rightarrow> 'signal seq_stmt \<Rightarrow> 'signal assn2 \<Rightarrow> bool" ("\<turnstile>\<^sub>_ ([(1_)]/ (_)/ [(1_)])" 50)
  where
Null2: "\<turnstile>\<^sub>t [P] Bnull [P]" |
Assign2: "\<turnstile>\<^sub>t [\<lambda>w. P(w[sig, t + dly :=\<^sub>2 beval_world2 w t exp])] Bassign_trans sig exp dly [P]" |

AssignI2: "\<turnstile>\<^sub>t [\<lambda>w. P(w[sig, t, dly :=\<^sub>2 beval_world2 w t exp])] Bassign_inert sig exp dly [P]" |

Comp2: "\<lbrakk> \<turnstile>\<^sub>t [P] s1 [Q]; \<turnstile>\<^sub>t [Q] s2 [R]\<rbrakk> \<Longrightarrow> \<turnstile>\<^sub>t [P] Bcomp s1 s2 [R]" |

If2: "\<lbrakk>\<turnstile>\<^sub>t [\<lambda>w. P w \<and> beval_world2 w t g] s1 [Q]; \<turnstile>\<^sub>t [\<lambda>w. P w \<and> \<not> beval_world2 w t  g] s2 [Q]\<rbrakk>
        \<Longrightarrow>  \<turnstile>\<^sub>t [P] Bguarded g s1 s2 [Q]" |

Conseq2: "\<lbrakk>\<forall>w. P' w \<longrightarrow> P w; \<turnstile>\<^sub>t [P] s [Q]; \<forall>w. Q w \<longrightarrow> Q' w\<rbrakk> \<Longrightarrow> \<turnstile>\<^sub>t [P'] s [Q']"

inductive_cases seq_hoare2_ic: "\<turnstile>\<^sub>t [P] s [Q]"

lemma BnullE_hoare2:
  assumes "\<turnstile>\<^sub>t [P] s [Q]"
  assumes "s = Bnull"
  shows "\<forall>w. P w \<longrightarrow> Q w"
  using assms
  by (induction rule:seq_hoare2.induct, auto)

lemma BnullE'_hoare2:
  "\<turnstile>\<^sub>t [P] Bnull [Q] \<Longrightarrow> \<forall>w. P w \<longrightarrow> Q w"
  using BnullE_hoare2 by blast

lemma BassignE_hoare2:
  assumes "\<turnstile>\<^sub>t [P] s [Q]"
  assumes "s = Bassign_trans sig exp dly"
  shows "\<forall>w. P w \<longrightarrow> Q(w[sig, t + dly :=\<^sub>2 beval_world2 w t exp])"
  using assms
  by (induction rule: seq_hoare2.induct, auto)

lemma Bassign_inertE_hoare2:
  assumes "\<turnstile>\<^sub>t [P] s [Q]"
  assumes "s = Bassign_inert sig exp dly"
  shows "\<forall>w. P w \<longrightarrow> Q(w[sig, t, dly :=\<^sub>2 beval_world2 w t exp])"
  using assms
  by (induction rule: seq_hoare2.induct, auto)

lemma BcompE_hoare2:
  assumes "\<turnstile>\<^sub>t [P] s [R]"
  assumes "s = Bcomp s1 s2"
  shows "\<exists>Q. \<turnstile>\<^sub>t [P] s1 [Q] \<and> \<turnstile>\<^sub>t [Q] s2 [R]"
  using assms Conseq2
  by (induction rule:seq_hoare2.induct, auto) (blast)

lemmas [simp] = seq_hoare2.Null2 seq_hoare2.Assign2 seq_hoare2.Comp2 seq_hoare2.If2
lemmas [intro!] = seq_hoare2.Null2 seq_hoare2.Assign2 seq_hoare2.Comp2 seq_hoare2.If2

lemma strengthen_pre_hoare2:
  assumes "\<forall>w. P' w \<longrightarrow> P w" and "\<turnstile>\<^sub>t [P] s [Q]"
  shows "\<turnstile>\<^sub>t [P'] s [Q]"
  using assms by (blast intro: Conseq2)

lemma weaken_post_hoare2:
  assumes "\<forall>w. Q w \<longrightarrow> Q' w" and "\<turnstile>\<^sub>t [P] s [Q]"
  shows "\<turnstile>\<^sub>t [P] s [Q']"
  using assms by (blast intro: Conseq2)

lemma Assign'_hoare2:
  assumes "\<forall>w. P w \<longrightarrow> Q (worldline_upd2 w sig (t + dly) (beval_world2 w t exp))"
  shows "\<turnstile>\<^sub>t [P] Bassign_trans sig exp dly [Q]"
  using assms by (simp add: strengthen_pre_hoare2)

subsubsection \<open>Validity of Hoare proof rules\<close>

lift_definition worldline2 ::
  "nat \<Rightarrow> 'signal state \<Rightarrow> 'signal transaction \<Rightarrow> 'signal transaction \<Rightarrow> 'signal worldline2"
  is worldline
proof -
  fix t0 :: nat
  fix \<sigma> :: "'signal state"
  fix \<theta> \<tau> :: "'signal transaction"

  define last where "last \<equiv> max (Poly_Mapping.degree \<tau>) (Poly_Mapping.degree \<theta>)"

  have "\<forall>t'>max last t0. (\<lambda>s. worldline t0 \<sigma> \<theta> \<tau> s t') = (\<lambda>s. worldline t0 \<sigma> \<theta> \<tau> s (max last t0))"
  proof (rule, rule)
    fix t'
    assume "max last t0 < t'"
    { fix s
      have *: "\<And>n. max last t0 < n \<Longrightarrow> n \<le> t' \<Longrightarrow> lookup \<tau> n = 0"
        by (simp add: beyond_degree_lookup_zero local.last_def)
      have "worldline t0 \<sigma> \<theta> \<tau> s t' = signal_of2 (\<sigma> s) \<tau> s t'"
        by (meson \<open>max last t0 < t'\<close> less_imp_not_less less_max_iff_disj worldline_def)
      also have "... = signal_of2 (\<sigma> s) \<tau> s (max last t0)"
        using signal_of2_less_ind[OF * `max last t0 < t'`] by metis
      also have "... = worldline t0 \<sigma> \<theta> \<tau> s (max last t0)"
        by (simp add: worldline_def)
      finally have "worldline t0 \<sigma> \<theta> \<tau> s t' = worldline t0 \<sigma> \<theta> \<tau> s (max last t0)"
        by auto }
    thus "(\<lambda>s. worldline t0 \<sigma> \<theta> \<tau> s t') = (\<lambda>s. worldline t0 \<sigma> \<theta> \<tau> s (max last t0))"
      by auto
  qed
  thus "\<exists>t''. \<forall>t'>t''. (\<lambda>s. worldline t0 \<sigma> \<theta> \<tau> s t') = (\<lambda>s. worldline t0 \<sigma> \<theta> \<tau> s t'')"
    by (auto intro:exI[where x="max last t0"])
qed

definition difference :: "'signal worldline2 \<Rightarrow> nat \<Rightarrow> 'signal \<rightharpoonup> val" where
  "difference w t = (\<lambda>s. if Rep_worldline w s t \<noteq> Rep_worldline w s (t - 1) then Some (Rep_worldline w s t) else None)"

lemma difference_beyond_degree:
  fixes w :: "'signal worldline2"
  defines "d \<equiv> worldline_deg w"
  shows "\<forall>n > d. difference w n = 0"
proof -
  { fix s
    have "\<forall>n > d. Rep_worldline w s n = Rep_worldline w s d"
      using property_of_degree' unfolding d_def by auto
    hence "\<forall>n > d. Rep_worldline w s n = Rep_worldline w s (n - 1)"
      by (metis (full_types) diff_Suc_1 gr0_implies_Suc less_add_same_cancel2 less_imp_Suc_add
      less_linear not_add_less1 trans_less_add1) }
  thus ?thesis
    unfolding difference_def unfolding zero_fun_def by (simp add: zero_option_def)
qed

(* Why is this derivative not used and we used derivative_raw instead? *)
lift_definition derivative :: "'signal worldline2 \<Rightarrow> nat \<Rightarrow> 'signal transaction"
  is "\<lambda>w t n. if n < t then Map.empty else if n = t then Some o (\<lambda>s. Rep_worldline w s t) else difference w n"
  unfolding sym[OF eventually_cofinite] MOST_nat
proof -
  fix w :: "'signal worldline2"
  fix t :: nat
  define d where "d = worldline_deg w"
  have "\<forall>n > max d t. difference w n = 0"
    by (simp add: d_def difference_beyond_degree)
  hence "\<forall>n>max d t. (if n < t then Map.empty else if n = t then Some \<circ> (\<lambda>s. Rep_worldline w s t) else difference w n) = 0"
    by auto
  thus "\<exists>t''. \<forall>n>t''. (if n < t then Map.empty else if n = t then Some \<circ> (\<lambda>s. Rep_worldline w s t) else difference w n) = 0"
    by blast
qed

definition destruct_worldline ::
  "'signal worldline2 \<Rightarrow> nat \<Rightarrow> ('signal state \<times> 'signal event \<times> 'signal transaction \<times> 'signal transaction)"
  where
<<<<<<< HEAD
  "destruct_worldline w t = (let \<sigma> = (\<lambda>s. Rep_worldline w s t);
                                 \<theta> = poly_mapping_of_fun (\<lambda>t. Some o (\<lambda>s. (Rep_worldline w) s t)) 0 t;
=======
  "destruct_worldline tw = (let  t = fst tw; w = snd tw;
                                 \<sigma> = (\<lambda>s. Rep_worldline w s t);
                                 \<theta> = derivative_hist_raw (Rep_worldline w) t;
                                 \<comment> \<open>\<theta> = poly_mapping_of_fun (\<lambda>t. Some o (\<lambda>s. (Rep_worldline w) s t)) 0 t;\<close>
>>>>>>> bf3d1142
                                 \<gamma> = {s. \<sigma> s \<noteq> signal_of2 False \<theta> s (t - 1)};
                                 \<tau> = derivative_raw (Rep_worldline w) (worldline_deg w) t
                             in (\<sigma>, \<gamma>, \<theta>, \<tau>))"

text \<open>One might concern about the event @{term "\<gamma> :: 'signal event"} obtained from the destruction
@{term "destruct_worldline w t"} above. What happens if @{term "t = 0"}? This is a valid concern
since we have the expression @{term "t - 1"} in the definition of @{term "\<gamma>"} above.

Note that, we impose the requirement of @{term "context_invariant"} here. When this is the case,
history @{term "\<theta> :: 'signal transaction"} is empty when @{term "t = 0"}. Hence the expression
@{term "signal_of2 False \<theta> s (t - 1)"} is equal to @{term "signal_of2 False empty_trans s 0"} and,
subsequently, equals to @{term "False"}. Hence, when @{term "t = 0"}, the @{term "\<gamma>"} enumerates the
signals which are different with the default value @{term "False :: val"}.\<close>

lemma destruct_worldline_no_trans_at_t:
  "destruct_worldline tw = (t, \<sigma>, \<gamma>, \<theta>, \<tau>) \<Longrightarrow> lookup \<tau> t = 0"
proof -
  assume "destruct_worldline tw = (t, \<sigma>, \<gamma>, \<theta>, \<tau>)"
  hence "\<tau> = derivative_raw (Rep_worldline (snd tw)) (worldline_deg (snd tw)) (fst tw)" and "fst tw = t"
    unfolding destruct_worldline_def Let_def by auto
  thus ?thesis
    unfolding worldline_deg_def by (transfer', auto simp add: zero_map)
qed

lemma fst_destruct_worldline:
  "fst (destruct_worldline tw) = fst tw"
  unfolding destruct_worldline_def Let_def by auto

lemma destruct_worldline_exist:
  "\<exists>\<sigma> \<gamma> \<theta> \<tau>. destruct_worldline w t = (\<sigma>, \<gamma>, \<theta>, \<tau>)"
  unfolding destruct_worldline_def Let_def by auto

lemma worldline2_constructible:
  fixes w :: "'signal worldline2"
  assumes "destruct_worldline w t = (\<sigma>, \<gamma>, \<theta>, \<tau>)"
  shows "w = worldline2 t \<sigma> \<theta> \<tau> \<and> context_invariant t \<sigma> \<gamma> \<theta> \<tau>"
proof -
  have "\<exists>t. \<forall>t'>t. (\<lambda>s. Rep_worldline w s t') = (\<lambda>s. Rep_worldline w s t)"
    by transfer auto
  thus ?thesis
    using assms unfolding destruct_worldline_def Let_def worldline_deg_def
  proof transfer'
    fix w :: "'signal worldline"
    fix t \<sigma> \<gamma>
    fix \<theta> \<tau> :: "'signal transaction"
    assume *: "\<exists>t. \<forall>t'>t. (\<lambda>s. w s t') = (\<lambda>s. w s t)"
    then obtain d where d_def: "d = (LEAST t. \<forall>t'>t. (\<lambda>s. w s t') = (\<lambda>s. w s t))"
      by auto
    have d_prop: "\<forall>t'>d. (\<lambda>s. w s t') = (\<lambda>s. w s d)"
      using LeastI_ex[OF *] unfolding d_def  by blast
    hence d_prop': "\<And>n s. d < n \<Longrightarrow> w s n = w s d"
      by meson
    have d_def': "d = (LEAST n. \<forall>t>n. \<forall>s. w s t = w s n)"
      unfolding d_def  by metis
    assume **:
<<<<<<< HEAD
      "(\<lambda>s. w s t,
        {s. w s t \<noteq> signal_of2 False (poly_mapping_of_fun (\<lambda>t. Some \<circ> (\<lambda>s. w s t)) 0 t) s (t - 1)},
        poly_mapping_of_fun (\<lambda>t. Some \<circ> (\<lambda>s. w s t)) 0 t,
        derivative_raw w (LEAST n. \<forall>t>n. \<forall>s. w s t = w s n) t) = (\<sigma>, \<gamma>, \<theta>, \<tau>)"
    hence \<sigma>_def: "\<sigma> = (\<lambda>s. w s t)" and
          \<gamma>_def: "\<gamma> = {s. w s t \<noteq> signal_of2 False (poly_mapping_of_fun (\<lambda>t. Some \<circ> (\<lambda>s. w s t)) 0 t) s (t - 1)}" and
          \<theta>_def: "\<theta> = poly_mapping_of_fun (\<lambda>t. Some \<circ> (\<lambda>s. w s t)) 0 t"
=======
      "(fst tw,
        \<lambda>s. snd tw s (fst tw),
        {s. snd tw s (fst tw) \<noteq> signal_of2 False (derivative_hist_raw (snd tw) (fst tw)) s (fst tw - 1)},
        derivative_hist_raw (snd tw) (fst tw),
        derivative_raw (snd tw) (LEAST n. \<forall>t>n. \<forall>s. snd tw s t = snd tw s n) (fst tw)) =
        (t, \<sigma>, \<gamma>, \<theta>, \<tau>)"
    hence \<sigma>_def: "\<sigma> = (\<lambda>s. ?w s t)" and
          \<gamma>_def: "\<gamma> = {s. ?w s t \<noteq> signal_of2 False (derivative_hist_raw (snd tw) (fst tw)) s (fst tw - 1)}" and
          \<theta>_def: "\<theta> = derivative_hist_raw ?w t" and
          "fst tw = t"
>>>>>>> bf3d1142
      by auto
    have \<tau>_def: "\<tau> = derivative_raw w d t"
      using ** unfolding d_def' by auto
    have "w = worldline t \<sigma> \<theta> \<tau>"
    proof (rule ext, rule ext, cases "t \<le> d")
      case True
      fix s' t'
      have "snd tw s' t = \<sigma> s'"
        unfolding \<sigma>_def by auto
      have "t' < t \<or> t \<le> t'" by auto
      moreover
      { assume "t' < t"
        hence "worldline t \<sigma> \<theta> \<tau> s' t' =  signal_of2 False \<theta> s' t'"
          unfolding worldline_def by auto
<<<<<<< HEAD
        also have "... = w s' t'"
          using signal_of2_poly_mapping_fun[OF `t' < t`] unfolding \<theta>_def by metis
        finally have "w s' t' = worldline t \<sigma> \<theta> \<tau> s' t'"
=======
        also have "... = ?w s' t'"
          using signal_of2_derivative_hist_raw[OF `t' < t`] unfolding \<theta>_def  by metis
        finally have "?w s' t' = worldline t \<sigma> \<theta> \<tau> s' t'"
>>>>>>> bf3d1142
          by auto }
      moreover
      { assume "t \<le> t'"
        hence "worldline t \<sigma> \<theta> \<tau> s' t' = signal_of2 (\<sigma> s') \<tau> s' t'"
          unfolding worldline_def by auto
<<<<<<< HEAD
        also have "... = w s' t'"
          unfolding \<tau>_def using signal_of2_derivative_raw'[OF `t \<le> t'` True] d_prop' by metis
        finally have "w s' t' = worldline t \<sigma> \<theta> \<tau> s' t'"
=======
        also have "... = ?w s' t'"
          unfolding \<tau>_def using signal_of2_derivative_raw'[OF `t \<le> t'` True] d_prop' `snd tw s' t = \<sigma> s'`
          by metis
        finally have "?w s' t' = worldline t \<sigma> \<theta> \<tau> s' t'"
>>>>>>> bf3d1142
          by auto }
      ultimately show "w s' t' = worldline t \<sigma> \<theta> \<tau> s' t'"
        by auto
    next
      case False
      fix s' t'
      have "t' < t \<or> t \<le> t'" by auto
      moreover
      { assume "t' < t"
        hence "worldline t \<sigma> \<theta> \<tau> s' t' =  signal_of2 False \<theta> s' t'"
          unfolding worldline_def by auto
<<<<<<< HEAD
        also have "... = w s' t'"
          using signal_of2_poly_mapping_fun[OF `t' < t`] unfolding \<theta>_def by metis
        finally have "w s' t' = worldline t \<sigma> \<theta> \<tau> s' t'"
=======
        also have "... = ?w s' t'"
          using signal_of2_derivative_hist_raw[OF `t' < t`] unfolding \<theta>_def by metis
        finally have "?w s' t' = worldline t \<sigma> \<theta> \<tau> s' t'"
>>>>>>> bf3d1142
          by auto }
      moreover
      { assume "t \<le> t'"
        hence "worldline t \<sigma> \<theta> \<tau> s' t' = signal_of2 (\<sigma> s') \<tau> s' t'"
          unfolding worldline_def by auto
        also have "... = signal_of2 (\<sigma> s') 0 s' t'"
          unfolding \<tau>_def using derivative_raw_zero False   by (metis (mono_tags) linear)
        also have "... = \<sigma> s'"
          using signal_of2_empty by fastforce
        also have "... = w s' t"
          unfolding \<sigma>_def by auto
        also have "... = w s' t'"
          using d_prop'[of "t"] d_prop'[of "t'"] False `t \<le> t'` by auto
        finally have "w s' t' = worldline t \<sigma> \<theta> \<tau> s' t'"
          by auto }
      ultimately show "w s' t' = worldline t \<sigma> \<theta> \<tau> s' t'"
        by auto
    qed
    have "\<forall>n. t \<le> n \<longrightarrow> lookup \<theta> n = 0"
      unfolding \<theta>_def apply transfer' by (auto simp add: zero_map)
    moreover have "\<forall>n. n < t \<longrightarrow> lookup \<tau> n = 0"
      unfolding \<tau>_def by (transfer')(auto simp add:zero_fun_def zero_option_def)
    moreover have "\<forall>s. s \<in> dom (lookup \<tau> t) \<longrightarrow> \<sigma> s = the (lookup \<tau> t s)"
      unfolding \<tau>_def \<sigma>_def by transfer' auto
    ultimately have "context_invariant t \<sigma> \<gamma> \<theta> \<tau>"
<<<<<<< HEAD
      unfolding \<gamma>_def context_invariant_def \<sigma>_def \<theta>_def by auto
    thus " w = worldline t \<sigma> \<theta> \<tau> \<and> context_invariant t \<sigma> \<gamma> \<theta> \<tau>"
      using `w = worldline t \<sigma> \<theta> \<tau>` by auto
=======
      unfolding \<gamma>_def context_invariant_def \<sigma>_def \<theta>_def `fst tw = t` by auto
    thus " tw = (t, worldline t \<sigma> \<theta> \<tau>) \<and> context_invariant t \<sigma> \<gamma> \<theta> \<tau>"
      using `?w = worldline t \<sigma> \<theta> \<tau>` `fst tw = t` surjective_pairing[of "tw"] by auto
>>>>>>> bf3d1142
  qed
qed

lemma worldline2_constructible':
  fixes w :: "'signal worldline2"
  fixes t :: nat
  shows "\<exists>\<sigma> \<gamma> \<theta> \<tau>. w = worldline2 t \<sigma> \<theta> \<tau> \<and> context_invariant t \<sigma> \<gamma> \<theta> \<tau>"
  by (meson destruct_worldline_def worldline2_constructible)

lemma state_worldline2:
<<<<<<< HEAD
  assumes "context_invariant t \<sigma> \<gamma> \<theta> \<tau>"
  shows "(\<lambda>s. Rep_worldline (worldline2 t \<sigma> \<theta> \<tau>) s t) = \<sigma>"
=======
  assumes "context_invariant_weaker t \<sigma> \<theta> \<tau>"
  shows "(\<lambda>s. (Rep_worldline o snd) (worldline2 t \<sigma> \<theta> \<tau>) s t) = \<sigma>"
>>>>>>> bf3d1142
  using assms
proof (intro ext, transfer')
  fix s t \<sigma>
  fix \<gamma> :: "'a event"
  fix \<theta> \<tau> :: "'a transaction"
  assume ci: "context_invariant_weaker t \<sigma> \<theta> \<tau>"
  hence "\<And>n. n < t \<Longrightarrow> lookup \<tau> n = 0"
    unfolding context_invariant_weaker_def by auto
  have "lookup \<tau> t s = 0 \<or> lookup \<tau> t s \<noteq> 0" by auto
  moreover
  { assume "lookup \<tau> t s \<noteq> 0"
    hence "s \<in> dom (lookup \<tau> t)"
      by (metis domIff zero_fun_def zero_map)
    hence "\<sigma> s = the (lookup \<tau> t s)"
      using ci unfolding context_invariant_weaker_def by auto
    hence lookup: "lookup \<tau> t s = Some (\<sigma> s)"
      by (simp add: \<open>s \<in> dom (get_trans \<tau> t)\<close> domD)
    hence " signal_of2 (\<sigma> s) \<tau> s t = \<sigma> s"
      using lookup_some_signal_of2'[of "\<tau>" "t" "s" "\<sigma>", OF lookup] by auto
    hence "worldline t \<sigma> \<theta> \<tau> s t = \<sigma> s"
      unfolding worldline_def by auto }
  moreover
  { assume "lookup \<tau> t s = 0"
    have "\<forall>k\<in>dom (lookup (to_transaction2 \<tau> s)). t < k"
    proof (rule ccontr)
      assume "\<not> (\<forall>k\<in>dom (lookup (to_transaction2 \<tau> s)). t < k)"
      then obtain k where k_dom: "k \<in> dom (lookup (to_transaction2 \<tau> s))" and "k \<le> t"
        using leI by blast
      have "lookup \<tau> k s = 0"
        using `\<And>n. n < t \<Longrightarrow> lookup \<tau> n = 0` `lookup \<tau> t s = 0` `k \<le> t`
        by (metis antisym_conv1 zero_fun_def)
      moreover have "lookup \<tau> k s \<noteq> 0"
        using k_dom unfolding domIff zero_option_def apply transfer' unfolding to_trans_raw2_def
        by auto
      ultimately show "False"
        by auto
    qed
    hence "inf_time (to_transaction2 \<tau>) s t = None"
      by (intro inf_time_noneI)
    hence "signal_of2 (\<sigma> s) \<tau> s t = \<sigma> s"
      unfolding to_signal2_def comp_def by auto
    hence "worldline t \<sigma> \<theta> \<tau> s t = \<sigma> s"
      unfolding worldline_def by auto }
  ultimately show "worldline t \<sigma> \<theta> \<tau> s t = \<sigma> s"
    by auto
qed

lemma history_worldline2:
<<<<<<< HEAD
  assumes "context_invariant t \<sigma> \<gamma> \<theta> \<tau>"
  shows "signal_of2 False (poly_mapping_of_fun (\<lambda>ta. Some \<circ> (\<lambda>s. Rep_worldline (worldline2 t \<sigma> \<theta> \<tau>) s ta)) 0 t) s (t - 1) =
=======
  assumes "context_invariant_weaker t \<sigma> \<theta> \<tau>"
  shows "signal_of2 False (poly_mapping_of_fun (\<lambda>ta. Some \<circ> (\<lambda>s. (Rep_worldline o snd) (worldline2 t \<sigma> \<theta> \<tau>) s ta)) 0 t) s (t - 1) =
>>>>>>> bf3d1142
         signal_of2 False \<theta> s (t - 1)"
  using assms
proof transfer'
  fix t \<sigma>
  fix \<gamma> :: "'a event"
  fix \<theta> \<tau> :: "'a transaction"
  fix s
  assume "context_invariant_weaker t \<sigma> \<theta> \<tau>"
  hence "lookup \<theta> t = 0"
    unfolding context_invariant_weaker_def by auto
  have "0 < t \<or> t = 0" by auto
  moreover
  { assume "0 < t"
    hence "t - 1 < t"
      by auto
    have *: "\<And>n.        n \<le> t - 1 \<Longrightarrow>
         lookup (poly_mapping_of_fun (\<lambda>taa. Some \<circ> (\<lambda>s. worldline t \<sigma> \<theta> \<tau> s taa)) 0 t) n =
         lookup (poly_mapping_of_fun (\<lambda>taa. Some \<circ> (\<lambda>s. signal_of2 False \<theta> s taa)) 0 t) n"
      apply transfer' unfolding worldline_def by auto
    have " signal_of2 False (poly_mapping_of_fun (\<lambda>ta. Some \<circ> (\<lambda>s. worldline t \<sigma> \<theta> \<tau> s ta)) 0 t) s (t - 1) =
           signal_of2 False (poly_mapping_of_fun (\<lambda>taa. Some \<circ> (\<lambda>s. signal_of2 False \<theta> s taa)) 0 t) s (t - 1)"
      using signal_of2_lookup_same[OF *] by auto
    also have "... = signal_of2 False \<theta> s (t - 1)"
      using signal_of2_poly_mapping_fun[OF `t - 1 < t`] by metis
    finally have "signal_of2 False (poly_mapping_of_fun (\<lambda>ta. Some \<circ> (\<lambda>s. worldline t \<sigma> \<theta> \<tau> s ta)) 0 t) s (t - 1) = signal_of2 False \<theta> s (t - 1)"
      by auto }
  moreover
  { assume "t = 0"
    hence "signal_of2 False (poly_mapping_of_fun (\<lambda>ta. Some \<circ> (\<lambda>s. worldline t \<sigma> \<theta> \<tau> s ta)) 0 t) s (t - 1) =
           signal_of2 False (poly_mapping_of_fun (\<lambda>ta. Some \<circ> (\<lambda>s. worldline 0 \<sigma> \<theta> \<tau> s ta)) 0 0) s 0"
      by auto
    also have "... =  signal_of2 False 0 s 0"
      unfolding poly_mapping_of_fun_empty_set  by auto
    also have "... = signal_of2 False \<theta> s 0"
      using `lookup \<theta> t = 0` unfolding `t = 0` using signal_of2_zero
      by (metis signal_of2_empty zero_fun_def)
    also have "... = signal_of2 False \<theta> s (t - 1)"
      using `t = 0` by auto
    finally have "signal_of2 False (poly_mapping_of_fun (\<lambda>ta. Some \<circ> (\<lambda>s. worldline t \<sigma> \<theta> \<tau> s ta)) 0 t) s (t - 1) = signal_of2 False \<theta> s (t - 1)"
      by auto }
  ultimately show "signal_of2 False (poly_mapping_of_fun (\<lambda>ta. Some \<circ> (\<lambda>s. worldline t \<sigma> \<theta> \<tau> s ta)) 0 t) s (t - 1) = signal_of2 False \<theta> s (t - 1)"
    by auto
qed

lemma beh_of_worldline:
<<<<<<< HEAD
  assumes "context_invariant t \<sigma> \<gamma> \<theta> \<tau>"
  shows "\<And>k. signal_of2 False (poly_mapping_of_fun (\<lambda>ta. Some \<circ> (\<lambda>s. Rep_worldline (worldline2 t \<sigma> \<theta> \<tau>) s ta)) 0 t) s k =
=======
  assumes "context_invariant_weaker t \<sigma> \<theta> \<tau>"
  shows "\<And>k. signal_of2 False (poly_mapping_of_fun (\<lambda>ta. Some \<circ> (\<lambda>s. (Rep_worldline o snd) (worldline2 t \<sigma> \<theta> \<tau>) s ta)) 0 t) s k =
>>>>>>> bf3d1142
             signal_of2 False \<theta> s k"
  using assms
proof transfer'
  fix k t \<sigma>
  fix \<gamma> :: "'a event"
  fix \<theta> \<tau> :: "'a transaction"
  fix s
  assume "context_invariant_weaker t \<sigma> \<theta> \<tau>"
  hence "lookup \<theta> t = 0"
    unfolding context_invariant_weaker_def by auto
  have *: "\<And>n.
       lookup (poly_mapping_of_fun (\<lambda>taa. Some \<circ> (\<lambda>s. worldline t \<sigma> \<theta> \<tau> s taa)) 0 t) n =
       lookup (poly_mapping_of_fun (\<lambda>taa. Some \<circ> (\<lambda>s. signal_of2 False \<theta> s taa)) 0 t) n"
    apply transfer' unfolding worldline_def by auto
  have **: " signal_of2 False (poly_mapping_of_fun (\<lambda>ta. Some \<circ> (\<lambda>s. worldline t \<sigma> \<theta> \<tau> s ta)) 0 t) s k =
         signal_of2 False (poly_mapping_of_fun (\<lambda>taa. Some \<circ> (\<lambda>s. signal_of2 False \<theta> s taa)) 0 t) s k"
    using signal_of2_lookup_same[OF *] by auto
  have "k < t \<or> t \<le> k"
    by auto
  moreover
  { assume "k < t"
    have "signal_of2 False (poly_mapping_of_fun (\<lambda>taa. Some \<circ> (\<lambda>s. signal_of2 False \<theta> s taa)) 0 t) s k
          = signal_of2 False \<theta> s (k)"
      using signal_of2_poly_mapping_fun[OF `k < t`] by metis
    hence "signal_of2 False (poly_mapping_of_fun (\<lambda>ta. Some \<circ> (\<lambda>s. worldline t \<sigma> \<theta> \<tau> s ta)) 0 t) s k = signal_of2 False \<theta> s k"
      using ** by auto }
  moreover
  { assume "t \<le> k"
    have "0 < t \<or> t = 0"
      by auto
    moreover
    { assume "0 < t"
      hence "t - 1 < k" and "t - 1 < t"
        using `0 < t` `t \<le> k` by auto
      have history: "\<And>n. t - 1 < n \<Longrightarrow> n \<le> k \<Longrightarrow> lookup \<theta> n = 0"
        using `context_invariant_weaker t \<sigma> \<theta> \<tau>` unfolding context_invariant_weaker_def by auto
      have "\<And>n. t - 1 < n \<Longrightarrow> n \<le> k \<Longrightarrow> lookup (poly_mapping_of_fun (\<lambda>taa. Some \<circ> (\<lambda>s. signal_of2 False \<theta> s taa)) 0 t) n = 0"
        apply transfer' by auto
      with signal_of2_less_ind[OF this]
      have "signal_of2 False (poly_mapping_of_fun (\<lambda>taa. Some \<circ> (\<lambda>s. signal_of2 False \<theta> s taa)) 0 t) s k =
             signal_of2 False (poly_mapping_of_fun (\<lambda>taa. Some \<circ> (\<lambda>s. signal_of2 False \<theta> s taa)) 0 t) s (t - 1)"
        using `t - 1 < k` by auto
      also have "... = signal_of2 False \<theta> s (t - 1)"
        using signal_of2_poly_mapping_fun[OF `t -1 < t`, where w="signal_of2 False \<theta>"] by auto
      also have "... = signal_of2 False \<theta> s k"
        using signal_of2_less_ind[OF history] `t - 1 < k` by auto
      finally have "signal_of2 False (poly_mapping_of_fun (\<lambda>ta. Some \<circ> (\<lambda>s. worldline t \<sigma> \<theta> \<tau> s ta)) 0 t) s k = signal_of2 False \<theta> s k"
        using ** by auto }
    moreover
    { assume "t = 0"
      hence "signal_of2 False (poly_mapping_of_fun (\<lambda>taa. Some \<circ> (\<lambda>s. signal_of2 False \<theta> s taa)) 0 t) s k =
            signal_of2 False (poly_mapping_of_fun (\<lambda>taa. Some \<circ> (\<lambda>s. signal_of2 False \<theta> s taa)) 0 0) s k"
        by auto
      also have "... = signal_of2 False 0 s k"
        unfolding poly_mapping_of_fun_empty_set by auto
      also have "... = False"
        using signal_of2_empty by fastforce
      finally have step: "signal_of2 False (poly_mapping_of_fun (\<lambda>taa. Some \<circ> (\<lambda>s. signal_of2 False \<theta> s taa)) 0 t) s k = False"
        using ** by auto
      have history: "\<And>n. t - 1 < n \<Longrightarrow> n \<le> k \<Longrightarrow> lookup \<theta> n = 0"
        using `context_invariant_weaker t \<sigma> \<theta> \<tau>` unfolding context_invariant_weaker_def by auto
      hence "signal_of2 False \<theta> s k = signal_of2 False \<theta> s 0"
        using signal_of2_less_ind[OF history] `t \<le> k` unfolding `t = 0` by force
      also have "... = False"
        using `lookup \<theta> t = 0`  by (metis \<open>t = 0\<close> signal_of2_zero zero_fun_def)
      finally have "signal_of2 False \<theta> s k = False"
        by auto
      hence "signal_of2 False (poly_mapping_of_fun (\<lambda>ta. Some \<circ> (\<lambda>s. worldline t \<sigma> \<theta> \<tau> s ta)) 0 t) s k = signal_of2 False \<theta> s k"
        using step using "**" by blast }
    ultimately have "signal_of2 False (poly_mapping_of_fun (\<lambda>ta. Some \<circ> (\<lambda>s. worldline t \<sigma> \<theta> \<tau> s ta)) 0 t) s k = signal_of2 False \<theta> s k"
      by auto }
  ultimately show "signal_of2 False (poly_mapping_of_fun (\<lambda>ta. Some \<circ> (\<lambda>s. worldline t \<sigma> \<theta> \<tau> s ta)) 0 t) s k = signal_of2 False \<theta> s k"
    by auto
qed

lemma hist_of_worldline:
  assumes "context_invariant_weaker t \<sigma> \<theta> \<tau>"
  shows "\<And>k. signal_of2 False (derivative_hist_raw ((Rep_worldline o snd) (worldline2 t \<sigma> \<theta> \<tau>)) t) s k = signal_of2 False \<theta> s k"
  using assms
proof transfer'
  fix k t \<sigma>
  fix \<gamma> :: "'a event"
  fix \<theta> \<tau> :: "'a transaction"
  fix s
  assume "context_invariant_weaker t \<sigma> \<theta> \<tau>"
  have *: "signal_of2 False (derivative_hist_raw (((\<lambda>x. x) \<circ> snd) (t, worldline t \<sigma> \<theta> \<tau>)) t) s k =
        signal_of2 False (derivative_hist_raw (worldline t \<sigma> \<theta> \<tau>) t) s k" by auto
  have "\<forall>n\<ge>t. lookup \<theta> n = 0"
    using `context_invariant_weaker t \<sigma> \<theta> \<tau>` unfolding context_invariant_weaker_def by auto
  hence "lookup \<theta> t = 0"
    by auto
  have "k < t \<or> t \<le> k"
    by auto
  moreover
  { assume "k < t"
    have "signal_of2 False (derivative_hist_raw (worldline t \<sigma> \<theta> \<tau>) t) s k = worldline t \<sigma> \<theta> \<tau> s k"
      using signal_of2_derivative_hist_raw[OF `k < t`] by metis
    also have "... = signal_of2 False \<theta> s k"
      using `k < t` unfolding worldline_def by auto
    finally have " signal_of2 False (derivative_hist_raw (((\<lambda>x. x) \<circ> snd) (t, worldline t \<sigma> \<theta> \<tau>)) t) s k = signal_of2 False \<theta> s k "
      using * by auto }
  moreover
  { assume "t \<le> k"
    hence "t < k \<or> t = k" by auto
    moreover
    { assume "t < k"
      moreover have "\<And>n. t < n \<Longrightarrow> n \<le> k \<Longrightarrow> lookup (derivative_hist_raw (worldline t \<sigma> \<theta> \<tau>) t) n s = None"
        by transfer' auto
      ultimately have "signal_of2 False (derivative_hist_raw (worldline t \<sigma> \<theta> \<tau>) t) s k =
                       signal_of2 False (derivative_hist_raw (worldline t \<sigma> \<theta> \<tau>) t) s t"
        by (intro signal_of2_less_ind')( auto simp add: zero_option_def) }
    moreover
    { assume "t = k"
      hence "signal_of2 False (derivative_hist_raw (worldline t \<sigma> \<theta> \<tau>) t) s k =
             signal_of2 False (derivative_hist_raw (worldline t \<sigma> \<theta> \<tau>) t) s t"
        by auto }
    ultimately have **: "signal_of2 False (derivative_hist_raw (worldline t \<sigma> \<theta> \<tau>) t) s k =
                         signal_of2 False (derivative_hist_raw (worldline t \<sigma> \<theta> \<tau>) t) s t" by auto
    have "lookup (derivative_hist_raw (worldline t \<sigma> \<theta> \<tau>) t) t = Map.empty"
      by transfer' auto
    hence ***: "signal_of2 False (derivative_hist_raw (worldline t \<sigma> \<theta> \<tau>) t) s t =
                signal_of2 False (derivative_hist_raw (worldline t \<sigma> \<theta> \<tau>) t) s (t - 1)"
      using signal_of2_less_sig zero_option_def by force
    have "0 < t \<or> t = 0"
      by auto
    moreover
    { assume "0 < t"
      hence "t - 1 < t"
        by linarith
      hence "signal_of2 False (derivative_hist_raw (worldline t \<sigma> \<theta> \<tau>) t) s (t - 1) = worldline t \<sigma> \<theta> \<tau> s (t - 1)"
        using signal_of2_derivative_hist_raw[of "t-1" "t"] by metis
      also have "... = signal_of2 False \<theta> s (t- 1)"
        using `t- 1 < t`unfolding worldline_def by auto
      also have "... = signal_of2 False \<theta> s t"
        using signal_of2_less[OF `lookup \<theta> t = 0`] by auto
      also have "... = signal_of2 False \<theta> s k"
        by (metis \<open>\<forall>n\<ge>t. get_trans \<theta> n = 0\<close> \<open>t < k \<or> t = k\<close> order.strict_implies_order
        signal_of2_less_ind)
      finally have "signal_of2 False (derivative_hist_raw (worldline t \<sigma> \<theta> \<tau>) t) s (t - 1) = signal_of2 False \<theta> s k"
        by auto
      hence "signal_of2 False (derivative_hist_raw (((\<lambda>x. x) \<circ> snd) (t, worldline t \<sigma> \<theta> \<tau>)) t) s k = signal_of2 False \<theta> s k"
        using * ** *** by blast }
    moreover
    { assume "t = 0"
      have  "lookup (derivative_hist_raw (worldline t \<sigma> \<theta> \<tau>) t) t = Map.empty"
        unfolding `t = 0` by transfer' auto
      hence "signal_of2 False (derivative_hist_raw (worldline t \<sigma> \<theta> \<tau>) t) s t =  False"
        using signal_of2_zero unfolding `t = 0` by (metis zero_option_def)
      also have "... = signal_of2 False \<theta> s 0"
        using `lookup \<theta> t = 0` unfolding `t = 0` using signal_of2_zero by (metis zero_fun_def)
      also have "... = signal_of2 False \<theta> s k"
        by (metis \<open>\<forall>n\<ge>t. get_trans \<theta> n = 0\<close> \<open>t < k \<or> t = k\<close> \<open>t = 0\<close> le0 signal_of2_less_ind)
      finally have "signal_of2 False (derivative_hist_raw (worldline t \<sigma> \<theta> \<tau>) t) s t = signal_of2 False \<theta> s k"
        by auto
      hence "signal_of2 False (derivative_hist_raw (((\<lambda>x. x) \<circ> snd) (t, worldline t \<sigma> \<theta> \<tau>)) t) s k = signal_of2 False \<theta> s k"
        using * ** by auto }
    ultimately have "signal_of2 False (derivative_hist_raw (((\<lambda>x. x) \<circ> snd) (t, worldline t \<sigma> \<theta> \<tau>)) t) s k = signal_of2 False \<theta> s k"
      by auto }
  ultimately show "signal_of2 False (derivative_hist_raw (((\<lambda>x. x) \<circ> snd) (t, worldline t \<sigma> \<theta> \<tau>)) t) s k = signal_of2 False \<theta> s k"
    by auto
qed

lemma event_worldline2:
  assumes "context_invariant t \<sigma> \<gamma> \<theta> \<tau>"
<<<<<<< HEAD
  shows "{s. Rep_worldline (worldline2 t \<sigma> \<theta> \<tau>) s t \<noteq> signal_of2 False (poly_mapping_of_fun (\<lambda>ta. Some \<circ> (\<lambda>s. Rep_worldline (worldline2 t \<sigma> \<theta> \<tau>) s ta)) 0 t) s (t - 1)} = \<gamma>"
  using assms state_worldline2[OF assms]
=======
  shows "{s. (Rep_worldline o snd) (worldline2 t \<sigma> \<theta> \<tau>) s t \<noteq> signal_of2 False (poly_mapping_of_fun (\<lambda>ta. Some \<circ> (\<lambda>s. (Rep_worldline o snd) (worldline2 t \<sigma> \<theta> \<tau>) s ta)) 0 t) s (t - 1)} = \<gamma>"
  using assms state_worldline2[OF ci_implies_ci_weaker[OF assms]]
>>>>>>> bf3d1142
proof transfer'
  fix t \<sigma>
  fix \<gamma> :: "'a event"
  fix \<theta> \<tau>
  assume "context_invariant t \<sigma> \<gamma> \<theta> \<tau>"
  assume *: "(\<lambda>s. worldline t \<sigma> \<theta> \<tau> s t) = \<sigma>"
  have **: "\<gamma> = {s. \<sigma> s \<noteq> signal_of2 False \<theta> s (t - 1)}"
    using `context_invariant t \<sigma> \<gamma> \<theta> \<tau>` unfolding context_invariant_def by auto
  have "{s. worldline t \<sigma> \<theta> \<tau> s t \<noteq> signal_of2 False (poly_mapping_of_fun (\<lambda>ta. Some \<circ> (\<lambda>s. worldline t \<sigma> \<theta> \<tau> s ta)) 0 t) s (t - 1)} =
        {s. \<sigma> s \<noteq> signal_of2 False (poly_mapping_of_fun (\<lambda>ta. Some \<circ> (\<lambda>s. worldline t \<sigma> \<theta> \<tau> s ta)) 0 t) s (t - 1)}"
    using * by metis
  moreover have "\<And>s. signal_of2 False \<theta> s (t - 1) =
            signal_of2 False (poly_mapping_of_fun (\<lambda>ta. Some \<circ> (\<lambda>s. worldline t \<sigma> \<theta> \<tau> s ta)) 0 t) s (t - 1)"
<<<<<<< HEAD
    using history_worldline2 by (metis \<open>context_invariant t \<sigma> \<gamma> \<theta> \<tau>\<close> worldline2.rep_eq)
=======
    using history_worldline2[OF ci_implies_ci_weaker[OF \<open>context_invariant t \<sigma> \<gamma> \<theta> \<tau>\<close>]] by transfer' auto
>>>>>>> bf3d1142
  ultimately have "{s. worldline t \<sigma> \<theta> \<tau> s t \<noteq> signal_of2 False (poly_mapping_of_fun (\<lambda>ta. Some \<circ> (\<lambda>s. worldline t \<sigma> \<theta> \<tau> s ta)) 0 t) s (t - 1)} =
                   {s. \<sigma> s \<noteq> signal_of2 False \<theta> s (t - 1)}"
    by auto
  thus " {s. worldline t \<sigma> \<theta> \<tau> s t \<noteq> signal_of2 False (poly_mapping_of_fun (\<lambda>ta. Some \<circ> (\<lambda>s. worldline t \<sigma> \<theta> \<tau> s ta)) 0 t) s (t - 1)} = \<gamma>"
    using ** by auto
qed

lemma event_worldline2':
  assumes "context_invariant t \<sigma> \<gamma> \<theta> \<tau>"
<<<<<<< HEAD
  shows "\<And>k s . signal_of2 (\<sigma> s) (derivative_raw (Rep_worldline (worldline2 t \<sigma> \<theta> \<tau>)) (worldline_deg (worldline2 t \<sigma> \<theta> \<tau>)) t) s k =
=======
  shows "{s. (Rep_worldline o snd) (worldline2 t \<sigma> \<theta> \<tau>) s t \<noteq> signal_of2 False  (derivative_hist_raw ((Rep_worldline o snd) (worldline2 t \<sigma> \<theta> \<tau>)) t) s (t - 1)} = \<gamma>"
  using assms state_worldline2[OF ci_implies_ci_weaker[OF assms]]
proof transfer'
  fix t \<sigma>
  fix \<gamma> :: "'a event"
  fix \<theta> \<tau>
  assume "context_invariant t \<sigma> \<gamma> \<theta> \<tau>"
  assume *: "(\<lambda>s. ((\<lambda>x. x) \<circ> snd) (t, worldline t \<sigma> \<theta> \<tau>) s t) = \<sigma>"
  have **: "\<gamma> = {s. \<sigma> s \<noteq> signal_of2 False \<theta> s (t - 1)}"
    using `context_invariant t \<sigma> \<gamma> \<theta> \<tau>` unfolding context_invariant_def by auto
  have "{s. worldline t \<sigma> \<theta> \<tau> s t \<noteq> signal_of2 False (derivative_hist_raw (worldline t \<sigma> \<theta> \<tau>) t) s (t - 1)} =
        {s. \<sigma> s \<noteq> signal_of2 False (derivative_hist_raw (worldline t \<sigma> \<theta> \<tau>) t) s (t - 1)}"
    using * by (metis comp_apply snd_conv)
  moreover have "\<And>s. signal_of2 False \<theta> s (t - 1) =
                      signal_of2 False (derivative_hist_raw (worldline t \<sigma> \<theta> \<tau>) t) s (t - 1)"
    using hist_of_worldline[OF ci_implies_ci_weaker[OF \<open>context_invariant t \<sigma> \<gamma> \<theta> \<tau>\<close>]]  by transfer' auto
  ultimately have "{s. worldline t \<sigma> \<theta> \<tau> s t \<noteq> signal_of2 False (derivative_hist_raw (worldline t \<sigma> \<theta> \<tau>) t) s (t - 1)} =
                   {s. \<sigma> s \<noteq> signal_of2 False \<theta> s (t - 1)}"
    by auto
  thus "{s. ((\<lambda>x. x) \<circ> snd) (t, worldline t \<sigma> \<theta> \<tau>) s t \<noteq> signal_of2 False (derivative_hist_raw (((\<lambda>x. x) \<circ> snd) (t, worldline t \<sigma> \<theta> \<tau>)) t) s (t - 1)} = \<gamma>"
    using ** by auto
qed

lemma transaction_worldline2:
  assumes "context_invariant_weaker t \<sigma> \<theta> \<tau>"
  shows "\<And>k s . signal_of2 (\<sigma> s) (derivative_raw ((Rep_worldline o snd) (worldline2 t \<sigma> \<theta> \<tau>)) ((worldline_deg o snd) (worldline2 t \<sigma> \<theta> \<tau>)) t) s k =
>>>>>>> bf3d1142
                signal_of2 (\<sigma> s) \<tau> s k"
  using assms unfolding worldline_deg_def
proof transfer'
  fix k s t \<sigma>
  fix \<gamma> :: "'a event"
  fix \<theta> \<tau> :: "'a transaction"
  assume "context_invariant_weaker t \<sigma> \<theta> \<tau>"
  define deg where "deg = (LEAST n. \<forall>ta>n. \<forall>s. worldline t \<sigma> \<theta> \<tau> s ta = worldline t \<sigma> \<theta> \<tau> s n)"
  have deg_prop: "\<forall>ta > deg. \<forall>s. worldline t \<sigma> \<theta> \<tau> s ta = worldline t \<sigma> \<theta> \<tau> s deg"
    using LeastI_ex[OF exists_quiesce_worldline[OF `context_invariant_weaker t \<sigma> \<theta> \<tau>`]] unfolding deg_def
    by blast
  have "\<And>n. n < t \<Longrightarrow> lookup \<tau> n = 0" and sdom: "(\<And>s. s \<in> dom (get_trans \<tau> t) \<Longrightarrow> \<sigma> s = the (get_trans \<tau> t s))"
    using `context_invariant_weaker t \<sigma> \<theta> \<tau>` unfolding context_invariant_weaker_def by auto
  have "worldline t \<sigma> \<theta> \<tau> s t = signal_of2 (\<sigma> s) \<tau> s t"
    unfolding worldline_def by auto
  have "lookup \<tau> t s = 0 \<or> lookup \<tau> t s \<noteq> 0" by auto
  moreover
  { assume "lookup \<tau> t s = 0"
    hence "\<And>n. n \<le> t \<Longrightarrow> lookup \<tau> n s = 0"
      using `\<And>n. n < t \<Longrightarrow> lookup \<tau> n = 0` le_neq_implies_less  by (metis zero_fun_def)
    hence "signal_of2 (\<sigma> s) \<tau> s t = signal_of2 (\<sigma> s) \<tau> s 0"
      by (metis neq0_conv signal_of2_less_ind')
    also have "... = \<sigma> s"
      using `\<And>n. n \<le> t \<Longrightarrow> lookup \<tau> n s = 0` by (metis le0 signal_of2_zero)
    finally have "signal_of2 (\<sigma> s) \<tau> s t = \<sigma> s"
      by auto
    hence "worldline t \<sigma> \<theta> \<tau> s t = \<sigma> s"
      using `worldline t \<sigma> \<theta> \<tau> s t = signal_of2 (\<sigma> s) \<tau> s t` by auto }
  moreover
  { assume "lookup \<tau> t s \<noteq> 0"
    hence "s \<in> dom (lookup \<tau> t)"
      by (transfer', simp add: dom_def zero_option_def)
    hence "Some (\<sigma> s) = lookup \<tau> t s"
      using sdom by auto
    hence "signal_of2 (\<sigma> s) \<tau> s t = \<sigma> s"
      using lookup_some_signal_of2' by metis
    hence "worldline t \<sigma> \<theta> \<tau> s t = \<sigma> s"
      using `worldline t \<sigma> \<theta> \<tau> s t = signal_of2 (\<sigma> s) \<tau> s t` by auto }
  ultimately have "worldline t \<sigma> \<theta> \<tau> s t = \<sigma> s"
    by auto
  have "k < t \<or> t \<le> k \<and> k \<le> deg \<or> deg < k"
    by auto
  moreover
  { assume "k < t"
    have "signal_of2 (\<sigma> s) (derivative_raw (worldline t \<sigma> \<theta> \<tau>) deg t) s k = \<sigma> s"
      using signal_of2_derivative_before_now \<open>k < t\<close> by fastforce
    moreover have "signal_of2 (\<sigma> s) \<tau> s k = \<sigma> s"
    proof -
      have "\<forall>n\<in>dom (lookup (to_transaction2 \<tau> s)). k < n"
      proof (rule ccontr)
        assume "\<not> (\<forall>n\<in>dom (lookup (to_transaction2 \<tau> s)). k < n)"
        then obtain n where "n \<in> dom (lookup (to_transaction2 \<tau> s))" and "n \<le> k"
          using leI by blast
        hence "lookup \<tau> n = 0"
          using `context_invariant_weaker t \<sigma> \<theta> \<tau>` unfolding context_invariant_weaker_def using `k < t`
          by auto
        hence "n \<notin> dom (lookup (to_transaction2 \<tau> s))"
          apply transfer' unfolding to_trans_raw2_def  by (simp add: domIff zero_map)
        with `n \<in> dom (lookup (to_transaction2 \<tau> s))` show False by auto
      qed
      hence "inf_time (to_transaction2 \<tau>) s k = None"
        by (rule inf_time_noneI)
      thus ?thesis
        unfolding to_signal2_def comp_def by auto
    qed
    ultimately have "signal_of2 (\<sigma> s) (derivative_raw (worldline t \<sigma> \<theta> \<tau>) deg t) s k =
                     signal_of2 (\<sigma> s) \<tau> s k"
      by auto }
  moreover
  { assume "t \<le> k \<and> k \<le> deg"
    hence "signal_of2 (\<sigma> s) (derivative_raw (worldline t \<sigma> \<theta> \<tau>) deg t) s k = (worldline t \<sigma> \<theta> \<tau>) s k"
      using signal_of2_derivative_raw `worldline t \<sigma> \<theta> \<tau> s t = \<sigma> s` by metis
    also have "... = signal_of2 (\<sigma> s) \<tau> s k"
      unfolding worldline_def using `t \<le> k \<and> k \<le> deg` by auto
    finally have "signal_of2 (\<sigma> s) (derivative_raw (worldline t \<sigma> \<theta> \<tau>) deg t) s k =
                     signal_of2 (\<sigma> s) \<tau> s k"
      by auto }
  moreover
  { assume "deg < k"
    have "t \<le> deg \<or> deg < t" by auto
    moreover
    { assume "t \<le> deg"
      hence "signal_of2 (\<sigma> s) (derivative_raw (worldline t \<sigma> \<theta> \<tau>) deg t) s k = (worldline t \<sigma> \<theta> \<tau>) s deg"
        using signal_of2_derivative_raw2[OF _ order.strict_implies_order[OF `deg < k`]]
        `worldline t \<sigma> \<theta> \<tau> s t = \<sigma> s` by metis
      also have "... =  signal_of2 (\<sigma> s) \<tau> s deg"
        unfolding worldline_def using `t \<le> deg` by auto
      also have "... = signal_of2 (\<sigma> s) \<tau> s k"
        using deg_prop `deg < k` `t \<le> deg` unfolding worldline_def by auto
      finally have "signal_of2 (\<sigma> s) (derivative_raw (worldline t \<sigma> \<theta> \<tau>) deg t) s k =
                    signal_of2 (\<sigma> s) \<tau> s k"
        by auto }
    moreover
    { assume "deg < t"
      hence "derivative_raw (worldline t \<sigma> \<theta> \<tau>) deg t = 0"
        by (simp add: derivative_raw_zero)
      hence "signal_of2 (\<sigma> s) (derivative_raw (worldline t \<sigma> \<theta> \<tau>) deg t) s k = \<sigma> s"
        using signal_of2_derivative_raw_degree_lt_now[OF `deg < t`] by metis
      also have "... = signal_of2 (\<sigma> s) \<tau> s k"
      proof -
        have "worldline t \<sigma> \<theta> \<tau> s k = worldline t \<sigma> \<theta> \<tau> s t"
          using deg_prop `k > deg` `t > deg` by auto
        have "k < t \<or> t \<le> k" by auto
        moreover
        { assume "k < t"
          have "\<forall>n\<in>dom (lookup (to_transaction2 \<tau> s)). k < n"
          proof (rule ccontr)
            assume "\<not> (\<forall>n\<in>dom (lookup (to_transaction2 \<tau> s)). k < n)"
            then obtain n where "n \<in> dom (lookup (to_transaction2 \<tau> s))" and "n \<le> k"
              using leI by blast
            hence "lookup \<tau> n = 0"
              using `context_invariant_weaker t \<sigma> \<theta> \<tau>` unfolding context_invariant_weaker_def using `k < t`
              by auto
            hence "n \<notin> dom (lookup (to_transaction2 \<tau> s))"
              apply transfer' unfolding to_trans_raw2_def  by (simp add: domIff zero_map)
            thus False
              by (simp add: \<open>n \<in> dom (lookup (to_transaction2 \<tau> s))\<close>)
          qed
          hence "inf_time (to_transaction2 \<tau>) s k  = None"
            by (rule inf_time_noneI)
          hence ?thesis
            unfolding to_signal2_def comp_def by auto }
        moreover
        { assume "t \<le> k"
          hence "worldline t \<sigma> \<theta> \<tau> s k = signal_of2 (\<sigma> s) \<tau> s k"
            unfolding worldline_def by auto
          have "worldline t \<sigma> \<theta> \<tau> s t = signal_of2 (\<sigma> s) \<tau> s t"
            unfolding worldline_def by auto
          also have "... = \<sigma> s"
<<<<<<< HEAD
            using `context_invariant t \<sigma> \<gamma> \<theta> \<tau>`
            by (metis calculation state_worldline2 worldline2.rep_eq)
=======
            using calculation state_worldline2[OF `context_invariant_weaker t \<sigma> \<theta> \<tau>`]
            by (transfer', metis fun.map_ident snd_conv)
>>>>>>> bf3d1142
          finally have "worldline t \<sigma> \<theta> \<tau> s t = \<sigma> s"
            by auto
          hence ?thesis
            using \<open>worldline t \<sigma> \<theta> \<tau> s k = signal_of2 (\<sigma> s) \<tau> s k\<close>
            \<open>worldline t \<sigma> \<theta> \<tau> s k = worldline t \<sigma> \<theta> \<tau> s t\<close> by blast }
        ultimately show ?thesis by auto
      qed
      finally have "signal_of2 (\<sigma> s) (derivative_raw (worldline t \<sigma> \<theta> \<tau>) deg t) s k =
                    signal_of2 (\<sigma> s) \<tau> s k"
        by auto }
    ultimately have "signal_of2 (\<sigma> s) (derivative_raw (worldline t \<sigma> \<theta> \<tau>) deg t) s k =
                    signal_of2 (\<sigma> s) \<tau> s k" by auto }
  ultimately have "signal_of2 (\<sigma> s) (derivative_raw (worldline t \<sigma> \<theta> \<tau>) deg t) s k =
                    signal_of2 (\<sigma> s) \<tau> s k" by auto
  thus "signal_of2 (\<sigma> s) (derivative_raw (worldline t \<sigma> \<theta> \<tau>) (LEAST n. \<forall>ta>n. \<forall>s. worldline t \<sigma> \<theta> \<tau> s ta = worldline t \<sigma> \<theta> \<tau> s n) t) s k =
        signal_of2 (\<sigma> s) \<tau> s k"
    unfolding deg_def by auto
qed

<<<<<<< HEAD
lemma destruct_worldline_correctness:
  assumes "context_invariant t \<sigma> \<gamma> \<theta> \<tau>"
  assumes "destruct_worldline (worldline2 t \<sigma> \<theta> \<tau>) t = (\<sigma>', \<gamma>', \<theta>', \<tau>')"
  shows "\<sigma> = \<sigma>'" and "\<gamma> = \<gamma>'"
    and "\<And>k s. signal_of2 False \<theta> s k = signal_of2 False \<theta>' s k"
    and "\<And>k s. signal_of2 (\<sigma> s) \<tau> s k = signal_of2 (\<sigma> s) \<tau>' s k"
  using assms(2) state_worldline2[OF assms(1)] event_worldline2[OF assms(1)] beh_of_worldline[OF assms(1)]
  transaction_worldline2[OF assms(1)] unfolding destruct_worldline_def Let_def by auto

text \<open>Ideally, we want the destructor @{term "destruct_worldline"} is the inverse of the constructor
@{term "worldline2"}. Unfortunately this is not the case here. Note that in the lemma above,
the states are the same @{term "\<sigma> = \<sigma>'"}, the events are the same @{term "\<gamma> = \<gamma>'"} but not with
the history (or behaviours) @{term "\<theta>"} @{term "\<theta>'"} and the transactions @{term "\<tau>"} @{term "\<tau>'"}.
Why is this the case?

To answer this question, we need to explain the ``inverse'' function of the derivative, i.e.,
``integral'' which is achieved via the function @{term "signal_of2"}. It is basically the function
to turn a transaction into a signal. This ``integral'' function runs through over time, note if
there is a mapping, and change the signal value according to this mapping. It is basically like
integration function in real calculus, but the value can only either be ``0'' or ``1''.

The reason why we cannot have the equality @{term "\<tau> = \<tau>'"} and @{term "\<theta> = \<theta>'"} is because a
worldline does not have a unique ``derivative''. Suppose that the transaction @{term "\<tau>"} maps the
signal @{term "sig\<^sub>1 :: 'signal"} to @{term "True :: val"} at time 0 and none at other times.
Suppose also that we have another transaction @{term "\<tau>'"} which is the same with @{term "\<tau>"} except
that it also maps @{term "sig\<^sub>1 :: 'signal"} to @{term "True :: val"} at time 1. When we
``integrate'' both of these transactions, we will obtain an identical worldline; posting (setting) a
signal to @{term "True"} where we have previously posted (maps) the same value is futile.

However, even though the transaction @{term "\<tau>'"} and history @{term "\<theta>"} are not guaranteed to be
the same with @{term "\<tau>"} and @{term "\<theta>"} any longer, the ``integrals'' are still the same; see
property 3 and 4 in the theorem above.\<close>

definition world_seq_exec :: "'signal worldline2 \<Rightarrow> nat \<Rightarrow> 'signal seq_stmt \<Rightarrow> 'signal worldline2" where
  "world_seq_exec w t s = (let (\<sigma>, \<gamma>, \<theta>, \<tau>) = destruct_worldline w t;
                                         \<tau>' = b_seq_exec t \<sigma> \<gamma> \<theta> s \<tau>
                           in worldline2 t \<sigma> \<theta> \<tau>')"

abbreviation world_seq_exec_abb :: "'signal worldline2 \<Rightarrow> nat \<Rightarrow> 'signal seq_stmt \<Rightarrow> 'signal worldline2 \<Rightarrow> bool"
  ("(_, _ , _) \<Rightarrow>\<^sub>s _")
  where "world_seq_exec_abb w t s w' \<equiv> (world_seq_exec w t s = w')"
=======
text \<open>The following definition is an attempt to define a condition such that the derivative @{term
"derivative_raw"} and @{term "derivative_hist_raw"} are the inverses of the integral (@{term
"signal_of2"}). The predicate non-stuttering below indicates that, in each signal, there are no two
successive posting which has the same value. For example, if @{term "t1"} and @{term "t2"} are
elements of @{term "keys (to_transaction2 \<tau> sig)"}, then the value of posted at @{term "t1"} and
@{term "t2"} are different. That is, @{term "the (lookup (to_transaction2 \<tau> sig) t1) \<noteq>
the (lookup (to_transaction2 \<tau> sig) t2)"}.

We must pay a special attention for the first key
@{term "k = hd (sorted_list_of_set (keys ((\<tau> :: 'a transaction2) s)))"}. The first key must be
different from the default state @{term "\<sigma> s"}.\<close>

definition non_stuttering :: "'signal transaction2 \<Rightarrow> 'signal state \<Rightarrow> 'signal \<Rightarrow> bool" where
  "non_stuttering \<tau> \<sigma> s = (let ks = sorted_list_of_set (keys (\<tau> s)) in
                        (\<forall>i. Suc i < length ks \<longrightarrow> lookup (\<tau> s) (ks ! i) \<noteq> lookup (\<tau> s) (ks ! Suc i)) \<and> (ks \<noteq> [] \<longrightarrow> \<sigma> s \<noteq> the (lookup (\<tau> s) (ks ! 0))))"
>>>>>>> bf3d1142

lemma hd_of_keys:
  fixes \<tau> :: "'signal transaction2"
  fixes s :: "'signal"
  assumes "\<And>n. n < t \<Longrightarrow> lookup (\<tau> s) n = 0"
  assumes "lookup (\<tau> s) t \<noteq> None"
  defines "ks \<equiv> sorted_list_of_set (keys (\<tau> s))"
  shows "ks ! 0 = t"
proof (rule ccontr)
  have "sorted ks"
    unfolding ks_def by auto
  have "t \<in> keys (\<tau> s)"
    using `lookup (\<tau> s) t \<noteq> None` apply transfer' unfolding to_trans_raw2_def by (simp add: zero_option_def)
  hence "t \<in> set ks" and "ks \<noteq> []"
    unfolding ks_def by auto
  have *: "\<And>k. k \<in> keys (\<tau> s) \<Longrightarrow> t \<le> k"
    using assms(1) by (metis in_keys_iff le_less_linear)
  assume "ks ! 0 \<noteq> t"
  then obtain t' where "ks ! 0 = t'" and "t' \<noteq> t" using `ks \<noteq> []` by auto
  hence "t' \<in> keys (\<tau> s)"
    unfolding ks_def by (metis \<open>ks \<noteq> []\<close> \<open>t \<in> set ks\<close> ks_def length_pos_if_in_set nth_mem
    sorted_list_of_set(1) sorted_list_of_set.infinite)
  hence "t < t'"
    using * `t' \<noteq> t`  using nat_less_le by blast
  have "t' \<in> set ks"
    using `ks ! 0 = t'`  using \<open>ks \<noteq> []\<close> by auto
  with `t \<in> set ks` and `t < t'` obtain i j :: nat where "i < 0" and "ks ! i = t" and "ks ! 0 = t'"
    using `ks ! 0 = t'` by (metis \<open>sorted ks\<close> in_set_conv_nth leD leI sorted_iff_nth_mono)
  thus False by auto
qed

<<<<<<< HEAD
definition
seq_hoare_valid2 :: "nat \<Rightarrow> 'signal assn2 \<Rightarrow> 'signal seq_stmt \<Rightarrow> 'signal assn2 \<Rightarrow> bool" ("\<Turnstile>\<^sub>_ [(1_)]/ (_)/ [(1_)]" 50)
where "\<Turnstile>\<^sub>t [P] s [Q] \<longleftrightarrow>  (\<forall>w w'.  P w \<and> (w, t, s \<Rightarrow>\<^sub>s w') \<longrightarrow> Q w')"
=======
lemma no_mapping_at_t_if_non_stuttering:
  assumes "context_invariant_weaker t \<sigma> \<theta> \<tau>"
  assumes "non_stuttering (to_transaction2 \<tau>) \<sigma> s"
  shows "lookup \<tau> t s = 0"
proof (rule ccontr)
  assume "lookup \<tau> t s \<noteq> 0"
  then obtain val where "lookup (to_transaction2 \<tau> s) t = Some val"
    apply transfer' unfolding to_trans_raw2_def using zero_option_def by fastforce
  moreover have "\<And>s. s \<in> dom (lookup \<tau> t) \<Longrightarrow> \<sigma> s = the (lookup \<tau> t s)"
    using assms(1) unfolding context_invariant_weaker_def by auto
  ultimately have "val = \<sigma> s"
    apply transfer' unfolding to_trans_raw2_def by (simp add: domI)
  have "t \<in> keys (to_transaction2 \<tau> s)"
    using `lookup (to_transaction2 \<tau> s) t = Some val`
    by (metis lookup_not_eq_zero_eq_in_keys option.distinct(1) zero_fun_def zero_map)
  define ks where "ks = sorted_list_of_set (keys (to_transaction2 \<tau> s))"
  hence "sorted ks"
    by auto
  have "ks \<noteq> []"
    using `t \<in> keys (to_transaction2 \<tau> s)` unfolding ks_def by auto
  have "\<And>n. n < t \<Longrightarrow> lookup \<tau> n = 0"
    using assms(1) unfolding context_invariant_weaker_def by auto
  hence "\<And>n. n < t \<Longrightarrow> lookup (to_transaction2 \<tau> s) n = 0"
    apply transfer' unfolding to_trans_raw2_def  by (simp add: zero_fun_def)
  have "ks ! 0 = t"
    using hd_of_keys [where \<tau>= "to_transaction2 \<tau>", OF `\<And>n. n < t \<Longrightarrow> lookup (to_transaction2 \<tau> s) n = 0`]
    `lookup (to_transaction2 \<tau> s) t = Some val` unfolding ks_def by auto
  hence "the (lookup (to_transaction2 \<tau> s) (ks ! 0)) = \<sigma> s"
    using `val = \<sigma> s` `lookup (to_transaction2 \<tau> s) t = Some val` by auto
  thus False
    using assms(2) `ks \<noteq> []` unfolding non_stuttering_def ks_def Let_def by blast
qed

lemma no_mapping_at_t_if_non_stuttering2:
  assumes "context_invariant_weaker t \<sigma> \<theta> \<tau>"
  assumes "\<forall>s. non_stuttering (to_transaction2 \<tau>) \<sigma> s"
  shows "lookup \<tau> t = 0"
proof -
  have "\<forall>s. lookup \<tau> t s = 0"
    using no_mapping_at_t_if_non_stuttering[OF assms(1)] assms(2) by fastforce
  thus ?thesis
    apply transfer' by (transfer', auto simp add: zero_fun_def)
qed
>>>>>>> bf3d1142

lemma two_successive_keys_diff_value:
  fixes \<tau> :: "'a transaction2"
  assumes "non_stuttering \<tau> \<sigma> s"
  assumes "t1 \<in> keys (\<tau> s)" and "t2 \<in> keys (\<tau> s)"
  defines "v1 \<equiv> the (lookup (\<tau> s) t1)"
  defines "v2 \<equiv> the (lookup (\<tau> s) t2)"
  assumes "\<forall>n>t1. n < t2 \<longrightarrow> lookup (\<tau> s) n = 0"
  assumes "t1 < t2"
  shows "v1 \<noteq> v2"
proof -
  define ks where "ks = sorted_list_of_set (keys (\<tau> s))"
  have "ks \<noteq> []" and "sorted ks" and "distinct ks"
    using `t1 \<in> keys (\<tau> s)` unfolding ks_def by auto
  obtain idx1 where "ks ! idx1 = t1" and "idx1 < length ks"
    using `t1 \<in> keys (\<tau> s)` unfolding ks_def
    by (metis finite_keys in_set_conv_nth set_sorted_list_of_set)
  have "idx1 + 1 < length ks"
  proof (rule ccontr)
    assume "\<not> idx1 + 1 < length ks"
    hence " length ks \<le> idx1 + 1"
      by auto
    with `idx1 < length ks` have "idx1 + 1 = length ks"
      by auto
    hence "last ks = t1"
      using `ks ! idx1 = t1` by (metis \<open>ks \<noteq> []\<close> add_diff_cancel_right' last_conv_nth)
    hence "\<forall>n > t1. n \<notin> set ks"
      using `sorted ks` `distinct ks` by (metis Suc_eq_plus1 \<open>idx1 + 1 = length ks\<close> \<open>idx1 < length ks\<close>
      \<open>ks ! idx1 = t1\<close> in_set_conv_nth leD less_Suc_eq_le sorted_nth_mono)
    hence "t2 \<notin> set ks"
      using `t1 < t2` by auto
    with `t2 \<in> keys (\<tau> s)` show False
      unfolding ks_def  by auto
  qed
  have "ks ! (idx1 + 1) = t2"
  proof (rule ccontr)
    assume "ks ! (idx1 + 1) \<noteq> t2"
    hence "ks ! (idx1 + 1) < t2 \<or> ks ! (idx1 + 1) > t2" by auto
    moreover
    { assume "ks ! (idx1 + 1) < t2"
      have "ks ! idx1 \<le> ks ! (idx1 + 1)"
        using `sorted ks` `idx1 + 1 < length ks` unfolding sorted_iff_nth_mono_less
        by auto
      hence "ks ! idx1 < ks ! (idx1 + 1)"
        using `distinct ks` by (metis Suc_eq_plus1 Suc_n_not_n \<open>idx1 + 1 < length ks\<close> \<open>idx1 < length ks\<close>
        distinct_conv_nth dual_order.strict_iff_order)
      have "ks ! (idx1 + 1) \<in> set ks"
        using `idx1 + 1 < length ks` nth_mem by blast
      hence "lookup (\<tau> s) (ks ! (idx1 + 1)) \<noteq> 0"
        unfolding ks_def by auto
      moreover have "lookup (\<tau> s) (ks ! (idx1 + 1)) = 0"
        using `ks ! idx1 < ks ! (idx1 + 1)` `ks ! idx1 = t1` `ks ! (idx1 + 1) < t2` assms(6)
        by auto
      ultimately have False by auto }
    moreover
    { assume "ks ! (idx1 + 1) > t2"
      then obtain idx where "idx \<le> idx1" and "ks ! idx = t2"
        using `t2 \<in> keys (\<tau> s)` `sorted ks` `distinct ks` unfolding ks_def
        by (metis \<open>ks \<noteq> []\<close> discrete in_set_conv_nth ks_def not_le set_sorted_list_of_set
        sorted_list_of_set.infinite sorted_nth_mono)
      moreover hence "idx \<noteq> idx1"
        using `ks ! idx1 = t1` `t1 < t2` by auto
      ultimately have "idx < idx1"
        by auto
      hence False
        using `ks ! idx = t2` `ks ! idx1 = t1` `t1 < t2` `sorted ks` `idx1 < length ks`
        by (meson not_le sorted_iff_nth_mono_less) }
    ultimately show False by auto
  qed
  thus ?thesis
    using assms ks_def `idx1 + 1 < length ks` unfolding non_stuttering_def
    by (smt One_nat_def \<open>ks ! idx1 = t1\<close> add.right_neutral add_Suc_right
    lookup_not_eq_zero_eq_in_keys option.expand zero_option_def)
qed


lemma derivative_raw_of_worldline_specific:
  assumes "context_invariant_weaker t \<sigma> \<theta> \<tau>"
  defines "w \<equiv> worldline t \<sigma> \<theta> \<tau>"
  assumes "\<forall>s. non_stuttering (to_transaction2 \<tau>) \<sigma> s"
  defines "d \<equiv> (LEAST n. \<forall>k>n. \<forall>s. w s k = w s n)"
  assumes "t \<le> d"
  shows "derivative_raw w (LEAST n. \<forall>k>n. \<forall>s. w s k = w s n) t = \<tau>"
proof (intro poly_mapping_eqI)
  fix k
  have "lookup \<tau> t = 0"
    using no_mapping_at_t_if_non_stuttering2[OF _ assms(3)] assms(1) ci_implies_ci_weaker by blast
  have "k \<le> t \<or> t < k \<and> k \<le> d \<or> t < k \<and> d < k"
    using `t \<le> d` by auto
  moreover
  { assume "k \<le> t"
    hence "lookup (derivative_raw w (LEAST n. \<forall>t>n. \<forall>s. w s t = w s n) t) k = 0"
      unfolding d_def by (transfer', auto simp add: zero_fun_def zero_option_def)
    also have "... = lookup \<tau> k"
      using assms(1) `k \<le> t` unfolding context_invariant_weaker_def
      by (metis \<open>get_trans \<tau> t = 0\<close> order.not_eq_order_implies_strict)
    finally have "lookup (derivative_raw w (LEAST n. \<forall>t>n. \<forall>s. w s t = w s n) t) k = lookup \<tau> k"
      by auto }
  moreover
  { assume "t < k \<and> k \<le> d"
    hence "lookup (derivative_raw w (LEAST n. \<forall>t>n. \<forall>s. w s t = w s n) t) k = difference_raw w k"
      unfolding d_def apply transfer' by auto
    also have "... = lookup \<tau> k"
    proof (rule ext)
      fix s
      have "w s k \<noteq> w s (k - 1) \<or> w s k = w s (k - 1)"
        by auto
      moreover
      { assume "w s k \<noteq> w s (k - 1)"
        hence "signal_of2 (\<sigma> s) \<tau> s k \<noteq> signal_of2 (\<sigma> s) \<tau> s (k - 1)"
          unfolding w_def worldline_def using `t < k \<and> k \<le> d` by auto
        have lnone: "lookup (to_transaction2 \<tau> s) k \<noteq> 0"
        proof (rule ccontr)
          assume "\<not> lookup (to_transaction2 \<tau> s) k \<noteq> 0"
          hence "lookup (to_transaction2 \<tau> s) k = 0"
            by auto
          hence "lookup \<tau> k s = 0"
            apply transfer' unfolding to_trans_raw2_def by auto
          hence "signal_of2 (\<sigma> s) \<tau> s k = signal_of2 (\<sigma> s) \<tau> s (k - 1)"
            by (intro signal_of2_less_sig)
          with `signal_of2 (\<sigma> s) \<tau> s k \<noteq> signal_of2 (\<sigma> s) \<tau> s (k - 1)` show False
            by auto
        qed
        then obtain val where "lookup (to_transaction2 \<tau> s) k = Some val"
          by (metis not_None_eq zero_fun_def zero_map)
        hence "get_trans \<tau> k s = Some val"
          by (transfer', auto simp add: to_trans_raw2_def)
        hence inf: "inf_time (to_transaction2 \<tau>) s k = Some k"
          by (auto intro!: lookup_some_inf_time'[where \<sigma>="(\<lambda>x. False)(s := val)"])
        have "difference_raw w k s = Some (w s k)"
          unfolding difference_raw_def using `w s k \<noteq> w s (k - 1)`
          using \<open>t < k \<and> k \<le> d\<close> by auto
        also have "... = lookup (to_transaction2 \<tau> s) k"
          unfolding w_def worldline_def using `t < k \<and> k \<le> d` unfolding to_signal2_def comp_def
          using inf \<open>lookup (to_transaction2 \<tau> s) k = Some val\<close> by auto
        also have "... = lookup \<tau> k s"
          by (transfer', auto simp add: to_trans_raw2_def)
        finally have "difference_raw w k s = get_trans \<tau> k s"
          by auto }
      moreover
      { assume "w s k = w s (k - 1)"
        hence sig_same: "signal_of2 (\<sigma> s) \<tau> s k = signal_of2 (\<sigma> s) \<tau> s (k - 1)"
          unfolding w_def worldline_def using `t < k \<and> k \<le> d` by auto
        have lnone: "lookup (to_transaction2 \<tau> s) k = None"
        proof (rule ccontr)
          assume "lookup (to_transaction2 \<tau> s) k \<noteq> None"
          then obtain val where "lookup (to_transaction2 \<tau> s) k = Some val"
            by blast
          hence "get_trans \<tau> k s = Some val"
            by (transfer', auto simp add: to_trans_raw2_def)
          hence "inf_time (to_transaction2 \<tau>) s k = Some k"
            by (auto intro!: lookup_some_inf_time'[where \<sigma>="(\<lambda>x. False)(s := val)"])
          hence "signal_of2 (\<sigma> s) \<tau> s k = val"
            unfolding to_signal2_def comp_def by (simp add: \<open>lookup (to_transaction2 \<tau> s) k = Some val\<close>)
          with sig_same have "signal_of2 (\<sigma> s) \<tau> s (k - 1) = val"
            by auto
          from signal_of2_elim[OF this]
          have "(\<exists>m\<le>k - 1. lookup (to_transaction2 \<tau> s) m = Some val) \<or>
                (\<forall>m\<le>k - 1. lookup (to_transaction2 \<tau> s) m = None \<and> val = \<sigma> s)" by auto
          moreover
          { assume "(\<exists>m\<le>k - 1. lookup (to_transaction2 \<tau> s) m = Some val)"
            then obtain m where "inf_time (to_transaction2 \<tau>) s (k-1) = Some m" and "lookup (to_transaction2 \<tau> s) m = Some val"
              using `signal_of2 (\<sigma> s) \<tau> s (k - 1) = val` unfolding to_signal2_def comp_def
              using inf_time_noneE_iff
              by (smt domIff inf_time_neq_t_choice inf_time_someE2 option.case_eq_if option.discI option.expand option.sel)
            define ks where "ks = sorted_list_of_set (keys (to_transaction2 \<tau> s))"
            then obtain idx_m where "ks ! idx_m = m" and "idx_m < length ks"
              using `inf_time (to_transaction2 \<tau>) s (k - 1) = Some m`
              by (metis in_set_conv_nth inf_key_in_list inf_time_def)
            have "m \<le> k - 1"
              using inf_time_at_most[OF `inf_time (to_transaction2 \<tau>) s (k-1) = Some m`] by auto
            have "k \<in> set ks"
              using inf_key_in_list `inf_time (to_transaction2 \<tau>) s k = Some k`
              by (metis inf_time_def ks_def)
            then obtain idx where "ks ! idx = k" and "idx < length ks"
              by (meson in_set_conv_nth)
            have "idx_m < idx"
            proof (rule ccontr)
              assume "\<not> idx_m < idx" hence "idx \<le> idx_m" by auto
              have "sorted ks" and "distinct ks"
                unfolding ks_def by auto
              hence "ks ! idx \<le> ks ! idx_m"
                using `idx_m < length ks` sorted_iff_nth_mono `idx \<le> idx_m` by auto
              hence "k \<le> m"
                using `ks ! idx = k` and `ks ! idx_m = m` by auto
              with `m \<le> k - 1` show False using \<open>t < k \<and> k \<le> d\<close> by linarith
            qed
            moreover have "idx \<le> idx_m + 1"
            proof (rule ccontr)
              assume "\<not> idx \<le> idx_m + 1" hence "idx_m + 1 < idx" by auto
              moreover have "sorted ks" and "distinct ks"
                unfolding ks_def by auto
              ultimately have "ks ! (idx_m + 1) \<le> ks ! idx"
                using `idx < length ks` sorted_iff_nth_mono_less by auto
              hence "ks ! (idx_m + 1) < ks ! idx"
                using `idx_m + 1 < idx` `distinct ks` by (metis \<open>idx < length ks\<close>
                le_neq_implies_less less_not_refl2 nth_eq_iff_index_eq order.strict_trans)
              also have "... = k"
                using `ks ! idx = k` by auto
              finally have "ks ! (idx_m + 1) < k" by auto
              have "set (sorted_list_of_set (keys (to_transaction2 \<tau> s))) =  dom (lookup (to_transaction2 \<tau> s))"
                unfolding set_keys_dom_lookup by auto
              moreover have "idx_m + 1 < length ks"
                using `idx_m + 1 < idx` `idx < length ks` by auto
              ultimately have "ks ! (idx_m + 1) \<in> dom (lookup (to_transaction2 \<tau> s))"
                unfolding ks_def using nth_mem[where n = "idx_m + 1"] by blast
              hence "ks ! (idx_m + 1) \<le> m"
                using inf_time_someE[OF `inf_time (to_transaction2 \<tau>) s (k - 1) = Some m`]
                `ks ! (idx_m + 1) < k` by auto
              with `ks ! idx_m = m` show "False"
                using distinct_sorted_list_of_set sorted_sorted_list_of_set
                unfolding ks_def  by (metis \<open>idx_m + 1 < length ks\<close> add_lessD1 antisym_conv1 ks_def
                leD less_add_one nth_eq_iff_index_eq order.strict_implies_not_eq sorted_iff_nth_mono_less)
              qed
            ultimately have "idx = idx_m + 1"
              by auto
            with assms(3) have "lookup (to_transaction2 \<tau> s) m \<noteq>  lookup (to_transaction2 \<tau> s) k"
              unfolding non_stuttering_def using `idx < length ks` `ks ! idx = k` `ks ! idx_m = m`
              by (metis Suc_eq_plus1 ks_def)
            hence "Some val \<noteq> Some val"
              using `lookup (to_transaction2 \<tau> s) m = Some val` `get_trans \<tau> k s = Some val`
              by (transfer', auto simp add: to_trans_raw2_def)
            hence "False" by auto }
          moreover
          { assume "(\<forall>m\<le>k - 1. lookup (to_transaction2 \<tau> s) m = None \<and> val = \<sigma> s)"
            hence "\<And>m. m < k \<Longrightarrow> lookup (to_transaction2 \<tau> s) m = 0" and "val = \<sigma> s"
              by (auto simp add: zero_option_def)
            define ks  where "ks = sorted_list_of_set (keys (to_transaction2 \<tau> s))"
            hence "ks ! 0 = k"
              using hd_of_keys[where \<tau>="to_transaction2 \<tau>" and s="s", OF
              `\<And>m. m < k \<Longrightarrow> lookup (to_transaction2 \<tau> s) m = 0` `lookup (to_transaction2 \<tau> s) k \<noteq> None`]
              by auto
            with `lookup (to_transaction2 \<tau> s) k = Some val` have "the (lookup (to_transaction2 \<tau> s) (ks ! 0)) = \<sigma> s"
              using `val = \<sigma> s` by auto
            moreover have "ks \<noteq> []"
            proof -
              have "k \<in> keys (to_transaction2 \<tau> s)"
                using `lookup (to_transaction2 \<tau> s) k \<noteq> None`  by (simp add: in_keys_iff zero_option_def)
              thus ?thesis
                unfolding ks_def by auto
            qed
            ultimately  have "False"
              using assms(3) unfolding non_stuttering_def ks_def Let_def by auto }
          ultimately show False by auto
        qed
        hence "difference_raw w k s = get_trans \<tau> k s"
          unfolding difference_raw_def using `w s k = w s (k - 1)` `t < k \<and> k \<le> d`
          by (transfer', auto simp add:to_trans_raw2_def) }
      ultimately show "difference_raw w k s = get_trans \<tau> k s"
        by auto
    qed
    finally have "lookup (derivative_raw w (LEAST n. \<forall>t>n. \<forall>s. w s t = w s n) t) k = lookup \<tau> k"
      by auto }
  moreover
  { assume "t < k \<and> d < k"
    hence "lookup (derivative_raw w (LEAST n. \<forall>t>n. \<forall>s. w s t = w s n) t) k = 0"
      unfolding d_def by (transfer', auto simp add: zero_fun_def zero_option_def)
    also have "... = lookup \<tau> k"
    proof (rule ext)
      fix s
      have *: "\<exists>n. \<forall>t>n. \<forall>s. w s t = w s n"
        using exists_quiesce_worldline[OF assms(1)] unfolding assms(2) by auto
      have **: "\<forall>k'\<ge> d. w s k' = w s d"
        using `t < k \<and> d < k` unfolding d_def using LeastI_ex[OF *]  using antisym_conv2 by blast
      have sig_same: "\<And>k'. d \<le> k' \<Longrightarrow> signal_of2 (\<sigma> s) \<tau> s k' = signal_of2 (\<sigma> s) \<tau> s d"
          using ** `t \<le> d` unfolding w_def worldline_def  by (meson dual_order.trans leD)
      have "lookup (to_transaction2 \<tau> s) k = None"
      proof (rule ccontr)
        assume "lookup (to_transaction2 \<tau> s) k \<noteq> None"
        then obtain val where "lookup (to_transaction2 \<tau> s) k = Some val"
          by blast
        hence "get_trans \<tau> k s = Some val"
          by (transfer', auto simp add: to_trans_raw2_def)
        hence "inf_time (to_transaction2 \<tau>) s k = Some k"
          by (auto intro!: lookup_some_inf_time'[where \<sigma>="(\<lambda>x. False)(s := val)"])
        hence "signal_of2 (\<sigma> s) \<tau> s k = val"
          unfolding to_signal2_def comp_def by (simp add: \<open>lookup (to_transaction2 \<tau> s) k = Some val\<close>)
        with sig_same have "signal_of2 (\<sigma> s) \<tau> s (k - 1) = val"
          by (metis \<open>t < k \<and> d < k\<close> diff_Suc_1 le_add1 less_imp_Suc_add nat_le_linear not_le)
        from signal_of2_elim[OF this]
        have "(\<exists>m\<le>k - 1. lookup (to_transaction2 \<tau> s) m = Some val) \<or>
              (\<forall>m\<le>k - 1. lookup (to_transaction2 \<tau> s) m = None \<and> val = \<sigma> s)" by auto
        moreover
        { assume "(\<exists>m\<le>k - 1. lookup (to_transaction2 \<tau> s) m = Some val)"
          then obtain m where "inf_time (to_transaction2 \<tau>) s (k-1) = Some m" and "lookup (to_transaction2 \<tau> s) m = Some val"
            using `signal_of2 (\<sigma> s) \<tau> s (k - 1) = val` unfolding to_signal2_def comp_def
            using inf_time_noneE_iff
            by (smt domIff inf_time_neq_t_choice inf_time_someE2 option.case_eq_if option.discI option.expand option.sel)
          define ks where "ks = sorted_list_of_set (keys (to_transaction2 \<tau> s))"
          then obtain idx_m where "ks ! idx_m = m" and "idx_m < length ks"
            using `inf_time (to_transaction2 \<tau>) s (k - 1) = Some m`
            by (metis in_set_conv_nth inf_key_in_list inf_time_def)
          have "m \<le> k - 1"
            using inf_time_at_most[OF `inf_time (to_transaction2 \<tau>) s (k-1) = Some m`] by auto
          have "k \<in> set ks"
            using inf_key_in_list `inf_time (to_transaction2 \<tau>) s k = Some k`
            by (metis inf_time_def ks_def)
          then obtain idx where "ks ! idx = k" and "idx < length ks"
            by (meson in_set_conv_nth)
          have "idx_m < idx"
          proof (rule ccontr)
            assume "\<not> idx_m < idx" hence "idx \<le> idx_m" by auto
            have "sorted ks" and "distinct ks"
              unfolding ks_def by auto
            hence "ks ! idx \<le> ks ! idx_m"
              using `idx_m < length ks` sorted_iff_nth_mono `idx \<le> idx_m` by auto
            hence "k \<le> m"
              using `ks ! idx = k` and `ks ! idx_m = m` by auto
            with `m \<le> k - 1` show False using \<open>t < k \<and> d < k\<close> by linarith
          qed
          moreover have "idx \<le> idx_m + 1"
          proof (rule ccontr)
            assume "\<not> idx \<le> idx_m + 1" hence "idx_m + 1 < idx" by auto
            moreover have "sorted ks" and "distinct ks"
              unfolding ks_def by auto
            ultimately have "ks ! (idx_m + 1) \<le> ks ! idx"
              using `idx < length ks` sorted_iff_nth_mono_less by auto
            hence "ks ! (idx_m + 1) < ks ! idx"
              using `idx_m + 1 < idx` `distinct ks` by (metis \<open>idx < length ks\<close>
              le_neq_implies_less less_not_refl2 nth_eq_iff_index_eq order.strict_trans)
            also have "... = k"
              using `ks ! idx = k` by auto
            finally have "ks ! (idx_m + 1) < k" by auto
            have "set (sorted_list_of_set (keys (to_transaction2 \<tau> s))) =  dom (lookup (to_transaction2 \<tau> s))"
              unfolding set_keys_dom_lookup by auto
            moreover have "idx_m + 1 < length ks"
              using `idx_m + 1 < idx` `idx < length ks` by auto
            ultimately have "ks ! (idx_m + 1) \<in> dom (lookup (to_transaction2 \<tau> s))"
              unfolding ks_def using nth_mem[where n = "idx_m + 1"] by blast
            hence "ks ! (idx_m + 1) \<le> m"
              using inf_time_someE[OF `inf_time (to_transaction2 \<tau>) s (k - 1) = Some m`]
              `ks ! (idx_m + 1) < k` by auto
            with `ks ! idx_m = m` show "False"
              using distinct_sorted_list_of_set sorted_sorted_list_of_set
              unfolding ks_def  by (metis \<open>idx_m + 1 < length ks\<close> add_lessD1 antisym_conv1 ks_def
              leD less_add_one nth_eq_iff_index_eq order.strict_implies_not_eq sorted_iff_nth_mono_less)
          qed
          ultimately have "idx = idx_m + 1"
            by auto
          with assms(3) have "lookup (to_transaction2 \<tau> s) m \<noteq>  lookup (to_transaction2 \<tau> s) k"
            unfolding non_stuttering_def using `idx < length ks` `ks ! idx = k` `ks ! idx_m = m`
            by (metis Suc_eq_plus1 ks_def)
          hence "Some val \<noteq> Some val"
            using `lookup (to_transaction2 \<tau> s) m = Some val` `get_trans \<tau> k s = Some val`
            by (transfer', auto simp add: to_trans_raw2_def)
          hence "False" by auto }
          moreover
          { assume "(\<forall>m\<le>k - 1. lookup (to_transaction2 \<tau> s) m = None \<and> val = \<sigma> s)"
            hence "\<And>m. m < k \<Longrightarrow> lookup (to_transaction2 \<tau> s) m = 0" and "val = \<sigma> s"
              by (auto simp add: zero_option_def)
            define ks  where "ks = sorted_list_of_set (keys (to_transaction2 \<tau> s))"
            hence "ks ! 0 = k"
              using hd_of_keys[where \<tau>="to_transaction2 \<tau>" and s="s", OF
              `\<And>m. m < k \<Longrightarrow> lookup (to_transaction2 \<tau> s) m = 0` `lookup (to_transaction2 \<tau> s) k \<noteq> None`]
              by auto
            with `lookup (to_transaction2 \<tau> s) k = Some val` have "the (lookup (to_transaction2 \<tau> s) (ks ! 0)) = \<sigma> s"
              using `val = \<sigma> s` by auto
            moreover have "ks \<noteq> []"
            proof -
              have "k \<in> keys (to_transaction2 \<tau> s)"
                by (simp add: \<open>lookup (to_transaction2 \<tau> s) k \<noteq> None\<close> in_keys_iff zero_option_def)
              thus ?thesis
                unfolding ks_def by auto
            qed
            ultimately  have "False"
              using assms(3) unfolding non_stuttering_def ks_def Let_def by auto }
          ultimately show False by auto
      qed
      thus "0 s = get_trans \<tau> k s"
        apply transfer' unfolding to_trans_raw2_def zero_fun_def zero_option_def by auto
    qed
    finally have "lookup (derivative_raw w (LEAST n. \<forall>t>n. \<forall>s. w s t = w s n) t) k = lookup \<tau> k"
      by auto }
  ultimately show "lookup (derivative_raw w (LEAST n. \<forall>t>n. \<forall>s. w s t = w s n) t) k = lookup \<tau> k"
    by auto
qed

lemma current_sig_and_prev_same:
  assumes "signal_of2 def \<theta> s k = signal_of2 def \<theta> s (k - 1)"
  assumes "0 < k"
  assumes "non_stuttering (to_transaction2 \<theta>) state s"
  assumes "state s = def"
  shows "lookup \<theta> k s = 0"
proof (rule ccontr)
  assume "lookup \<theta> k s \<noteq> 0"
  then obtain val where "lookup \<theta> k s = Some val"
    by (metis not_None_eq zero_fun_def zero_map)
  hence "signal_of2 def \<theta> s k = val"
    using lookup_some_signal_of2'[of "\<theta>" "k" "s" "def_state(s := val)" "def"] by auto
  have "the (lookup (to_transaction2 \<theta> s) k) = val"
    using `lookup \<theta> k s = Some val` by (transfer', auto simp add: to_trans_raw2_def)
  have "k \<in> dom (lookup (to_transaction2 \<theta> s))"
    using `lookup \<theta> k s = Some val`
    by (transfer', auto simp add: to_trans_raw2_def)
  hence "k \<in> keys (to_transaction2 \<theta> s)"
    by (transfer', auto simp add:to_trans_raw2_def zero_option_def)
  define ks where "ks = sorted_list_of_set (keys (to_transaction2 \<theta> s))"
  obtain k' where "inf_time (to_transaction2 \<theta>) s (k - 1) = None \<or> inf_time (to_transaction2 \<theta>) s (k - 1) = Some k'"
    using option.exhaust_sel by blast
  moreover
  { assume inf_none: "inf_time (to_transaction2 \<theta>) s (k - 1) = None"
    hence noneE: "\<forall>t\<in>dom (lookup (to_transaction2 \<theta> s)). (k - 1) < t"
      by (auto dest!: inf_time_noneE)
    have *: "\<forall>n. n < k \<longrightarrow> lookup (to_transaction2 \<theta> s) n = 0"
    proof (rule ccontr)
      assume "\<not> (\<forall>n. n < k \<longrightarrow> lookup (to_transaction2 \<theta> s) n = 0)"
      then obtain n where "n < k" and "lookup (to_transaction2 \<theta> s) n \<noteq> 0"
        by auto
      hence "n \<in> dom (lookup (to_transaction2 \<theta> s))"
        by (simp add: domIff zero_option_def)
      hence "k - 1 < n" using noneE by auto
      with `n < k` show False by auto
    qed
    have "signal_of2 def \<theta> s (k - 1) = def"
      using inf_none unfolding to_signal2_def comp_def by auto
    have "ks ! 0 = k" unfolding ks_def
    proof (rule hd_of_keys)
      show "\<And>n. n < k \<Longrightarrow> lookup (to_transaction2 \<theta> s) n = 0"
        using * by auto
    next
      show "lookup (to_transaction2 \<theta> s) k \<noteq> None"
        using `lookup \<theta> k s \<noteq> 0` unfolding zero_option_def
        by transfer' (auto simp add: to_trans_raw2_def)
    qed
    have "k \<in> keys (to_transaction2 \<theta> s)"
      using `lookup \<theta> k s = Some val`   \<open>signal_of2 def \<theta> s (k - 1) = def\<close>
      \<open>signal_of2 def \<theta> s k = signal_of2 def \<theta> s (k - 1)\<close> inf_none inf_time_less
      lookup_some_inf_time' by fastforce
    hence "ks \<noteq> []"
      unfolding ks_def by auto
    moreover have "the (lookup (to_transaction2 \<theta> s) (ks ! 0)) = val"
      unfolding `ks ! 0 = k` using `lookup \<theta> k s = Some val`
      by transfer' (auto simp add: to_trans_raw2_def)
    ultimately have "val \<noteq> def"
      using assms(3-4) unfolding non_stuttering_def ks_def by auto
    hence "signal_of2 def \<theta> s k \<noteq> signal_of2 def \<theta> s (k - 1)"
      using `signal_of2 def \<theta> s k = val` `signal_of2 def \<theta> s (k - 1) = def`
      by auto
    with `signal_of2 def \<theta> s k = signal_of2 def \<theta> s (k - 1)` have "False" by auto }
  moreover
  { assume inf_some: "inf_time (to_transaction2 \<theta>) s (k - 1) = Some k'"
    have "\<forall>t\<in>dom (lookup (to_transaction2 \<theta> s)). t \<le> k-1 \<longrightarrow> t \<le> k'"
      using inf_time_someE[OF inf_some] by auto
    hence "\<forall>n>k'. n < k \<longrightarrow> lookup (to_transaction2 \<theta> s) n = None"
      by (metis diff_Suc_1 domIff le_add1 less_imp_Suc_add not_le)
    have "k' < k"
      using inf_time_at_most[OF inf_some] \<open>0 < k\<close> by linarith
    have "k' \<in> dom (lookup (to_transaction2 \<theta> s))"
      using inf_time_someE2[OF inf_some] by auto
    hence "k' \<in> keys (to_transaction2 \<theta> s)"
      by (transfer', auto simp add: to_trans_raw2_def zero_option_def)
    obtain val' where "lookup (to_transaction2 \<theta> s) k' = Some val'"
      using `k' \<in> dom (lookup (to_transaction2 \<theta> s))` by auto
    hence "the (lookup (to_transaction2 \<theta> s) k') = val'"
      by (transfer', auto simp add: to_trans_raw2_def)
    hence "val \<noteq> val'"
      using two_successive_keys_diff_value[OF `non_stuttering (to_transaction2 \<theta>) state s`
      `k' \<in> keys (to_transaction2 \<theta> s)` `k \<in> keys (to_transaction2 \<theta> s)` _ `k' < k`]
      `\<forall>n>k'. n < k \<longrightarrow> lookup (to_transaction2 \<theta> s) n = None` `the (lookup (to_transaction2 \<theta> s) k) = val`
      unfolding zero_option_def by auto
    hence "signal_of2 def \<theta> s (k - 1) = val'"
      using inf_some `the (lookup (to_transaction2 \<theta> s) k') = val'`
      unfolding to_signal2_def comp_def by auto
    with `signal_of2 def \<theta> s k = val` have "False"
      using `val \<noteq> val'` `signal_of2 def \<theta> s k = signal_of2 def \<theta> s (k - 1)` by auto }
  ultimately show False by auto
qed

text \<open>Here is an important result. In case that the history @{term "\<theta> :: 'a transaction"} is
non-stuttering, the derivative raw of the worldline @{term "w = worldline t \<sigma> \<theta> \<tau>"} is exactly the
history @{term "\<theta>"}.\<close>

lemma derivative_is_history:
  assumes "context_invariant_weaker t \<sigma> \<theta> \<tau>"
  defines "w \<equiv> worldline t \<sigma> \<theta> \<tau>"
  assumes "\<forall>s. non_stuttering (to_transaction2 \<theta>) def_state s"
  shows "derivative_hist_raw w t = \<theta>"
proof (intro poly_mapping_eqI)
  fix k
  have *: "\<forall>n\<ge>t. lookup \<theta> n = 0"
    using assms(1) unfolding context_invariant_weaker_def by auto
  have "k = 0 \<or> 0 < k \<and> k < t \<or> t < k \<or> t = k"
    by auto
  moreover
  { assume "t < k"
    hence "lookup (derivative_raw w t 0) k = Map.empty"
      apply transfer' by auto
    also have "... = lookup \<theta> k"
      using * `t < k` apply transfer' unfolding zero_fun_def zero_option_def by auto
    finally have "lookup (derivative_hist_raw w t) k = lookup \<theta> k"
      using `t < k` by transfer' auto }
  moreover
  { assume "0 < k \<and> k < t"
    hence "lookup (derivative_raw w t 0) k = difference_raw w k"
      apply transfer' by auto
    also have "... = lookup \<theta> k"
      unfolding difference_raw_def
    proof (rule ext)
      fix s
      have "non_stuttering (to_transaction2 \<theta>) def_state s"
        using assms(3) by auto
      have "w s k = w s (k - 1) \<or> w s k \<noteq> w s (k - 1)"
        by auto
      moreover
      { assume "w s k = w s (k - 1)"
        have "signal_of2 False \<theta> s k = signal_of2 False \<theta> s (k - 1)"
          using `0 < k \<and> k < t` `w s k = w s (k - 1)` unfolding w_def worldline_def by auto
        have "lookup \<theta> k s = 0"
          using current_sig_and_prev_same \<open>0 < k \<and> k < t\<close> \<open>non_stuttering (to_transaction2 \<theta>)
          def_state s\<close> \<open>signal_of2 False \<theta> s k = signal_of2 False \<theta> s (k - 1)\<close> by fastforce
        hence "(if w s k \<noteq> w s (k - 1) then Some (w s k) else None) = get_trans \<theta> k s"
          using `w s k = w s (k-1)` by (auto simp add: zero_option_def) }
      moreover
      { assume "w s k \<noteq> w s (k - 1)"
        have "signal_of2 False \<theta> s k \<noteq> signal_of2 False \<theta> s (k - 1)"
          using `0 < k \<and> k < t` `w s k \<noteq> w s (k - 1)` unfolding w_def worldline_def by auto
        hence "lookup \<theta> k s \<noteq> 0"
          using signal_of2_less_sig  by fastforce
        have "the (lookup \<theta> k s) = signal_of2 False \<theta> s k "
          using lookup_some_signal_of2'
          by (metis \<open>get_trans \<theta> k s \<noteq> 0\<close> \<open>non_stuttering (to_transaction2 \<theta>) def_state s\<close>
          option.exhaust_sel zero_option_def)
        also have "... = w s k"
          unfolding w_def worldline_def using `0 < k \<and> k < t` by auto
        finally have "(if w s k \<noteq> w s (k - 1) then Some (w s k) else None) = get_trans \<theta> k s"
          using `w s k \<noteq> w s (k - 1)`  by (smt \<open>get_trans \<theta> k s \<noteq> 0\<close> option.collapse zero_option_def) }
      ultimately show "(if k = 0 then \<lambda>s. if w s k then Some True else None else (\<lambda>s. if w s k \<noteq> w s (k - 1) then Some (w s k) else None)) s = get_trans \<theta> k s"
        using `0 < k \<and> k < t` by auto
    qed
    finally have "lookup (derivative_hist_raw w t) k = lookup \<theta> k"
      using `0 < k \<and> k < t` by transfer' auto }
  moreover
  { assume "t = k"
    hence "lookup \<theta> k = 0"
      using * by auto
    hence "lookup (derivative_hist_raw w t) k = lookup \<theta> k"
      using `t = k` by transfer' (auto simp add: zero_map) }
  moreover
  { assume "k = 0"
    have "t = 0 \<or> 0 < t" by auto
    moreover
    { assume "t = 0"
      hence "get_trans (derivative_hist_raw w t) k = get_trans \<theta> k"
        using * apply transfer' by (auto simp add: zero_map) }
    moreover
    { assume "0 < t"
      hence "lookup (derivative_hist_raw w t) k = difference_raw w 0"
        unfolding `k = 0` apply transfer' by auto
      also have "... = lookup \<theta> 0"
      proof (rule ext)
        fix s
        have "non_stuttering (to_transaction2 \<theta>) def_state s"
          using assms(3) by auto
        define ks where "ks = sorted_list_of_set (keys (to_transaction2 \<theta> s))"
        obtain val where "lookup \<theta> 0 s = None \<or> lookup \<theta> 0 s = Some val"
          by (meson not_None_eq)
        moreover
        { assume "lookup \<theta> 0 s = None"
          have "w s 0 = signal_of2 False \<theta> s 0"
            unfolding w_def worldline_def using `0 < t` by auto
          also have "... = False"
            using `lookup \<theta> 0 s = None` signal_of2_empty by (metis signal_of2_zero zero_option_def)
          finally have "w s 0 = False"
            by auto
          hence "difference_raw w 0 s = None"
            unfolding difference_raw_def by auto
          also have "... = lookup \<theta> 0 s"
            using `lookup \<theta> 0 s = None` by auto
          finally have "difference_raw w 0 s = lookup \<theta> 0 s"
            by auto }
        moreover
        { assume "lookup \<theta> 0 s = Some val"
          hence "lookup (to_transaction2 \<theta> s) 0 \<noteq> None"
            by transfer' (auto simp add: to_trans_raw2_def)
          hence "ks ! 0 = 0"
            using hd_of_keys[of "0" "to_transaction2 \<theta>" "s"] unfolding ks_def by auto
          have "0 \<in> keys (to_transaction2 \<theta> s)"
            using `lookup \<theta> 0 s = Some val`
            by (simp add: \<open>lookup (to_transaction2 \<theta> s) 0 \<noteq> None\<close> in_keys_iff zero_option_def)
          hence "ks \<noteq> []"
            unfolding ks_def by auto
          hence "val = True"
            using `non_stuttering (to_transaction2 \<theta>) def_state s` ks_def `ks ! 0 = 0`
            unfolding non_stuttering_def by (metis \<open>get_trans \<theta> 0 s = Some val\<close> option.sel
            to_trans_raw2_def to_transaction2.rep_eq)
          hence "w s 0 = signal_of2 False \<theta> s 0"
            unfolding w_def worldline_def using `0 < t` by auto
          also have "... = True"
            using `lookup \<theta> 0 s = Some val` unfolding `val = True`  using lookup_some_signal_of2'
            by fastforce
          finally have "w s 0 = True"
            by auto
          hence "difference_raw w 0 s = Some True"
            unfolding difference_raw_def by auto
          also have "... = lookup \<theta> 0 s"
            using `lookup \<theta> 0 s = Some val` unfolding `val = True` by auto
          finally have "difference_raw w 0 s = lookup \<theta> 0 s"
            by auto }
        ultimately show "difference_raw w 0 s = lookup \<theta> 0 s"
          by auto
      qed
      finally have "lookup (derivative_hist_raw w t) k = lookup \<theta> k"
        unfolding `k = 0` by auto }
    ultimately have "lookup (derivative_hist_raw w t) k = lookup \<theta> k"
      by auto }
  ultimately show "lookup (derivative_hist_raw w t) k = lookup \<theta> k"
    by auto
qed

lemma curr_time_lt_deg:
  assumes "context_invariant_weaker t \<sigma> \<theta> \<tau>"
  defines "w \<equiv> worldline t \<sigma> \<theta> \<tau>"
  assumes "\<tau> \<noteq> 0"
  assumes "\<forall>s. non_stuttering (to_transaction2 \<tau>) \<sigma> s"
  defines "d \<equiv> (LEAST n. \<forall>t>n. \<forall>s. w s t = w s n)"
  shows "t < d"
proof -
  have "lookup \<tau> t = 0"
    using no_mapping_at_t_if_non_stuttering2[OF _ assms(4)]
    using assms(1) ci_implies_ci_weaker by blast
  moreover have "\<forall>n < t. lookup \<tau> n = 0"
    using assms(1) unfolding context_invariant_weaker_def by auto
  ultimately have "\<forall>n \<le> t. lookup \<tau> n = 0"
    by (simp add: le_less)
  have "\<exists>t'>t. lookup \<tau> t' \<noteq> 0 \<and> (\<forall>n>t. n < t' \<longrightarrow> lookup \<tau> n = 0)"
  proof -
    obtain t' where "lookup \<tau> t' \<noteq> 0" and "t' > t"
      using `\<tau> \<noteq> 0` `\<forall>n \<le> t. lookup \<tau> n = 0`  by (meson aux leI)
    have "(\<forall>n>t. n < t' \<longrightarrow> lookup \<tau> n = 0) \<or> \<not> (\<forall>n>t. n < t' \<longrightarrow> lookup \<tau> n = 0)"
      by auto
    moreover
    { assume "(\<forall>n>t. n < t' \<longrightarrow> lookup \<tau> n = 0)"
      hence ?thesis
        using `lookup \<tau> t' \<noteq> 0` and `t' > t` by auto }
    moreover
    { assume "\<not> (\<forall>n>t. n < t' \<longrightarrow> lookup \<tau> n = 0)"
      hence ?thesis
      proof (induction t')
        case 0
        then show ?case by auto
      next
        case (Suc t)
        then show ?case using less_Suc_eq by blast
      qed }
    ultimately show ?thesis by auto
  qed
  then obtain t' where "lookup \<tau> t' \<noteq> 0" and "t' > t" and "\<forall>n>t. n < t' \<longrightarrow> lookup \<tau> n = 0"
    by auto
  then obtain m where "lookup \<tau> t' = m" and "m \<noteq> Map.empty"
    by (simp add: zero_option_def zero_fun_def)
  then obtain s val where "lookup \<tau> t' s = Some val"
    by (meson not_None_eq)
  hence the_lookup: "the (lookup (to_transaction2 \<tau> s) t') = val"
    by (transfer', auto simp add: to_trans_raw2_def)
  have "val \<noteq> \<sigma> s"
  proof -
    define ks where "ks = sorted_list_of_set (keys (to_transaction2 \<tau> s))"
    have "t' \<in> keys (to_transaction2 \<tau> s)"
      using `lookup \<tau> t' s = Some val` by (transfer', auto simp add: zero_option_def to_trans_raw2_def)
    hence "ks \<noteq> []"
      unfolding ks_def by auto
    have "ks ! 0 = t'"
      unfolding ks_def
    proof(auto intro!: hd_of_keys)
      show "\<And>n. n < t' \<Longrightarrow> lookup (to_transaction2 \<tau> s) n = 0"
        using `\<forall>n \<le> t. lookup \<tau> n = 0` `\<forall>n > t. n < t' \<longrightarrow> lookup \<tau> n = 0`
        by (transfer', metis not_less to_trans_raw2_def zero_fun_def)
    next
      show "\<exists>y. lookup (to_transaction2 \<tau> s) t' = Some y"
        using `lookup \<tau> t' s = Some val` by (transfer', auto simp add: to_trans_raw2_def)
    qed
    thus ?thesis
      using assms(4) the_lookup `ks \<noteq> []`
      unfolding non_stuttering_def Let_def ks_def by auto
  qed
  have "signal_of2 (\<sigma> s) \<tau> s t' = val"
    using lookup_some_signal_of2'[where \<sigma>="(\<lambda>x. _)(s := val)"] `lookup \<tau> t' s = Some val` by auto
  have "signal_of2 (\<sigma> s) \<tau> s (t' - 1) = signal_of2 (\<sigma> s) \<tau> s t"
    using signal_of2_less_ind[OF _ `t < t'`] `\<forall>n>t. n < t' \<longrightarrow> lookup \<tau> n = 0`
    by (smt \<open>t < t'\<close> diff_Suc_1 less_Suc_eq_le less_imp_Suc_add not_le not_less_iff_gr_or_eq signal_of2_less_ind)
  also have "... = \<sigma> s"
  proof (cases "t = 0")
    case True
    then show ?thesis
      using `lookup \<tau> t = 0` signal_of2_zero by (metis zero_fun_def)
  next
    case False
    hence "signal_of2 (\<sigma> s) \<tau> s t = signal_of2 (\<sigma> s) \<tau> s 0"
      using signal_of2_less_ind `\<forall>n < t. lookup \<tau> n = 0`
      by (metis \<open>\<forall>n\<le>t. get_trans \<tau> n = 0\<close> diff_is_0_eq' diff_le_self le_antisym not_less)
    also have "... = \<sigma> s"
      using signal_of2_zero `\<forall>n < t. lookup \<tau> n = 0` False
      by (metis \<open>\<forall>n\<le>t. get_trans \<tau> n = 0\<close> le0 zero_fun_def)
    finally show ?thesis
      by auto
  qed
  finally have "signal_of2 (\<sigma> s) \<tau> s (t' - 1) = \<sigma> s"
    by auto
  hence "signal_of2 (\<sigma> s) \<tau> s t' \<noteq> signal_of2 (\<sigma> s) \<tau> s (t'-1)"
    using `val \<noteq> \<sigma> s` `signal_of2 (\<sigma> s) \<tau> s t' = val` by metis
  hence " w s t' \<noteq> w s (t' - 1)"
    unfolding w_def worldline_def using `t' > t` by auto
  have "t' \<le> d"
  proof (rule ccontr)
    assume "\<not> t' \<le> d"
    hence "d < t'"
      by auto
    have *: "\<exists>n. \<forall>k>n. \<forall>s. w s k = w s n"
      using exists_quiesce_worldline[OF assms(1)] w_def by auto
    have "\<forall>k>d. \<forall>s. w s k = w s d"
      using LeastI_ex[OF *] unfolding d_def  by blast
    hence "\<forall>s. w s t' = w s d"
      using `d < t'` by auto
    have "d = t' - 1 \<or> d < t' - 1"
      using `d < t'` by auto
    moreover
    { assume "d = t' - 1"
      hence "w s t' \<noteq> w s d"
        using `w s t' \<noteq> w s (t' - 1)` by auto
      with `\<forall>s. w s t' = w s d` have "False"
        by auto }
    moreover
    { assume "d < t' - 1"
      hence "w s (t' - 1) = w s d"
        using `\<forall>k>d. \<forall>s. w s k = w s d` by auto
      also have "... = w s t'"
        using `\<forall>s. w s t' = w s d` by auto
      finally have "w s t' = w s (t' - 1)"
        by auto
      with `w s t' \<noteq> w s (t' - 1)` have "False" by auto }
    ultimately show False by auto
  qed
  with `t < t'` show "t < d" by auto
qed

text \<open>Similar to @{thm "derivative_is_history"}, the derivative of a worldline constructed by the
constructor @{term "worldline t \<sigma> \<theta> \<tau>"} is exactly the transaction @{term "\<tau>"} provided that the
transaction @{term "\<tau>"} is non-stuttering with respect to the initial state @{term "\<sigma> :: 'a
state"}.\<close>

lemma derivative_raw_of_worldline:
  assumes "context_invariant_weaker t \<sigma> \<theta> \<tau>"
  defines "w \<equiv> worldline t \<sigma> \<theta> \<tau>"
  assumes "\<forall>s. non_stuttering (to_transaction2 \<tau>) \<sigma> s"
  defines "d \<equiv> (LEAST n. \<forall>k>n. \<forall>s. w s k = w s n)"
  shows "derivative_raw w (LEAST n. \<forall>k>n. \<forall>s. w s k = w s n) t = \<tau>"
proof (cases "\<tau> = 0")
  case True
  have "d \<le> t"
    using empty_transaction_deg_lt_t[OF True assms(1)] unfolding d_def w_def by auto
  have "derivative_raw w (LEAST n. \<forall>k>n. \<forall>s. w s k = w s n) t = 0"
    using derivative_raw_zero `d \<le>t`  unfolding d_def by auto
  then show ?thesis
    using True by auto
next
  case False
  with curr_time_lt_deg have "t < d"
    using assms by auto
  with derivative_raw_of_worldline_specific show ?thesis
    using assms nat_less_le by blast
qed

lemma derivative_raw_of_worldline2:
  assumes "context_invariant_weaker t \<sigma> \<theta> \<tau>"
  assumes "\<forall>s. non_stuttering (to_transaction2 \<tau>) \<sigma> s"
  shows "derivative_raw ((Rep_worldline o snd) (worldline2 t \<sigma> \<theta> \<tau>)) ((worldline_deg o snd) (worldline2 t \<sigma> \<theta> \<tau>)) t = \<tau>"
proof -
  have "derivative_raw (worldline t \<sigma> \<theta> \<tau>) (LEAST n. \<forall>ta>n. \<forall>s. (worldline t \<sigma> \<theta> \<tau>) s ta = (worldline t \<sigma> \<theta> \<tau>) s n) t = \<tau>"
    using derivative_raw_of_worldline[OF assms(1-2)]  by auto
  thus ?thesis
    unfolding worldline_deg_def apply transfer' by auto
qed

lemma derivative_is_history2:
  assumes "context_invariant_weaker t \<sigma> \<theta> \<tau>"
  assumes "\<forall>s. non_stuttering (to_transaction2 \<theta>) def_state s"
  shows "derivative_hist_raw ((Rep_worldline o snd) (worldline2 t \<sigma> \<theta> \<tau>)) t = \<theta>"
proof -
  have "derivative_hist_raw (worldline t \<sigma> \<theta> \<tau>) t = \<theta>"
    using derivative_is_history[OF assms(1-2)] by auto
  thus ?thesis
    by transfer' auto
qed

lemma preempted_trans_sub_keys:
  assumes "lookup \<tau>' = preempt_nonstrict sig (lookup \<tau>) (t + dly)"
  assumes "keys (to_transaction2 \<tau>' sig) \<noteq> {}"
  defines "ks'\<equiv> (sorted_list_of_set (keys (to_transaction2 \<tau>' sig)))"
  defines "ks \<equiv> (sorted_list_of_set (keys (to_transaction2 \<tau>  sig)))"
  shows "ks' = take (length ks') ks"
proof -
  have "\<And>n. n < t + dly \<Longrightarrow> lookup (to_transaction2 \<tau>' sig) n = lookup (to_transaction2 \<tau> sig) n"
    using `lookup \<tau>' = preempt_nonstrict sig (lookup \<tau>) (t + dly)`
    by (transfer', auto simp add : to_trans_raw2_def preempt_nonstrict_def)
  hence "takeWhile (\<lambda>n. n < t + dly) (sorted_list_of_set (keys (to_transaction2 \<tau>' sig))) =
         takeWhile (\<lambda>n. n < t + dly) (sorted_list_of_set (keys (to_transaction2 \<tau>  sig)))"
    using takeWhile_lookup_same_strict by blast
  moreover have "takeWhile (\<lambda>n. n < t + dly) (sorted_list_of_set (keys (to_transaction2 \<tau>' sig))) =
                 (sorted_list_of_set (keys (to_transaction2 \<tau>' sig)))"
  proof (rule takeWhile_last_strict )
    obtain las where las_def: "las = last (sorted_list_of_set (keys (to_transaction2 \<tau>' sig)))"
      using assms(2) by auto
    show "last (sorted_list_of_set (keys (to_transaction2 \<tau>' sig))) < t + dly"
    proof (rule ccontr)
      assume "\<not> last (sorted_list_of_set (keys (to_transaction2 \<tau>' sig))) < t + dly"
      hence "t + dly \<le> las"
        unfolding las_def by auto
      have "las \<in> keys (to_transaction2 \<tau>' sig)"
        unfolding las_def by (metis finite_keys_to_transaction2 assms(2) last_in_set
        list.set(1) set_sorted_list_of_set)
      hence "lookup (to_transaction2 \<tau>' sig) las \<noteq> 0"
        by (transfer', auto simp add: to_trans_raw2_def)
      moreover have "lookup (to_transaction2 \<tau>' sig) las = 0"
        using `lookup \<tau>' = preempt_nonstrict sig (lookup \<tau>) (t + dly)` `t + dly \<le> las`
        by (transfer', auto simp add:zero_option_def to_trans_raw2_def preempt_nonstrict_def)
      ultimately show "False" by auto
    qed
  qed (auto simp add: assms(2))
  moreover have "takeWhile (\<lambda>n. n < t + dly) (sorted_list_of_set (keys (to_transaction2 \<tau>  sig))) =
                             take (length (sorted_list_of_set (keys (to_transaction2 \<tau>' sig)))) (sorted_list_of_set (keys (to_transaction2 \<tau>  sig)))"
  proof (rule takeWhile_eq_take_P_nth)
    fix idx
    assume idx_less: "idx < length (sorted_list_of_set (keys (to_transaction2 \<tau>' sig)))"
    assume idx_less': "idx < length (sorted_list_of_set (keys (to_transaction2 \<tau> sig)))"
    show "sorted_list_of_set (keys (to_transaction2 \<tau> sig)) ! idx < t + dly"
    proof (rule ccontr)
      assume "\<not> sorted_list_of_set (keys (to_transaction2 \<tau> sig)) ! idx < t + dly"
      hence "sorted_list_of_set (keys (to_transaction2 \<tau> sig)) ! idx \<ge> t + dly"
        by auto
      let ?k = "sorted_list_of_set (keys (to_transaction2 \<tau> sig)) ! idx"
      have "lookup (to_transaction2 \<tau>' sig) ?k = 0"
        using `lookup \<tau>' = preempt_nonstrict sig (lookup \<tau>) (t + dly)` `?k \<ge> t + dly`
        apply transfer' unfolding preempt_nonstrict_def to_trans_raw2_def by (auto simp add:zero_option_def)
      hence "?k \<notin> dom (lookup (to_transaction2 \<tau>' sig))"
        apply transfer' by (auto simp add: to_trans_raw2_def zero_option_def)
      hence "?k \<notin> set (sorted_list_of_set (keys (to_transaction2 \<tau>' sig)))"
        unfolding set_keys_dom_lookup by auto
      hence "\<forall>i < length (sorted_list_of_set (keys (to_transaction2 \<tau>' sig))).
                         (sorted_list_of_set (keys (to_transaction2 \<tau>' sig))) ! i \<noteq> ?k"
        using in_set_conv_nth  by metis
      with idx_less show False
        using calculation(1) calculation(2) takeWhile_nth by auto
    qed
  next
    assume len_le_len: " length (sorted_list_of_set (keys (to_transaction2 \<tau>' sig))) < length (sorted_list_of_set (keys (to_transaction2 \<tau> sig)))"
    show "\<not> sorted_list_of_set (keys (to_transaction2 \<tau> sig)) ! length (sorted_list_of_set (keys (to_transaction2 \<tau>' sig))) < t + dly"
    proof (rule ccontr)
      assume "\<not> \<not> sorted_list_of_set (keys (to_transaction2 \<tau> sig)) ! length (sorted_list_of_set (keys (to_transaction2 \<tau>' sig))) < t + dly"
      hence "sorted_list_of_set (keys (to_transaction2 \<tau> sig)) ! length (sorted_list_of_set (keys (to_transaction2 \<tau>' sig))) < t + dly"
        by auto
      let ?k = "sorted_list_of_set (keys (to_transaction2 \<tau> sig)) ! length (sorted_list_of_set (keys (to_transaction2 \<tau>' sig)))"
      have "lookup (to_transaction2 \<tau> sig) ?k \<noteq> 0"
        apply transfer' unfolding to_trans_raw2_def using \<open>sorted_list_of_set (keys (to_transaction2 \<tau> sig)) ! length (sorted_list_of_set (keys (to_transaction2 \<tau>' sig))) < t + dly\<close>
        calculation(1) calculation(2) len_le_len nth_length_takeWhile by auto
      hence "?k \<in> dom (lookup (to_transaction2 \<tau> sig))"
        apply transfer' by (auto simp add: to_trans_raw2_def zero_option_def)
      with `?k < t + dly` have "?k \<in> dom (lookup (to_transaction2 \<tau>' sig))"
        using `lookup \<tau>' = preempt_nonstrict sig (lookup \<tau>) (t + dly)` apply transfer'
        unfolding preempt_nonstrict_def to_trans_raw2_def  by (simp add: domIff)
      hence "?k \<in> set (sorted_list_of_set (keys (to_transaction2 \<tau>' sig)))"
        unfolding set_keys_dom_lookup by auto
      hence "?k < length (sorted_list_of_set (keys (to_transaction2 \<tau>' sig)))"
        by (metis calculation(1) calculation(2) len_le_len nth_length_takeWhile set_takeWhileD)
      thus False
        using \<open>\<not> \<not> sorted_list_of_set (keys (to_transaction2 \<tau> sig)) ! length (sorted_list_of_set (keys (to_transaction2 \<tau>' sig))) < t + dly\<close>
        calculation(1) calculation(2) len_le_len nth_length_takeWhile by auto
    qed
  qed
  ultimately show ?thesis
    unfolding ks'_def ks_def by auto
qed

lemma trans_post_raw_sub_keys:
  assumes "lookup \<tau>' = trans_post_raw sig val (lookup \<tau>) t"
  defines "ks'\<equiv> (sorted_list_of_set (keys (to_transaction2 \<tau>' sig)))"
  defines "ks \<equiv> (sorted_list_of_set (keys (to_transaction2 \<tau>  sig)))"
  shows "ks' = take (length ks' - 1) ks @ [t]"
proof -
  have "\<And>n. n < t  \<Longrightarrow> lookup (to_transaction2 \<tau>' sig) n = lookup (to_transaction2 \<tau> sig) n"
    using assms(1)  by (transfer', auto simp add : to_trans_raw2_def trans_post_raw_def)
  hence takeWhile_eq: "takeWhile (\<lambda>n. n < t) ks' =  takeWhile (\<lambda>n. n < t) ks"
    unfolding ks_def ks'_def using takeWhile_lookup_same_strict by blast
  have "t \<in> keys (to_transaction2 \<tau>' sig)"
    using assms(1) by (transfer', auto simp add:zero_option_def trans_post_raw_def to_trans_raw2_def)
  hence "t \<in> set ks'"
    unfolding ks'_def set_keys_dom_lookup
    by (transfer', auto simp add: zero_fun_def zero_option_def to_trans_raw2_def)
  have "\<forall>k \<in> keys (to_transaction2 \<tau>' sig). k \<le> t"
  proof (rule ccontr)
    assume "\<not> (\<forall>k\<in>keys (to_transaction2 \<tau>' sig). k \<le> t)"
    then obtain k where "k \<in> keys (to_transaction2 \<tau>' sig)" and "t < k"
      by auto
    hence "lookup (to_transaction2 \<tau>' sig) k \<noteq> 0"
      apply transfer' by (auto simp add: to_trans_raw2_def)
    moreover have "lookup (to_transaction2 \<tau>' sig) k = 0"
      using assms(1) `t < k` by (transfer', auto simp add: to_trans_raw2_def trans_post_raw_def zero_option_def)
    ultimately show False by auto
  qed
  hence at_most_t: "\<forall>k \<in> set ks'. k \<le> t"
    unfolding ks'_def set_keys_dom_lookup apply transfer' unfolding to_trans_raw2_def
    by (auto simp add: zero_fun_def zero_option_def)
  hence "last ks' = t"
    by (metis \<open>t \<in> set ks'\<close> assms(2) last.simps last_appendR last_in_set le_antisym
        length_greater_0_conv length_pos_if_in_set list.distinct(1) sorted.simps(2) sorted_append
        sorted_sorted_list_of_set split_list)
  hence "ks' = butlast ks' @ [t]"
    by (metis \<open>t \<in> set ks'\<close> append_butlast_last_id empty_iff empty_set)
  have "takeWhile (\<lambda>n. n \<noteq> last ks') ks' = takeWhile (\<lambda>n. n < t) ks'"
  proof (rule takeWhile_cong)
    fix x
    assume "x \<in> set ks'"
    hence "x \<le> t" using at_most_t by auto
    thus "(x \<noteq> last ks') = (x < t) "
      unfolding `last ks' = t` by auto
  qed (auto)
  have "distinct ks'"
    unfolding ks'_def by (auto)
  hence "takeWhile (\<lambda>n. n \<noteq> last ks') ks' = butlast ks'"
    using takeWhile_not_last by metis
  hence "takeWhile (\<lambda>n. n < t) ks' = butlast ks'"
    using `takeWhile (\<lambda>n. n \<noteq> last ks') ks' = takeWhile (\<lambda>n. n < t) ks'` by auto
  hence "ks' = takeWhile (\<lambda>n. n < t) ks @ [t]"
    using \<open>ks' = butlast ks' @ [t]\<close> takeWhile_eq by auto
  have "takeWhile (\<lambda>n. n < t) ks = take (length ks' - 1) ks"
    by (metis \<open>takeWhile (\<lambda>n. n < t) ks' = butlast ks'\<close> length_butlast takeWhile_eq takeWhile_eq_take)
  thus ?thesis
    using \<open>ks' = takeWhile (\<lambda>n. n < t) ks @ [t]\<close> by blast
qed

text \<open>Several lemmas about preserving non_stuttering property.\<close>

lemma trans_post_preserves_non_stuttering:
  assumes "non_stuttering (to_transaction2 \<tau>) \<sigma> s"
  assumes "t, \<sigma>, \<gamma>, \<theta> \<turnstile> <cs, \<tau>> \<longrightarrow>\<^sub>s \<tau>'"
  assumes "\<And>n. n < t \<Longrightarrow> lookup \<tau> n = 0"
  assumes "nonneg_delay cs"
  assumes "cs = Bassign_trans sig e dly"
  shows "non_stuttering (to_transaction2 \<tau>') \<sigma> s"
  using assms
proof (induction cs arbitrary: \<tau> \<tau>')
  case (Bassign_trans sig e dly)
  hence \<tau>'_def: "\<tau>' = trans_post sig (beval t \<sigma> \<gamma> \<theta> e) (\<sigma> sig) \<tau> t dly"
    by auto
  have prev_zero: "\<And>n. n < t \<Longrightarrow> lookup (to_transaction2 \<tau> s) n = 0"
    using Bassign_trans(3) apply transfer' unfolding to_trans_raw2_def
    by (auto simp add: zero_fun_def zero_option_def)
  have "0 < dly"
    using Bassign_trans by auto
  have "sig \<noteq> s \<or> sig = s" by auto
  moreover
  { assume "sig \<noteq> s"
    hence "to_transaction2 \<tau>' s = to_transaction2 \<tau> s"
      using \<tau>'_def apply transfer' unfolding trans_post_raw_def to_trans_raw2_def preempt_nonstrict_def  by auto
    hence ?case
      using Bassign_trans(1) unfolding non_stuttering_def Let_def by auto }
  moreover
  { assume "sig = s"
    have "post_necessary_raw (dly-1) (lookup \<tau>) t sig (beval t \<sigma> \<gamma> \<theta> e) (\<sigma> sig)\<or>
          \<not> post_necessary_raw (dly-1) (lookup \<tau>) t sig (beval t \<sigma> \<gamma> \<theta> e) (\<sigma> sig)" by auto
    moreover
    { assume notnec: "\<not> post_necessary_raw (dly-1) (lookup \<tau>) t sig (beval t \<sigma> \<gamma> \<theta> e) (\<sigma> sig)"
      then obtain i where "(t \<le> i \<and> i \<le> t + (dly-1) \<and> lookup \<tau> i sig = Some (beval t \<sigma> \<gamma> \<theta> e) \<and> (\<forall>j>i. j \<le> t + (dly-1) \<longrightarrow> get_trans \<tau> j sig = None))
                          \<or> (\<forall>i\<ge>t. i \<le> t + (dly-1) \<longrightarrow> get_trans \<tau> i sig = None) \<and>  beval t \<sigma> \<gamma> \<theta> e = \<sigma> sig"
        using post_necessary_raw_correctness[of "dly-1" "lookup \<tau>" "t" "sig" "beval t \<sigma> \<gamma> \<theta> e" "\<sigma> sig"]
        by auto
      moreover
      { assume "(t \<le> i \<and> i \<le> t + (dly-1) \<and> lookup \<tau> i sig = Some (beval t \<sigma> \<gamma> \<theta> e) \<and> (\<forall>j>i. j \<le> t + (dly-1) \<longrightarrow> get_trans \<tau> j sig = None))"
        hence "t \<le> i" and "i \<le> t + (dly-1)" and "lookup \<tau> i sig = Some (beval t \<sigma> \<gamma> \<theta> e)" and "\<forall>j>i. j \<le> t + (dly-1) \<longrightarrow> get_trans \<tau> j sig = None"
          by auto
        have look: "lookup \<tau>' = preempt_nonstrict sig (lookup \<tau>) (t + dly)"
          using notnec unfolding \<tau>'_def apply transfer' by auto
        define ks where "ks = sorted_list_of_set (keys (to_transaction2 \<tau> s))"
        define ks' where "ks' = sorted_list_of_set (keys (to_transaction2 \<tau>' s))"
        have "keys (to_transaction2 \<tau>' s) \<subseteq> keys (to_transaction2 \<tau> s)"
          using `lookup \<tau>' = preempt_nonstrict sig (lookup \<tau>) (t + dly)` apply transfer'
          unfolding to_trans_raw2_def preempt_nonstrict_def by (auto simp add: zero_option_def)
        hence "length ks' \<le> length ks"
          unfolding ks'_def ks_def
          using \<open>sig = s\<close> look preempted_trans_sub_keys sorted_list_of_set_eq_Nil_iff by fastforce
        have "0 < dly"
          using `nonneg_delay (Bassign_trans sig e dly)` by auto
        hence keys_not_empty: "keys (to_transaction2 \<tau>' sig) \<noteq> {}"
          using `lookup \<tau> i sig = Some (beval t \<sigma> \<gamma> \<theta> e)` `t \<le> i` `i \<le> t + (dly-1)` `lookup \<tau>' = preempt_nonstrict sig (lookup \<tau>) (t + dly)`
          apply transfer' unfolding to_trans_raw2_def preempt_nonstrict_def zero_fun_def zero_option_def
          by (metis One_nat_def Suc_pred add_le_cancel_left domIff dom_def empty_iff le_add_diff_inverse le_imp_less_Suc not_le option.distinct(1))
        hence "0 < length ks'"
          unfolding ks'_def `sig = s` using sorted_list_of_set_eq_Nil_iff[of "keys (to_transaction2 \<tau>' s)"]
          finite_keys by auto
        have "(sorted_list_of_set (keys (to_transaction2 \<tau>' sig))) =
              take (length (sorted_list_of_set (keys (to_transaction2 \<tau>' sig)))) (sorted_list_of_set (keys (to_transaction2 \<tau>  sig)))"
          using preempted_trans_sub_keys[OF look keys_not_empty] by auto
        then obtain ys where "(sorted_list_of_set (keys (to_transaction2 \<tau>' sig))) @ ys = (sorted_list_of_set (keys (to_transaction2 \<tau>  sig)))"
          using append_eq_conv_conj by blast
        hence "ks' @ ys = ks"
          unfolding ks'_def ks_def `sig = s` by auto
        have *: "\<And>idx. idx < length ks' \<Longrightarrow> ks' ! idx = ks ! idx"
          using `ks' @ ys = ks` by (metis nth_append)
        moreover have "\<And>idx. idx < length ks' \<Longrightarrow> ks' ! idx < t + dly"
        proof -
          fix idx
          assume "idx < length ks'"
          hence "ks' ! idx \<in> dom (lookup (to_transaction2 \<tau>' s))"
            unfolding ks'_def  by (metis \<open>idx < length ks'\<close> ks'_def nth_mem set_keys_dom_lookup)
          { assume "ks' ! idx \<ge> t + dly"
            hence "lookup (to_transaction2 \<tau>' s) (ks' ! idx) = 0"
              using look `sig = s`   by (transfer', auto simp add: preempt_nonstrict_def to_trans_raw2_def zero_option_def)
            hence "ks' ! idx \<notin> dom (lookup (to_transaction2 \<tau>' s))"
              by (transfer', auto simp add: to_trans_raw2_def zero_option_def)
            with `ks' ! idx \<in> dom (lookup (to_transaction2 \<tau>' s))` have False by auto }
          thus "ks' ! idx < t + dly"
            using not_le by blast
        qed
        ultimately have "\<And>idx. idx < length ks' \<Longrightarrow> ks ! idx < t + dly"
          by auto
        hence **: "\<And>idx. idx < length ks' \<Longrightarrow> lookup (to_transaction2 \<tau> s) (ks ! idx) =
                                           lookup (to_transaction2 \<tau>' s) (ks' ! idx)"
          using * look apply transfer' unfolding preempt_nonstrict_def to_trans_raw2_def using not_le
          by auto
        have ***: "(\<forall>i. Suc i < length ks \<longrightarrow> lookup (to_transaction2 \<tau> s) (ks ! i) \<noteq> lookup (to_transaction2 \<tau> s) (ks ! Suc i)) \<and> (ks \<noteq> [] \<longrightarrow> \<sigma> s \<noteq> the (lookup (to_transaction2 \<tau> s) (ks ! 0)))"
          using `non_stuttering (to_transaction2 \<tau>) \<sigma> s` unfolding non_stuttering_def Let_def ks_def
          by auto
        have "(\<forall>i. Suc i < length ks' \<longrightarrow> lookup (to_transaction2 \<tau>' s) (ks' ! i) \<noteq> lookup (to_transaction2 \<tau>' s) (ks' ! Suc i)) \<and> (ks' \<noteq> [] \<longrightarrow> \<sigma> s \<noteq> the (lookup (to_transaction2 \<tau>' s) (ks' ! 0)))"
        proof (rule, rule, rule)
          fix i
          assume "Suc i < length ks'"
          hence "lookup (to_transaction2 \<tau>' s) (ks' ! i) = lookup (to_transaction2 \<tau> s) (ks ! i)"
            using ** by auto
          moreover have "lookup (to_transaction2 \<tau>' s) (ks' ! Suc i) = lookup (to_transaction2 \<tau> s) (ks ! Suc i)"
            using ** `Suc i < length ks'` by auto
          ultimately show "lookup (to_transaction2 \<tau>' s) (ks' ! i) \<noteq> lookup (to_transaction2 \<tau>' s) (ks' ! Suc i)"
            using *** `Suc i < length ks'` `length ks' \<le> length ks` by auto
        next
          have "ks \<noteq> [] \<longrightarrow> \<sigma> s \<noteq> the (lookup (to_transaction2 \<tau> s) (ks ! 0))"
            using `non_stuttering (to_transaction2 \<tau>) \<sigma> s` unfolding non_stuttering_def Let_def ks_def by auto
          moreover have "lookup (to_transaction2 \<tau> s) (ks ! 0) = lookup (to_transaction2 \<tau>' s) (ks' ! 0)"
            using ** `0 < length ks'` by auto
          ultimately show " ks'\<noteq> [] \<longrightarrow> \<sigma> s \<noteq> the (lookup (to_transaction2 \<tau>' s) (ks' ! 0))"
            using \<open>ks' @ ys = ks\<close> by auto
        qed
        hence ?case
          unfolding non_stuttering_def ks'_def by auto }
      moreover
      { assume "(\<forall>i\<ge>t. i \<le> t + (dly-1) \<longrightarrow> get_trans \<tau> i sig = None) \<and>  beval t \<sigma> \<gamma> \<theta> e = \<sigma> sig"
        hence "(\<forall>i\<ge>t. i \<le> t + (dly-1) \<longrightarrow> get_trans \<tau> i sig = None)" and "beval t \<sigma> \<gamma> \<theta> e = \<sigma> sig"
          by auto
        have look: "lookup \<tau>' = preempt_nonstrict sig (lookup \<tau>) (t + dly)"
          using notnec unfolding \<tau>'_def apply transfer' by auto
        hence "lookup (to_transaction2 \<tau>' sig) = 0"
          using Bassign_trans(3) `(\<forall>i\<ge>t. i \<le> t + (dly-1) \<longrightarrow> get_trans \<tau> i sig = None)` `0 < dly`
          apply transfer' unfolding to_trans_raw2_def preempt_nonstrict_def
          by (rule ext, metis (no_types, lifting) One_nat_def Suc_pred add_Suc_right fun_upd_same not_le not_less_eq_eq zero_map)
        hence "keys (to_transaction2 \<tau>' s) = {}"
          unfolding `sig = s`  by (simp add: aux zero_fun_def)
        hence ?case
          unfolding non_stuttering_def Let_def `sig = s` by auto }
      ultimately have ?case by auto }
    moreover
    { assume nec: "post_necessary_raw (dly-1) (lookup \<tau>) t sig (beval t \<sigma> \<gamma> \<theta> e) (\<sigma> sig)"
      hence lookup: "lookup \<tau>' = trans_post_raw sig (beval t \<sigma> \<gamma> \<theta> e) (lookup \<tau>) (t + dly)"
        unfolding \<tau>'_def by transfer' auto
      have "\<not> (\<exists>i\<ge>t. i \<le> t + (dly-1) \<and> lookup \<tau> i sig = Some (beval t \<sigma> \<gamma> \<theta> e) \<and> (\<forall>j>i. j \<le> t + (dly-1) \<longrightarrow> lookup \<tau> j sig = None))"
          and imp: "(\<forall>i\<ge>t. i \<le> t + (dly-1) \<longrightarrow> get_trans \<tau> i sig = None) \<Longrightarrow> beval t \<sigma> \<gamma> \<theta> e \<noteq> \<sigma> sig"
        using nec post_necessary_raw_correctness[of "dly-1" "lookup \<tau>" "t" "sig" "beval t \<sigma> \<gamma> \<theta> e" "\<sigma> sig"]
        by auto
      hence ind: "\<forall>i\<ge>t. i \<le> t + (dly-1) \<and> (\<forall>j>i. j \<le> t + (dly-1) \<longrightarrow> lookup \<tau> j sig = None) \<longrightarrow> lookup \<tau> i sig \<noteq> Some (beval t \<sigma> \<gamma> \<theta> e) "
        by auto
      hence "(\<exists>i \<ge> t. i \<le> t + (dly-1) \<and> lookup \<tau> i sig \<noteq> Some (beval t \<sigma> \<gamma> \<theta> e) \<and> (\<forall>j>i. j \<le> t + (dly-1) \<longrightarrow> lookup \<tau> j sig = None))"
        by (meson dual_order.strict_trans1 le_add1 le_refl less_irrefl_nat)
      then obtain i where "t \<le> i" and "i \<le> t + (dly-1)" and "lookup \<tau> i sig \<noteq> Some (beval t \<sigma> \<gamma> \<theta> e)"
          and "(\<forall>j>i. j \<le> t + (dly-1) \<longrightarrow> get_trans \<tau> j sig = None)" by auto
      hence ?case
      proof (induction "i - t" arbitrary: i)
        case 0
        hence "i = t" by auto
        define ks where ks_def: "ks = sorted_list_of_set (keys (to_transaction2 \<tau> sig))"
        define ks' where ks'_def: "ks' = sorted_list_of_set (keys (to_transaction2 \<tau>' sig))"
        have "\<And>n. n < t \<Longrightarrow> get_trans \<tau>' n = 0"
          using Bassign_trans(3) lookup  by (simp add: trans_post_raw_preserve_trans_removal)
        have "ks' = take (length ks' - 1) ks @ [t + dly]"
          using trans_post_raw_sub_keys[OF lookup] unfolding ks_def ks'_def by auto
        hence "\<And>idx. idx < length ks' - 1 \<Longrightarrow> ks' ! idx = ks ! idx"
          by (metis butlast_snoc length_butlast nth_butlast nth_take)
        obtain v where "lookup \<tau> i sig = None \<or> lookup \<tau> i sig = Some v" and "v \<noteq> beval t \<sigma> \<gamma> \<theta> e"
          using 0(4)  by fastforce
        moreover
        { assume "lookup \<tau> i sig = Some v"
          hence " lookup (to_transaction2 \<tau> s) t \<noteq> None"
            using `i = t` `sig = s` apply transfer' unfolding to_trans_raw2_def by auto
          hence " ks ! 0 = i"
            unfolding ks_def using hd_of_keys[of "t" "to_transaction2 \<tau>", OF prev_zero] `sig = s` `i = t`
            by auto
          have "(LEAST n. \<forall>t\<ge>n. lookup (to_transaction2 \<tau>' sig) t = 0) = t + dly + 1"
          proof (rule Least_equality)
            show "\<forall>ta\<ge>t + dly + 1. lookup (to_transaction2 \<tau>' sig) ta = 0"
              using lookup apply transfer' unfolding to_trans_raw2_def trans_post_raw_def
              by (auto simp add: zero_option_def)
          next
            { fix y
              assume "\<not> t + dly + 1 \<le> y " hence "y < t + dly + 1" by auto
              hence "t + dly \<ge> y" by auto
              have "lookup (to_transaction2 \<tau>' sig) (t + dly) \<noteq> 0"
                using lookup apply transfer' unfolding to_trans_raw2_def trans_post_raw_def
                by (auto simp add: zero_option_def)
              hence "\<exists>t\<ge>y. lookup (to_transaction2 \<tau>' sig) t \<noteq> 0"
                using `t + dly \<ge> y` by (auto intro!: exI[where x="t+dly"]) }
            thus "\<And>y. \<forall>t\<ge>y. lookup (to_transaction2 \<tau>' sig) t = 0 \<Longrightarrow> t + dly + 1 \<le> y"
              by auto
          qed
          hence "Poly_Mapping.degree (to_transaction2 \<tau>' sig) = t + dly + 1"
            unfolding poly_mapping_degree[THEN sym] by auto
          have "ks' = filter (\<lambda>k. k \<in> keys (to_transaction2 \<tau>' sig)) [0..<Poly_Mapping.degree (to_transaction2 \<tau>' sig)]"
            unfolding ks'_def sorted_list_of_set_keys by auto
          also have "... = filter (\<lambda>k. k \<in> keys (to_transaction2 \<tau>' sig)) [0 ..< t+dly+1]"
            using `Poly_Mapping.degree (to_transaction2 \<tau>' sig) = t + dly + 1` by auto
          also have "... = filter (\<lambda>k. k \<in> keys (to_transaction2 \<tau>' sig)) [0 ..< i] @
                           filter (\<lambda>k. k \<in> keys (to_transaction2 \<tau>' sig)) [i ..< t+dly+1]"
            by (metis \<open>i = t\<close> add.assoc filter_append le_add2 le_add_same_cancel2 upt_add_eq_append)
          also have "... = filter (\<lambda>k. k \<in> keys (to_transaction2 \<tau>' sig)) [i ..< t+dly+1]"
            unfolding append_self_conv2  filter_empty_conv `i = t` using \<open>\<And>n. n < t \<Longrightarrow> get_trans \<tau>' n = 0\<close>
            apply transfer' unfolding to_trans_raw2_def by (auto simp add: zero_fun_def zero_option_def)
          also have "... = filter (\<lambda>k. k \<in> keys (to_transaction2 \<tau>' sig)) [i] @
                           filter (\<lambda>k. k \<in> keys (to_transaction2 \<tau>' sig)) [i+1 ..< t+dly+1]"
            by (metis One_nat_def \<open>i = t\<close> add.right_neutral add_Suc_right append_Cons diff_add_zero
            diff_is_0_eq filter_append le_imp_less_Suc self_append_conv2 upt_rec)
          also have "... = filter (\<lambda>k. k \<in> keys (to_transaction2 \<tau>' sig)) [i] @
                           filter (\<lambda>k. k \<in> keys (to_transaction2 \<tau>' sig)) [i+1 ..< t+dly] @
                           filter (\<lambda>k. k \<in> keys (to_transaction2 \<tau>' sig)) [t+dly]"
            by (smt \<open>0 < dly\<close> \<open>i = t\<close> add.commute add_diff_cancel_left' filter_append le_eq_less_or_eq
            length_upt less_add_same_cancel1 list.size(3) list.size(4) plus_1_eq_Suc upt_Suc_append upt_rec)
          also have "... = filter (\<lambda>k. k \<in> keys (to_transaction2 \<tau>' sig)) [i]  @
                           filter (\<lambda>k. k \<in> keys (to_transaction2 \<tau>' sig)) [t+dly]"
          proof -
            have "filter (\<lambda>k. k \<in> keys (to_transaction2 \<tau>' sig)) [i + 1..<t + dly] = []"
              unfolding filter_empty_conv using `(\<forall>j>i. j \<le> t + (dly-1) \<longrightarrow> get_trans \<tau> j sig = None)`
              lookup apply transfer' unfolding to_trans_raw2_def trans_post_raw_def
              by (auto simp add: zero_option_def)
            thus ?thesis by auto
          qed
          also have "... = [i, t+dly]"
          proof -
            have "i \<in> keys (to_transaction2 \<tau>' sig)"
              using `lookup \<tau> i sig = Some v` lookup  by (metis \<open>0 < dly\<close> \<open>i = t\<close>
              \<open>lookup (to_transaction2 \<tau> s) t \<noteq> None\<close> \<open>sig = s\<close> \<tau>'_def less_add_same_cancel1
              lookup_trans_post_less not_in_keys_iff_lookup_eq_zero zero_option_def)
            moreover have "t + dly \<in> keys (to_transaction2 \<tau>' sig)"
              using lookup by (metis One_nat_def Suc_eq_plus1 \<open>Poly_Mapping.degree (to_transaction2 \<tau>' sig) = t + dly + 1\<close>
              degree_greater_zero_in_keys diff_Suc_Suc minus_nat.diff_0 zero_less_Suc)
            ultimately show ?thesis
              by auto
          qed
          finally have "ks' = [i, t+dly]"
            by auto
          have "lookup (to_transaction2 \<tau>' sig) i \<noteq> lookup (to_transaction2 \<tau>' sig) (t+dly)"
            using `lookup \<tau> i sig = Some v` `v \<noteq> beval t \<sigma> \<gamma> \<theta> e` lookup `i = t` `0 < dly`
            by (transfer', auto simp add: to_trans_raw2_def trans_post_raw_def)
          hence po1: "\<forall>i. Suc i < length ks' \<longrightarrow> lookup (to_transaction2 \<tau>' sig) (ks' ! i) \<noteq> lookup (to_transaction2 \<tau>' sig) (ks' ! Suc i)"
            using `ks' = [i, t+dly]` by auto
          have "\<sigma> s \<noteq> the (lookup (to_transaction2 \<tau> sig) (ks ! 0))"
            using Bassign_trans  unfolding `ks ! 0 = i` non_stuttering_def Let_def ks_def `sig = s`
            using \<open>ks' = [i, t + dly]\<close> \<open>ks' = take (length ks' - 1) ks @ [t + dly]\<close> \<open>sig = s\<close> ks_def by auto
          moreover have "lookup (to_transaction2 \<tau> sig) t = lookup (to_transaction2 \<tau>' sig) t"
            by (simp add: \<open>0 < dly\<close> \<tau>'_def lookup_trans_post_less)
          ultimately have "\<sigma> s \<noteq> the (lookup (to_transaction2 \<tau>' sig) (ks' ! 0))"
            unfolding `ks ! 0 = i` `ks' = [i, t+dly]` using lookup `i = t` by auto
          with po1 have " non_stuttering (to_transaction2 \<tau>') \<sigma> s"
            unfolding non_stuttering_def Let_def ks'_def `sig = s` by auto }
        moreover
        { assume "lookup \<tau> i sig = None"
          hence "(\<forall>i\<ge>t. i \<le> t + (dly-1) \<longrightarrow> get_trans \<tau> i sig = None)"
            using `(\<forall>j>i. j \<le> t + (dly-1) \<longrightarrow> get_trans \<tau> j sig = None)` `i = t`  le_neq_trans by blast
          with imp have "beval t \<sigma> \<gamma> \<theta> e \<noteq> \<sigma> sig"
            by auto
          have single: "to_transaction2 \<tau>' sig = Poly_Mapping.single (t + dly) (Some (beval t \<sigma> \<gamma> \<theta> e))"
            unfolding \<tau>'_def using nec Bassign_trans(3) `(\<forall>i\<ge>t. i \<le> t + (dly-1) \<longrightarrow> get_trans \<tau> i sig = None)`
            apply transfer' unfolding to_trans_raw2_def when_def trans_post_raw_def zero_option_def
            by (rule ext, smt One_nat_def Suc_pred add.right_neutral add_Suc_right fun_upd_same le_add1
            le_add_same_cancel1 le_neq_trans not_le not_less_eq_eq zero_map)
          have "ks' = [t + dly]"
            unfolding ks'_def single keys_single zero_option_def by auto
          hence "lookup (to_transaction2 \<tau>' sig) (ks' ! 0) = Some (beval t \<sigma> \<gamma> \<theta> e)"
            using single by simp
          with `beval t \<sigma> \<gamma> \<theta> e \<noteq> \<sigma> sig` have "non_stuttering (to_transaction2 \<tau>') \<sigma> s"
            using `ks' = [t + dly]` unfolding ks'_def non_stuttering_def Let_def `sig = s`
            by simp }
        ultimately show ?case by auto
      next
        case (Suc x)
        hence "x = (i - 1) - t"
          by auto
        have "\<forall>j>i. j < t + dly \<longrightarrow> get_trans \<tau>' j sig = None"
          using Suc(6) lookup by (transfer', auto simp add: trans_post_raw_def)
        define ks where ks_def: "ks = sorted_list_of_set (keys (to_transaction2 \<tau> sig))"
        define ks' where ks'_def: "ks' = sorted_list_of_set (keys (to_transaction2 \<tau>' sig))"
        have "sorted ks'" and "distinct ks'"
          unfolding ks'_def by auto
        have "\<forall>i k. ks' ! i < k \<and> k < ks' ! (i+1) \<and> i+1 < length ks' \<longrightarrow> lookup (to_transaction2 \<tau>' sig) k = 0"
        proof (rule, rule, rule, rule ccontr)
          fix i k
          assume "ks' ! i < k \<and> k < ks' ! (i+1) \<and> i+1 < length ks'"
          hence "ks' ! i < k" and "k < ks' ! (i+1)" and "i+1 < length ks'" by auto
          assume "lookup (to_transaction2 \<tau>' sig) k \<noteq> 0"
          hence "k \<in> keys (to_transaction2 \<tau>' sig)"
            apply transfer' unfolding to_trans_raw2_def by auto
          then obtain idx where "ks' ! idx = k" and "idx < length ks'"
            by (metis finite_keys_to_transaction2 in_set_conv_nth ks'_def sorted_list_of_set(1))
          hence "i < idx"
            by (metis \<open>ks' ! i < k \<and> k < ks' ! (i + 1) \<and> i + 1 < length ks'\<close> \<open>sorted ks'\<close>
            add_lessD1 leD leI sorted_nth_mono)
          moreover have "idx < i + 1"
            by (metis \<open>idx < length ks'\<close> \<open>k < ks' ! (i + 1)\<close> \<open>ks' ! idx = k\<close> \<open>sorted ks'\<close> leD le_less_linear sorted_nth_mono)
          ultimately show "False"
            by linarith
        qed
        have "\<And>n. n < t \<Longrightarrow> get_trans \<tau>' n = 0"
          using Bassign_trans(3) lookup  by (simp add: trans_post_raw_preserve_trans_removal)
        have "ks' = take (length ks' - 1) ks @ [t + dly]"
          using trans_post_raw_sub_keys[OF lookup] unfolding ks_def ks'_def by auto
        hence "\<And>idx. idx < length ks' - 1 \<Longrightarrow> ks' ! idx = ks ! idx"
          by (metis butlast_snoc length_butlast nth_butlast nth_take)
        have "length ks' - 1 \<le> length ks"
          using `ks' = take (length ks' - 1) ks @ [t + dly]` take_all by fastforce
        have "i - 1 \<le> t + (dly-1)"
          using `i \<le> t + (dly-1)` by auto
        have "t \<le> i - 1"
          using Suc.hyps(2) by linarith
        have "get_trans \<tau> i sig = None \<or> get_trans \<tau> i sig \<noteq> None"
          by auto
        moreover
        { assume "lookup \<tau> i sig = None"
          have "\<forall>j>(i-1). j \<le> t + (dly-1) \<longrightarrow> get_trans \<tau> j sig = None"
            using `\<forall>j>i. j \<le> t + (dly-1) \<longrightarrow> get_trans \<tau> j sig = None` `lookup \<tau> i sig = None`
            by (metis add.right_neutral le_add_diff_inverse less_Suc_eq_le nat_neq_iff not_less
            plus_1_eq_Suc zero_le)
          hence "get_trans \<tau> (i-1) sig \<noteq> Some (beval t \<sigma> \<gamma> \<theta> e)"
            using ind `t\<le> i-1` `i-1 \<le>t+(dly-1)` by auto
          hence ?case
            using Suc(1)[OF `x = (i-1)-t` `t \<le>i-1` `i-1\<le>t+(dly-1)` _ `\<forall>j>(i-1). j \<le> t + (dly-1) \<longrightarrow> get_trans \<tau> j sig = None`]
            by auto }
        moreover
        { assume "get_trans \<tau> i sig \<noteq> None"
          then obtain v where "lookup \<tau> i sig = Some v" and "v \<noteq> (beval t \<sigma> \<gamma> \<theta> e)"
            using `get_trans \<tau> i sig \<noteq> Some (beval t \<sigma> \<gamma> \<theta> e)` by auto
          have "\<forall>i. Suc i < length ks \<longrightarrow> lookup (to_transaction2 \<tau> sig) (ks ! i) \<noteq> lookup (to_transaction2 \<tau> sig) (ks ! Suc i)"
            using Bassign_trans(1) unfolding non_stuttering_def Let_def ks_def `sig = s` by auto
          hence "\<forall>i. Suc i < length ks' - 1 \<longrightarrow> lookup (to_transaction2 \<tau> sig) (ks' ! i) \<noteq> lookup (to_transaction2 \<tau> sig) (ks' ! Suc i)"
            using `length ks' - 1 \<le> length ks`  order.strict_trans2 `\<And>idx. idx < length ks' - 1 \<Longrightarrow> ks' ! idx = ks ! idx`
            by auto
          moreover have "\<forall>i. i < length ks' - 1 \<longrightarrow> ks' ! i < t + dly"
            using `ks' = take (length ks' - 1) ks @ [t + dly]` `sorted ks'` `distinct ks'`
            by (metis Nil_is_append_conv One_nat_def Suc_pred butlast_snoc length_butlast sorted_iff_nth_mono_less
            length_greater_0_conv less_Suc_eq nat_less_le not_Cons_self2 nth_append_length nth_eq_iff_index_eq)
          moreover have "\<forall>k < t + dly. lookup (to_transaction2 \<tau> sig) k = lookup (to_transaction2 \<tau>' sig) k"
            using lookup apply transfer' unfolding trans_post_raw_def to_trans_raw2_def by auto
          ultimately have IH: "\<forall>i. Suc i < length ks' - 1 \<longrightarrow> lookup (to_transaction2 \<tau>' sig) (ks' ! i) \<noteq> lookup (to_transaction2 \<tau>' sig) (ks' ! Suc i)"
            by auto
          have "i < t + dly"
            using `i \<le> t + (dly-1)` `0 < dly` by auto
          hence "i \<in> keys (to_transaction2 \<tau>' sig)"
            using lookup `lookup \<tau> i sig = Some v`
            by (transfer', auto simp add: to_trans_raw2_def trans_post_raw_def zero_option_def)
          moreover have "t + dly \<in> keys (to_transaction2 \<tau>' sig)"
            using lookup apply transfer' unfolding trans_post_raw_def to_trans_raw2_def
            by (auto simp add: zero_option_def)
          ultimately have "2 \<le> length ks'"
            unfolding ks'_def using `i < t + dly`  by (metis (no_types, hide_lams)
            Nil_is_append_conv Suc_eq_plus1 \<open>ks' = take (length ks' - 1) ks @ [t + dly]\<close> \<open>sig = s\<close>
            append_Nil append_eq_conv_conj butlast_snoc cancel_comm_monoid_add_class.diff_cancel
            in_set_conv_nth ks'_def le_imp_less_or_eq length_0_conv length_butlast  less_imp_not_less
            less_one list.distinct(1) list.size(3) not_less_eq_eq nth_append_length one_add_one
            semiring_normalization_rules(24) set_sorted_list_of_set sorted_list_of_set.infinite zero_less_iff_neq_zero)
          have "last ks' = t + dly"
            using `ks' = take (length ks' - 1) ks @ [t + dly]` last_snoc[of "take (length ks' - 1) ks" "t + dly"]
            by auto
          have "lookup (to_transaction2 \<tau>' sig) (t + dly) = Some (beval t \<sigma> \<gamma> \<theta> e)"
            using lookup apply transfer'  unfolding to_trans_raw2_def trans_post_raw_def by auto
          hence "lookup (to_transaction2 \<tau>' sig) (ks' ! (length ks' - 1)) = Some (beval t \<sigma> \<gamma> \<theta> e)"
            using `last ks' = t + dly`
            by (metis Nil_is_append_conv \<open>ks' = take (length ks' - 1) ks @ [t + dly]\<close> last_conv_nth not_Cons_self2)
          moreover have "ks' ! (length ks' - 2) = i"
          proof (rule ccontr)
            assume " ks' ! (length ks' - 2) \<noteq> i"
            hence "ks' ! (length ks' - 2) > i \<or> ks' ! (length ks' - 2) < i" by auto
            moreover
            { assume "ks' ! (length ks' - 2) > i"
              have "ks' ! (length ks' - 2) < ks' ! (length ks' - 1)"
                using `sorted ks'` `distinct ks'` `2 \<le> length ks'`
                by (metis Suc_1 Suc_diff_Suc Suc_le_lessD \<open>\<forall>i<length ks' - 1. ks' ! i < t + dly\<close>
               \<open>last ks' = t + dly\<close> last_conv_nth less_Suc_eq list.size(3) not_less_eq_eq zero_le_one)
              also have "... = t + dly"
                using `last ks' = t + dly` by (metis Nil_is_append_conv \<open>ks' = take (length ks' - 1) ks @ [t + dly]\<close>
                last_conv_nth not_Cons_self2)
              finally have "ks' ! (length ks' - 2) < t + dly"
                by auto
              have in_keys: "ks' ! (length ks' - 2) \<in> keys (to_transaction2 \<tau>' sig)"
                using `2 \<le> length ks'` ks'_def
                by (metis Nil_is_append_conv Suc_1 \<open>ks' = take (length ks' - 1) ks @ [t + dly]\<close> diff_less
                le_imp_less_Suc length_greater_0_conv not_Cons_self2 nth_mem sorted_list_of_set(1)
                sorted_list_of_set.infinite zero_le_one)
              let ?last_two = "ks' ! (length ks' - 2)"
              have "lookup (to_transaction2 \<tau>' sig) ?last_two \<noteq> 0"
                using in_keys by (transfer', auto simp add:to_trans_raw2_def)
              moreover have "lookup (to_transaction2 \<tau>' sig) ?last_two = 0"
                using `i < ?last_two` `?last_two < t+ dly` `\<forall>j>i. j < t + dly \<longrightarrow> get_trans \<tau>' j sig = None`
                apply transfer' unfolding to_trans_raw2_def by (auto simp add: zero_option_def)
              ultimately have "False"
                by auto }
            moreover
            { assume "ks' ! (length ks' - 2) < i"
              let ?last_two = "ks' ! (length ks' - 2)"
              have "\<forall>j > ?last_two. j < last ks' \<longrightarrow> lookup (to_transaction2 \<tau>' sig) j = 0"
                by (metis Nil_is_append_conv One_nat_def Suc_1 Suc_diff_Suc Suc_le_lessD
                \<open>2 \<le> length ks'\<close> \<open>\<forall>i k. ks' ! i < k \<and> k < ks' ! (i + 1) \<and> i + 1 < length ks' \<longrightarrow> lookup (to_transaction2 \<tau>' sig) k = 0\<close>
                \<open>ks' = take (length ks' - 1) ks @ [t + dly]\<close> add.right_neutral add_Suc_right
                diff_less last_conv_nth length_greater_0_conv not_Cons_self2 zero_less_Suc)
              moreover have "lookup (to_transaction2 \<tau>' sig) i \<noteq> 0"
                using `lookup \<tau> i sig = Some v` `i < t + dly` lookup
                by (transfer', auto simp add: to_trans_raw2_def trans_post_raw_def zero_option_def)
              with `?last_two < i` have "False"
                using `i < t + dly` `last ks' = t + dly`  by (simp add: calculation) }
            ultimately show False by auto
          qed
          moreover have "lookup (to_transaction2 \<tau>' sig) i = Some v"
            using `lookup \<tau> i sig = Some v` lookup `i < t + dly` apply transfer' unfolding trans_post_raw_def
            to_trans_raw2_def by auto
          ultimately have "lookup (to_transaction2 \<tau>' sig) (ks' ! (length ks' - 2)) \<noteq> lookup (to_transaction2 \<tau>' sig) (ks' ! (length ks' - 1))"
            using `v \<noteq> (beval t \<sigma> \<gamma> \<theta> e)` by auto
          with IH have "\<forall>i. Suc i < length ks' \<longrightarrow> lookup (to_transaction2 \<tau>' sig) (ks' ! i) \<noteq> lookup (to_transaction2 \<tau>' sig) (ks' ! Suc i)"
            by (metis Suc_1 Suc_lessE Suc_lessI diff_Suc_1 diff_Suc_Suc)
          moreover have "\<sigma> s \<noteq> the (lookup (to_transaction2 \<tau>' s) (ks' ! 0))"
            using Bassign_trans(1) unfolding non_stuttering_def Let_def
            using \<open>2 \<le> length ks'\<close> \<open>\<And>idx. idx < length ks' - 1 \<Longrightarrow> ks' ! idx = ks ! idx\<close>
            \<open>\<forall>i<length ks' - 1. ks' ! i < t + dly\<close> \<open>\<forall>k<t + dly. lookup (to_transaction2 \<tau> sig) k = lookup (to_transaction2 \<tau>' sig) k\<close>
            \<open>sig = s\<close> ks_def \<open>ks' = take (length ks' - 1) ks @ [t + dly]\<close> by auto
          ultimately have "non_stuttering (to_transaction2 \<tau>') \<sigma> s"
            unfolding non_stuttering_def `sig = s` Let_def ks'_def by auto }
        ultimately show ?case by auto
      qed }
    ultimately have ?case by auto }
  ultimately show ?case by auto
next
  case (Bcomp cs1 cs2)
  have False
    using `Bcomp cs1 cs2 = Bassign_trans sig e dly` by auto
  then show ?case by auto
next
  case (Bguarded x1 cs1 cs2)
  have "False"
    using `Bguarded x1 cs1 cs2 = Bassign_trans sig e dly` by auto
  then show ?case by auto
next
  case (Bassign_inert x1 x2 x3)
  then show ?case by auto
next
  case Bnull
  then show ?case by auto
qed

lemma purge_trans_post_preserve_non_stuttering:
  fixes \<tau> sig t dly cur_val
  assumes "non_stuttering (to_transaction2 \<tau>) \<sigma> sig"
  defines "\<tau>'  \<equiv> purge \<tau> t dly sig"
  defines "\<tau>'' \<equiv> trans_post sig cur_val (\<sigma> sig) \<tau>' t dly"
  assumes "context_invariant_weaker t \<sigma> \<theta> \<tau>"
  assumes "0 < dly"
  shows "non_stuttering (to_transaction2 \<tau>'') \<sigma> sig"
proof (cases "cur_val = \<sigma> sig")
  case False
  have lookup: "lookup \<tau>' = override_on (lookup \<tau>) (\<lambda>n. (lookup \<tau> n)(sig := None)) {t <.. t + dly} "
    unfolding \<tau>'_def by transfer' auto
  have "context_invariant_weaker t \<sigma> \<theta> \<tau>"
    using ci_implies_ci_weaker assms by auto
  hence "lookup \<tau> t sig = None"
    using no_mapping_at_t_if_non_stuttering[OF _ assms(1)] by (auto simp add: zero_option_def)
  have "\<forall>n < t. lookup \<tau> n = 0"
    using assms(4) unfolding context_invariant_weaker_def by (auto simp add: zero_option_def)
  have "post_necessary_raw (dly - 1) (lookup \<tau>') t sig cur_val (\<sigma> sig)"
  proof -
    have *: "(\<forall>i>t. i \<le> t + (dly - 1) \<longrightarrow> get_trans \<tau>' i sig = None)"
      using lookup unfolding override_on_def by transfer' auto
    hence "lookup \<tau>' t sig = None"
      using lookup `lookup \<tau> t sig = None` unfolding override_on_def by transfer' auto
    hence "(\<forall>i\<ge>t. i \<le> t + (dly - 1) \<longrightarrow> get_trans \<tau>' i sig = None)"
      using *  using le_eq_less_or_eq by blast
    thus ?thesis
      using post_necessary_raw_correctness2 False by metis
  qed
  hence lookup2: "lookup \<tau>'' = trans_post_raw sig cur_val (lookup \<tau>') (t + dly)"
    unfolding \<tau>''_def by transfer' auto
  have "to_transaction2 \<tau>'' sig = Poly_Mapping.single (t + dly) (Some cur_val)"
  proof (intro poly_mapping_eqI)
    fix k
    have "k \<le> t \<or> t < k \<and> k < t + dly \<or> k = t + dly \<or> t + dly < k"
      by auto
    moreover
    { assume "k \<le> t"
      hence "k < t + dly"
        using `0 < dly` by auto
      hence "lookup (to_transaction2 \<tau>'' sig) k = lookup (to_transaction2 \<tau>' sig) k"
        using lookup2 apply transfer' unfolding trans_post_raw_def to_trans_raw2_def by auto
      also have "... = lookup (to_transaction2 \<tau> sig) k"
        using lookup `k \<le> t` unfolding override_on_def apply transfer' unfolding to_trans_raw2_def by auto
      also have "... = 0"
        using `k \<le> t` `\<forall>n < t. lookup \<tau> n = 0` `lookup \<tau> t sig = None` apply transfer' unfolding to_trans_raw2_def
        by (metis le_eq_less_or_eq zero_map zero_option_def)
      also have "... = lookup (Poly_Mapping.single (t + dly) (Some cur_val)) k "
        using `k < t + dly`  by (metis less_irrefl lookup_single_not_eq)
      finally have " lookup (to_transaction2 \<tau>'' sig) k = lookup (Poly_Mapping.single (t + dly) (Some cur_val)) k "
        by auto }
    moreover
    { assume "t < k \<and> k < t + dly"
      hence "lookup (to_transaction2 \<tau>'' sig) k = lookup (to_transaction2 \<tau>' sig) k"
        using lookup2 apply transfer' unfolding trans_post_raw_def to_trans_raw2_def by auto
      also have "... = 0"
        using lookup `t < k \<and> k < t + dly` unfolding override_on_def apply transfer' unfolding to_trans_raw2_def
        by (auto simp add: zero_option_def)
      also have "... = lookup (Poly_Mapping.single (t + dly) (Some cur_val)) k "
        using `t < k \<and> k < t + dly`  by (metis less_irrefl lookup_single_not_eq)
      finally have " lookup (to_transaction2 \<tau>'' sig) k = lookup (Poly_Mapping.single (t + dly) (Some cur_val)) k "
        by auto }
    moreover
    { assume "k = t + dly"
      hence "lookup (to_transaction2 \<tau>'' sig) k = Some cur_val"
        using lookup2 apply transfer' unfolding trans_post_raw_def to_trans_raw2_def by auto
      also have "... = lookup (Poly_Mapping.single (t + dly) (Some cur_val)) k "
        using `k = t + dly` apply transfer' by auto
      finally have " lookup (to_transaction2 \<tau>'' sig) k = lookup (Poly_Mapping.single (t + dly) (Some cur_val)) k "
        by auto }
    moreover
    { assume "t + dly < k"
      hence "lookup (to_transaction2 \<tau>'' sig) k = 0"
        using lookup2 apply transfer' unfolding trans_post_raw_def to_trans_raw2_def
        by (auto simp add: zero_option_def)
      also have "... = lookup (Poly_Mapping.single (t + dly) (Some cur_val)) k "
        using `k > t + dly` apply transfer' by auto
      finally have " lookup (to_transaction2 \<tau>'' sig) k = lookup (Poly_Mapping.single (t + dly) (Some cur_val)) k "
        by auto }
    ultimately show " lookup (to_transaction2 \<tau>'' sig) k = lookup (Poly_Mapping.single (t + dly) (Some cur_val)) k "
      by auto
  qed
  with `cur_val \<noteq> \<sigma> sig` show ?thesis
    unfolding non_stuttering_def Let_def
    by (metis (no_types, lifting) Suc_lessD distinct_sorted_list_of_set finite_keys length_greater_0_conv
        lessI lookup_single_eq lookup_single_not_eq nat_less_le not_in_keys_iff_lookup_eq_zero nth_eq_iff_index_eq
        nth_mem option.sel sorted_list_of_set(1))
next
  case True
  have lookup: "lookup \<tau>' = override_on (lookup \<tau>) (\<lambda>n. (lookup \<tau> n)(sig := None)) {t <.. t + dly} "
    unfolding \<tau>'_def by transfer' auto
  have "context_invariant_weaker t \<sigma> \<theta> \<tau>"
    using ci_implies_ci_weaker assms by auto
  hence "lookup \<tau> t sig = None"
    using no_mapping_at_t_if_non_stuttering[OF _ assms(1)] by (auto simp add: zero_option_def)
  have "\<forall>n < t. lookup \<tau> n = 0"
    using assms(4) unfolding context_invariant_weaker_def by (auto simp add: zero_option_def)
  have "\<not> post_necessary_raw (dly - 1) (lookup \<tau>') t sig cur_val (\<sigma> sig)"
  proof -
    have *: "(\<forall>i>t. i \<le> t + (dly - 1) \<longrightarrow> get_trans \<tau>' i sig = None)"
      using lookup unfolding override_on_def by transfer' auto
    hence "lookup \<tau>' t sig = None"
      using lookup `lookup \<tau> t sig = None` unfolding override_on_def by transfer' auto
    hence "(\<forall>i\<ge>t. i \<le> t + (dly - 1) \<longrightarrow> get_trans \<tau>' i sig = None)"
      using *  using le_eq_less_or_eq by blast
    thus ?thesis
      using post_necessary_raw_correctness True by metis
  qed
  hence lookup2: "lookup \<tau>'' = preempt_nonstrict sig (lookup \<tau>') (t + dly)"
    unfolding \<tau>''_def  by transfer' auto
  hence "to_transaction2 \<tau>'' sig = 0"
    using `\<forall>n < t. lookup \<tau> n = 0` `lookup \<tau> t sig = None` lookup
    apply transfer' unfolding preempt_nonstrict_def to_trans_raw2_def
    by (rule ext, smt fun_upd_eqD fun_upd_triv greaterThanAtMost_iff le_neq_implies_less nat_le_linear
    override_on_apply_in override_on_apply_notin zero_map zero_option_def)
  with True show ?thesis
    unfolding non_stuttering_def Let_def by auto
qed

lemma b_seq_exec_preserves_non_stuttering:
  assumes "non_stuttering (to_transaction2 \<tau>) \<sigma> s"
  assumes "t, \<sigma>, \<gamma>, \<theta> \<turnstile> <cs, \<tau>> \<longrightarrow>\<^sub>s \<tau>'"
  assumes "\<And>n. n < t \<Longrightarrow> lookup \<tau> n = 0"
  assumes "nonneg_delay cs"
  assumes "context_invariant_weaker t \<sigma> \<theta> \<tau>"
  shows "non_stuttering (to_transaction2 \<tau>') \<sigma> s"
  using assms
proof (induction cs arbitrary: \<tau> \<tau>')
  case (Bcomp ss1 ss2)
  define \<tau>'' where "\<tau>'' = b_seq_exec t \<sigma> \<gamma> \<theta> ss1 \<tau>"
  hence *: "non_stuttering (to_transaction2 \<tau>'') \<sigma> s"
    using Bcomp(1)[OF Bcomp(3)] Bcomp(4-) by auto
  have "\<tau>' = b_seq_exec t \<sigma> \<gamma> \<theta> ss2 \<tau>''"
    unfolding \<tau>''_def using Bcomp.prems(2) by auto
  moreover have "\<And>n. n < t \<Longrightarrow> get_trans \<tau>'' n = 0"
    using b_seq_exec_preserve_trans_removal[OF Bcomp(5)] unfolding \<tau>''_def by auto
  moreover have " context_invariant_weaker t \<sigma> \<theta> \<tau>''"
    using b_seq_exec_preserves_context_invariant_weaker[OF Bcomp(7)] \<tau>''_def Bcomp(5-) by auto
  ultimately show ?case
    using Bcomp(2)[OF *] Bcomp(6) by auto
next
  case (Bguarded x1 cs1 cs2)
  then show ?case by (metis b_seq_exec.simps(3) nonneg_delay.simps(3))
next
  case (Bassign_trans sig e dly)
  thus ?case by (meson trans_post_preserves_non_stuttering)
next
  case (Bassign_inert sig e dly)
  hence \<tau>'_def: "\<tau>' = inr_post sig (beval t \<sigma> \<gamma> \<theta> e) (\<sigma> sig) \<tau> t dly" and "0 < dly"
    by auto
  have "is_stable dly \<tau> t sig (\<sigma> sig) \<or> \<not> is_stable dly \<tau> t sig (\<sigma> sig)"
    by auto
  moreover
  { assume "is_stable dly \<tau> t sig (\<sigma> sig)"
    hence "\<tau>' = trans_post sig (beval t \<sigma> \<gamma> \<theta> e) (\<sigma> sig) \<tau> t dly"
      using \<tau>'_def unfolding inr_post_def by auto
    hence ?case
      by (metis Bassign_inert.prems(1) Bassign_inert.prems(3) Bassign_inert.prems(4) b_seq_exec.simps(4)
      nonneg_delay.simps(4) nonneg_delay.simps(5) trans_post_preserves_non_stuttering) }
  moreover
  { assume "\<not> is_stable dly \<tau> t sig (\<sigma> sig)"
    hence \<tau>'_def': "\<tau>' = trans_post sig (beval t \<sigma> \<gamma> \<theta> e) (\<sigma> sig) (purge \<tau> t dly sig) t dly"
      using \<tau>'_def unfolding inr_post_def by auto
    let ?\<tau> = "purge \<tau> t dly sig"
    have "s = sig \<or> s \<noteq> sig"
      by auto
    moreover
    { assume "s \<noteq> sig"
      hence "\<And>n. lookup (to_transaction2 \<tau>' s) n = lookup (to_transaction2 \<tau> s) n"
        using \<tau>'_def' lookup_trans_post by (metis purge_does_not_affect_other_sig to_trans_raw2_def
        to_transaction2.rep_eq)
      hence "to_transaction2 \<tau>' s = to_transaction2 \<tau> s"
        using poly_mapping_eqI by blast
      hence ?case
        using Bassign_inert(1) unfolding non_stuttering_def Let_def by auto }
    moreover
    { assume "s = sig"
      moreover have 3: "\<And>n. n < t \<Longrightarrow> lookup ?\<tau> n = 0"
        using Bassign_inert(3) by (simp add: purge_preserve_trans_removal)
      obtain cs2 where cs2_def: "cs2 = Bassign_trans sig e dly"
        by auto
      hence 2: "t, \<sigma>, \<gamma>, \<theta> \<turnstile> <cs2, ?\<tau>> \<longrightarrow>\<^sub>s \<tau>'"
        using \<tau>'_def' by auto
      have 4: "nonneg_delay cs2"
        unfolding cs2_def using Bassign_inert(4) by auto
      have ?case
        using purge_trans_post_preserve_non_stuttering[OF Bassign_inert(1) Bassign_inert(5) `0 < dly`]
        unfolding \<tau>'_def' `s = sig` by auto }
    ultimately have ?case by auto }
  ultimately show ?case by auto
next
  case Bnull
  then show ?case by auto
qed

lemma b_conc_exec_preserves_non_stuttering:
  assumes "t, \<sigma>, \<gamma>, \<theta> \<turnstile> <cs, \<tau>> \<longrightarrow>\<^sub>c \<tau>'"
  assumes "non_stuttering (to_transaction2 \<tau>) \<sigma> s"
  assumes "\<And>n. n < t \<Longrightarrow> lookup \<tau> n = 0"
  assumes "nonneg_delay_conc cs"
  assumes "context_invariant_weaker t \<sigma> \<theta> \<tau>"
  assumes "conc_stmt_wf cs"
  shows "non_stuttering (to_transaction2 \<tau>') \<sigma> s"
  using assms
proof (induction cs arbitrary: \<tau> \<tau>')
  case (Bpar cs1 cs2)
  hence "nonneg_delay_conc cs1" and "conc_stmt_wf cs1" and "nonneg_delay_conc cs2" and "conc_stmt_wf cs2"
    by auto
  define \<tau>1 where "\<tau>1 = b_conc_exec t \<sigma> \<gamma> \<theta> cs1 \<tau>"
  hence "non_stuttering (to_transaction2 \<tau>1) \<sigma> s"
    using Bpar(1)[OF _ Bpar(4-5) _ `context_invariant_weaker t \<sigma> \<theta> \<tau>`]  `nonneg_delay_conc cs1` `conc_stmt_wf cs1`
    by metis
  define \<tau>2 where "\<tau>2 = b_conc_exec t \<sigma> \<gamma> \<theta> cs2 \<tau>"
  hence "non_stuttering (to_transaction2 \<tau>2) \<sigma> s"
    using Bpar(2)[OF _ Bpar(4-5) _ `context_invariant_weaker t \<sigma> \<theta> \<tau>`] `nonneg_delay_conc cs2` `conc_stmt_wf cs2`
    by auto
  have \<tau>'_def: "\<tau>' = clean_zip \<tau> (\<tau>1, set (signals_from cs1)) (\<tau>2, set (signals_from cs2))"
    using Bpar unfolding \<tau>1_def \<tau>2_def by auto
  have "s \<in> set (signals_from cs1) \<or> s \<in> set (signals_from cs2) \<or> s \<notin> set (signals_from cs1) \<and> s \<notin> set (signals_from cs2)"
    by auto
  moreover
  { assume "s \<in> set (signals_from cs1)"
    hence "\<And>n. lookup \<tau>' n s = lookup \<tau>1 n s"
      using \<tau>'_def apply transfer' unfolding clean_zip_raw_def Let_def by auto
    hence " (to_transaction2 \<tau>' s) = (to_transaction2 \<tau>1 s)"
      by transfer' (auto simp add: to_trans_raw2_def)
    hence ?case
      using `non_stuttering (to_transaction2 \<tau>1) \<sigma> s` unfolding non_stuttering_def Let_def
      by auto }
  moreover
  { assume "s \<in> set (signals_from cs2)"
    hence "s \<notin> set (signals_from cs1)"
      using `conc_stmt_wf (cs1 || cs2)` unfolding conc_stmt_wf_def by auto
    hence "\<And>n. lookup \<tau>' n s = lookup \<tau>2 n s"
      using \<tau>'_def `s \<in> set (signals_from cs2)` apply transfer' unfolding clean_zip_raw_def Let_def
      by auto
    hence " (to_transaction2 \<tau>' s) = (to_transaction2 \<tau>2 s)"
      by transfer' (auto simp add: to_trans_raw2_def)
    hence ?case
      using `non_stuttering (to_transaction2 \<tau>2) \<sigma> s` unfolding non_stuttering_def Let_def
      by auto }
  moreover
  { assume "s \<notin> set (signals_from cs1) \<and> s \<notin> set (signals_from cs2)"
    hence "\<And>n. lookup \<tau>' n s = lookup \<tau> n s"
      unfolding \<tau>'_def apply transfer' unfolding clean_zip_raw_def Let_def by auto
    hence " (to_transaction2 \<tau>' s) = (to_transaction2 \<tau> s)"
      by transfer' (auto simp add: to_trans_raw2_def)
    hence ?case
      using `non_stuttering (to_transaction2 \<tau>) \<sigma> s` unfolding non_stuttering_def Let_def
      by auto }
  ultimately show ?case by auto
next
  case (Bsingle x1 x2)
  then show ?case
    using b_seq_exec_preserves_non_stuttering by force
qed

lemma [simp]:
  "fst (worldline2 t \<sigma> \<theta> \<tau>) = t"
  unfolding worldline2_def by auto

lemma destruct_worldline_correctness:
  assumes "context_invariant t \<sigma> \<gamma> \<theta> \<tau>"
  assumes "destruct_worldline (worldline2 t \<sigma> \<theta> \<tau>) = (t', \<sigma>', \<gamma>', \<theta>', \<tau>')"
  shows "t = t'"
    and "\<sigma> = \<sigma>'"
    and "\<gamma> = \<gamma>'"
    and "\<And>k s. signal_of2 False \<theta> s k = signal_of2 False \<theta>' s k"
    and "\<And>k s. signal_of2 (\<sigma> s) \<tau> s k = signal_of2 (\<sigma> s) \<tau>' s k"
  using assms(2) state_worldline2[OF ci_implies_ci_weaker[OF assms(1)]] event_worldline2'[OF assms(1)]
  hist_of_worldline[OF ci_implies_ci_weaker[OF assms(1)]]
  transaction_worldline2[OF ci_implies_ci_weaker[OF assms(1)]] unfolding destruct_worldline_def Let_def
  by auto

lemma destruct_worldline_correctness2:
  assumes "context_invariant t \<sigma> \<gamma> \<theta> \<tau>"
  assumes "\<forall>s. non_stuttering (to_transaction2 \<tau>) \<sigma> s"
  assumes " \<forall>s. non_stuttering (to_transaction2 \<theta>) def_state s"
  assumes "destruct_worldline (worldline2 t \<sigma> \<theta> \<tau>) = (t', \<sigma>', \<gamma>', \<theta>', \<tau>')"
  shows "t = t'" and "\<sigma> = \<sigma>'" and "\<gamma> = \<gamma>'" and "\<tau> = \<tau>'" and "\<theta> = \<theta>'"
  using assms(4) destruct_worldline_correctness[OF assms(1) assms(4)]
  derivative_raw_of_worldline2[OF ci_implies_ci_weaker[OF assms(1)] assms(2)]
  derivative_is_history2[OF ci_implies_ci_weaker[OF assms(1)] assms(3)]
  unfolding destruct_worldline_def Let_def by auto

lemma destruct_worldline_correctness3:
  assumes "context_invariant t \<sigma> \<gamma> \<theta> \<tau>"
  assumes "\<forall>s. non_stuttering (to_transaction2 \<tau>) \<sigma> s"
  assumes "\<forall>s. non_stuttering (to_transaction2 \<theta>) def_state s"
  shows "destruct_worldline (worldline2 t \<sigma> \<theta> \<tau>) = (t, \<sigma>, \<gamma>, \<theta>, \<tau>)"
  using destruct_worldline_correctness[OF assms(1)]  derivative_raw_of_worldline2[OF ci_implies_ci_weaker[OF assms(1)] assms(2)]
  derivative_is_history2[OF ci_implies_ci_weaker[OF assms(1)] assms(3)] unfolding destruct_worldline_def Let_def
  by (metis (no_types, lifting) comp_apply)

lemma destruct_worldline_correctness_weaker:
  assumes "context_invariant_weaker t \<sigma> \<theta> \<tau>"
  assumes "destruct_worldline (worldline2 t \<sigma> \<theta> \<tau>) = (t', \<sigma>', \<gamma>', \<theta>', \<tau>')"
  shows "t = t'"
    and "\<sigma> = \<sigma>'"
    and "\<And>k s. signal_of2 False \<theta> s k = signal_of2 False \<theta>' s k"
    and "\<And>k s. signal_of2 (\<sigma> s) \<tau> s k = signal_of2 (\<sigma> s) \<tau>' s k"
  using assms(2) state_worldline2[OF assms(1)]  hist_of_worldline[OF assms(1)]
  transaction_worldline2[OF assms(1)] unfolding destruct_worldline_def Let_def by auto

definition world_seq_exec :: "nat \<times> 'signal worldline2 \<Rightarrow> 'signal seq_stmt \<Rightarrow> nat \<times> 'signal worldline2" where
  "world_seq_exec tw s = (let (t, \<sigma>, \<gamma>, \<theta>, \<tau>) = destruct_worldline tw;
                                           \<tau>' = b_seq_exec t \<sigma> \<gamma> \<theta> s \<tau>
                           in worldline2 t \<sigma> \<theta> \<tau>')"

abbreviation world_seq_exec_abb :: "nat \<times> 'signal worldline2 \<Rightarrow> 'signal seq_stmt \<Rightarrow> nat \<times> 'signal worldline2 \<Rightarrow> bool"
  ("(_ , _) \<Rightarrow>\<^sub>s _")
  where "world_seq_exec_abb tw s tw' \<equiv> (world_seq_exec tw s = tw')"

(* Diagram for lifting the sequential execution to the worldline level
 *
 *         w, t                    \<Rightarrow>\<^sub>s          w', t
 *           \<down>                                  \<up>
 *   destruct_worldline                      worldline2 t \<sigma> \<theta> \<tau>'
 *           \<down>                                  \<up>
 *         t, \<sigma>, \<gamma>, \<theta> \<turnstile> <s, \<tau>>    \<longrightarrow>\<^sub>s          \<tau>'
 *
 *)

lemma time_invariant:
  assumes "tw, s \<Rightarrow>\<^sub>s tw'" shows "fst tw = fst tw'"
  using assms unfolding world_seq_exec_def Let_def
  by (auto dest!: worldline2_constructible split:prod.splits)

definition
seq_hoare_valid2 :: "'signal assn2 \<Rightarrow> 'signal seq_stmt \<Rightarrow> 'signal assn2 \<Rightarrow> bool" ("\<Turnstile> [(1_)]/ (_)/ [(1_)]" 50)
where "\<Turnstile> [P] s [Q] \<longleftrightarrow>  (\<forall>tw tw'.  P tw \<and> (tw, s \<Rightarrow>\<^sub>s tw') \<longrightarrow> Q tw')"

text \<open>This is a cleaner definition of the validity compared to @{term "seq_hoare_valid"} in
@{theory "Draft.VHDL_Hoare"}. This also has the same spirit as the definition of validity in
@{theory_text "Hoare"}.\<close>

lemma beval_cong:
  assumes "\<And>k s. signal_of2 False \<theta>1 s k = signal_of2 False \<theta>2 s k"
  shows "beval t \<sigma> \<gamma> \<theta>1 g \<longleftrightarrow> beval t \<sigma> \<gamma> \<theta>2 g"
  using assms by (induction g, auto)

lemma signal_of2_eq_is_stable:
  assumes "is_stable dly \<tau>1 t sig (\<sigma> sig)"
  assumes "\<And>k s. signal_of2 (\<sigma> s) \<tau>1 s k = signal_of2 (\<sigma> s) \<tau>2 s k"
  assumes "\<And>n. n < t \<Longrightarrow> lookup \<tau>1 n = 0"
  assumes "\<And>s. s \<in> dom (lookup \<tau>1 t) \<Longrightarrow> \<sigma> s = the (lookup \<tau>1 t s)"
  shows "is_stable dly \<tau>2 t sig (\<sigma> sig)"
  unfolding is_stable_correct
proof safe
  fix m
  assume "t < m"
  assume "m \<le> t + dly"
  obtain x where "lookup \<tau>2 m sig = None \<or> lookup \<tau>2 m sig = Some x"
    by (meson not_None_eq)
  moreover
  { assume "lookup \<tau>2 m sig = None"
    hence "check (get_trans \<tau>2 m) sig (\<sigma> sig)" by auto }
  moreover
  { assume "lookup \<tau>2 m sig = Some x"
    hence "signal_of2 (\<sigma> sig) \<tau>2 sig m = x"
      using lookup_some_signal_of2' by fastforce
    hence "signal_of2 (\<sigma> sig) \<tau>1 sig m = x"
      using assms(2) by auto
    have *: "lookup \<tau>1 m sig = None \<or> lookup \<tau>1 m sig = Some x"
    proof (rule ccontr)
      assume "\<not> (lookup \<tau>1 m sig = None \<or> lookup \<tau>1 m sig = Some x)"
      hence "lookup \<tau>1 m sig \<noteq> None \<and> lookup \<tau>1 m sig \<noteq> Some x"
        by auto
      then obtain y where "y \<noteq> x" and "lookup \<tau>1 m sig = Some y"
        using domD domIff by auto
      hence "signal_of2 (\<sigma> sig) \<tau>1 sig m = y"
        using lookup_some_signal_of2' by fastforce
      with `signal_of2 (\<sigma> sig) \<tau>1 sig m = x` and `y \<noteq> x` show False
        by auto
    qed
    moreover
    { assume "lookup \<tau>1 m sig = Some x"
      hence "x = \<sigma> sig"
        using assms(1) unfolding is_stable_correct using `t < m` `m \<le> t + dly`  by auto
      hence "check (lookup \<tau>2 m) sig (\<sigma> sig)"
        using `lookup \<tau>2 m sig = Some x` by auto }
    moreover
    { assume "lookup \<tau>1 m sig = None"
      obtain k where "find (\<lambda>x. lookup \<tau>1 x sig \<noteq> None) (rev [0..< m]) = None \<or>
                      find (\<lambda>x. lookup \<tau>1 x sig \<noteq> None) (rev [0..< m]) = Some k"
        using option.exhaust_sel by blast
      moreover
      { assume "find (\<lambda>x. lookup \<tau>1 x sig \<noteq> None) (rev [0..< m]) = None"
        hence "\<not> (\<exists>x. x \<in> set [0 ..< m] \<and> lookup \<tau>1 x sig \<noteq> None)"
          unfolding find_None_iff by auto
        hence "\<And>x. x < m \<Longrightarrow> lookup \<tau>1 x sig = None"
          by auto
        hence **: "\<And>x. x \<le> m \<Longrightarrow> lookup \<tau>1 x sig = None"
          using `lookup \<tau>1 m sig = None` using nat_less_le by blast
        have "signal_of2 (\<sigma> sig) \<tau>1 sig m = \<sigma> sig"
        proof -
          have "\<forall>t\<in>dom (lookup (to_transaction2 \<tau>1 sig)). m < t"
          proof (rule ccontr)
            assume "\<not>(\<forall>t\<in>dom (lookup (to_transaction2 \<tau>1 sig)). m < t)"
            then obtain t where "t \<in>dom (lookup (to_transaction2 \<tau>1 sig))" and "t \<le> m"
              using leI by blast
            with ** have "lookup \<tau>1 t sig = None"
              by auto
            hence "t \<notin> dom (lookup (to_transaction2 \<tau>1 sig))"
              apply transfer' unfolding to_trans_raw2_def by auto
            thus False
              using \<open>t \<in> dom (lookup (to_transaction2 \<tau>1 sig))\<close> by blast
          qed
          hence " inf_time (to_transaction2 \<tau>1) sig m = None"
            by (rule inf_time_noneI)
          thus ?thesis
            unfolding to_signal2_def comp_def by auto
        qed
        hence "x = \<sigma> sig"
          using `signal_of2 (\<sigma> sig) \<tau>1 sig m = x` by auto
        hence "check (lookup \<tau>2 m) sig (\<sigma> sig)"
          using `lookup \<tau>2 m sig = Some x` by auto }
      moreover
      { assume "find (\<lambda>x. lookup \<tau>1 x sig \<noteq> None) (rev [0..< m]) = Some k"
        hence " \<exists>i<length (rev [0..<m]). get_trans \<tau>1 (rev [0..<m] ! i) sig \<noteq> None
                                       \<and> k = rev [0..<m] ! i
                                       \<and> (\<forall>j<i. \<not> get_trans \<tau>1 (rev [0..<m] ! j) sig \<noteq> None)"
          unfolding find_Some_iff by auto
        then obtain i where "i<length (rev [0..<m])" and "get_trans \<tau>1 (rev [0..<m] ! i) sig \<noteq> None"
                      and "k = rev [0..<m] ! i " and quant: "\<forall>j<i.  lookup \<tau>1 (rev [0..<m] ! j) sig = None"
          by auto
        have "k = m - i - 1" using `k = rev [0..<m] ! i`
          by (metis One_nat_def \<open>i < length (rev [0..<m])\<close> add.left_neutral add.right_neutral
              add_Suc_right diff_diff_add diff_less diff_zero length_rev length_upt nat_less_le
              neq0_conv nth_upt rev_nth zero_less_Suc zero_order(2))
        hence iless: "i < length ([0..<m])"
          using `i<length (rev [0..<m])` by auto
        have "lookup \<tau>1 k sig \<noteq> None"
          using rev_nth[OF iless] `lookup \<tau>1 (rev [0..<m] ! i) sig \<noteq> None` `k = m - i - 1`
          using \<open>k = rev [0..<m] ! i\<close> by auto
        have "\<And>j. j > k \<Longrightarrow>  j < m \<Longrightarrow> lookup \<tau>1 j sig = None"
        proof -
          fix j
          assume "k < j" and "j < m"
          define j' where "j' = m - j - 1"
          have "m - i - 1 < j"
            using `k < j` unfolding `k  = m - i - 1` by auto
          hence "j' < i"
            unfolding j'_def  using `j < m` by linarith
          hence lookup: "lookup \<tau>1 (rev [0..< m] ! j') sig = None"
            using quant by auto
          have "j' < m"
            unfolding j'_def using `j < m` by auto
          with rev_nth have "rev [0 ..< m] ! j' = [0 ..< m] ! j"
            unfolding j'_def  by (simp add: rev_nth Suc_diff_Suc \<open>j < m\<close> less_imp_le_nat)
          with lookup have "get_trans \<tau>1 ([0 ..< m] ! j) sig = None"
            by auto
          thus "get_trans \<tau>1 j sig = None"
            using nth_upt `j < m` by auto
        qed
        hence ind: "\<And>j. k < j \<Longrightarrow> j \<le> m \<Longrightarrow> lookup \<tau>1 j sig = 0"
          using `lookup \<tau>1 m sig = None` using dual_order.order_iff_strict  zero_option_def by fastforce
        have "t \<le> k"
        proof (rule ccontr)
          assume "\<not> (t \<le> k)" hence "k < t" by auto
          hence "lookup \<tau>1 k sig = None"
            using assms(3)  by (simp add: zero_map)
          with `lookup \<tau>1 k sig \<noteq> None` show "False" by auto
        qed
        have "k < m"
          using \<open>i < length (rev [0..<m])\<close> \<open>k = m - i - 1\<close> by auto
        have "signal_of2 (\<sigma> sig) \<tau>1 sig m = signal_of2 (\<sigma> sig) \<tau>1 sig k"
          using signal_of2_less_ind'[OF ind `k < m`] by auto
        hence "signal_of2 (\<sigma> sig) \<tau>1 sig k = x"
          using `signal_of2 (\<sigma> sig) \<tau>1 sig m = x` by auto
        have "lookup \<tau>1 k sig = None \<or> lookup \<tau>1 k sig = Some x"
        proof (rule ccontr)
          assume "\<not> (lookup \<tau>1 k sig = None \<or> lookup \<tau>1 k sig = Some x)"
          hence "lookup \<tau>1 k sig \<noteq> None \<and> lookup \<tau>1 k sig \<noteq> Some x"
            by auto
          then obtain y where "y \<noteq> x" and "lookup \<tau>1 k sig = Some y"
            using domD domIff by auto
          hence "signal_of2 (\<sigma> sig) \<tau>1 sig k = y"
            using lookup_some_signal_of2' by fastforce
          with `signal_of2 (\<sigma> sig) \<tau>1 sig k = x` and `y \<noteq> x` show False
            by auto
        qed
        with `lookup \<tau>1 k sig \<noteq> None` have "lookup \<tau>1 k sig = Some x"
          by auto
        have "t < k \<or> k = t"
          using `t \<le> k` by auto
        moreover
        { assume "t < k"
          hence "x = \<sigma> sig"
            using `lookup \<tau>1 k sig = Some x` assms(1) unfolding is_stable_correct
            using `t < k` `k < m` `m \<le> t + dly` by auto
          hence "check (lookup \<tau>2 m) sig (\<sigma> sig)"
            using `lookup \<tau>2 m sig = Some x` by auto }
        moreover
        { assume "t = k"
          hence "x = \<sigma> sig"
            using assms(4) `lookup \<tau>1 k sig = Some x`  by (simp add: domIff)
          hence "check (lookup \<tau>2 m) sig (\<sigma> sig)"
            using `lookup \<tau>2 m sig = Some x` by auto }
        ultimately have "check (lookup \<tau>2 m) sig (\<sigma> sig)"
          by auto }
      ultimately have "check (lookup \<tau>2 m) sig (\<sigma> sig)"
        by auto }
    ultimately have "check (lookup \<tau>2 m) sig (\<sigma> sig)"
      by auto }
  ultimately show "check (lookup \<tau>2 m) sig (\<sigma> sig)"
    by auto
qed

lemma signal_of2_eq_is_stable_eq:
  assumes "\<And>n. n < t \<Longrightarrow> lookup \<tau>1 n = 0"
  assumes "\<And>s. s \<in> dom (lookup \<tau>1 t) \<Longrightarrow> \<sigma> s = the (lookup \<tau>1 t s)"
  assumes "\<And>n. n < t \<Longrightarrow> lookup \<tau>2 n = 0"
  assumes "\<And>s. s \<in> dom (lookup \<tau>2 t) \<Longrightarrow> \<sigma> s = the (lookup \<tau>2 t s)"
  assumes "\<And>k s. signal_of2 (\<sigma> s) \<tau>1 s k = signal_of2 (\<sigma> s) \<tau>2 s k"
  shows "is_stable dly \<tau>1 t sig (\<sigma> sig) \<longleftrightarrow> is_stable dly \<tau>2 t sig (\<sigma> sig)"
proof
  assume "is_stable dly \<tau>1 t sig (\<sigma> sig)"
  with signal_of2_eq_is_stable[OF _ assms(5) assms(1-2)] show "is_stable dly \<tau>2 t sig (\<sigma> sig)"
    by auto
next
  assume "is_stable dly \<tau>2 t sig (\<sigma> sig)"
  with signal_of2_eq_is_stable[OF _ sym[OF assms(5)] assms(3-4)] show "is_stable dly \<tau>1 t sig (\<sigma> sig)"
    by auto
qed

lemma signal_of2_purge_not_affected:
  assumes "s \<noteq> sig"
  shows "signal_of2 (\<sigma> s) (purge \<tau>1 t dly sig) s k = signal_of2 (\<sigma> s) \<tau>1 s k"
proof -
  have "\<And>n. lookup (to_transaction2 (purge \<tau>1 t dly sig) s) n = lookup (to_transaction2 \<tau>1 s) n"
    using assms purge_does_not_affect_other_sig[of "\<tau>1" "t" "dly" "sig" "purge \<tau>1 t dly sig"]
    apply transfer' unfolding to_trans_raw2_def  by auto
  from signal_of2_lookup_sig_same[OF this] show ?thesis by auto
qed

lemma signal_of2_purged:
  assumes "k < t + dly"
  assumes "\<And>n. n < t \<Longrightarrow> lookup \<tau>1 n = 0"
  assumes "\<And>s. s \<in> dom (lookup \<tau>1 t) \<Longrightarrow> \<sigma> s = the (lookup \<tau>1 t s)"
  shows "signal_of2 (\<sigma> sig) (purge \<tau>1 t dly sig) sig k = (\<sigma> sig)"
proof -
  have *: "\<And>k. k \<le> t \<Longrightarrow> lookup (purge \<tau>1 t dly sig) k = lookup \<tau>1 k"
    using purge_before_now_unchanged[of "\<tau>1" "t" "dly" "sig"] by auto
  have **: "\<And>k. k < t \<Longrightarrow> lookup (purge \<tau>1 t dly sig) k = 0"
    using assms(2) * by auto
  have "k < t \<or> k = t \<or> t < k"
    by auto
  moreover
  { assume "k < t "
    have ?thesis
    proof -
      have "\<forall>n\<in>dom (lookup (to_transaction2 (purge \<tau>1 t dly sig) sig)). k < n"
      proof (rule ccontr)
        assume "\<not> (\<forall>n\<in>dom (lookup (to_transaction2 (purge \<tau>1 t dly sig) sig)). k < n)"
        then obtain n where "n \<in> dom (lookup (to_transaction2 (purge \<tau>1 t dly sig) sig))"
          and "n \<le> k"  using not_less by blast
        with `k < t` have "n < t" by auto
        hence " lookup (purge \<tau>1 t dly sig) n = lookup \<tau>1 n "
          using * by auto
        also have "... = 0"
          using assms(2) `n < t` by auto
        finally have "lookup (purge \<tau>1 t dly sig) n = 0"
          by auto
        hence "n \<notin> dom (lookup (to_transaction2 (purge \<tau>1 t dly sig) sig))"
          apply transfer' unfolding to_trans_raw2_def
          by (simp add: domIff zero_fun_def zero_option_def)
        with `n \<in> dom (lookup (to_transaction2 (purge \<tau>1 t dly sig) sig))`
        show False by auto
      qed
      hence "inf_time (to_transaction2 (purge \<tau>1 t dly sig)) sig k = None"
        by (rule inf_time_noneI)
      thus ?thesis
        unfolding to_signal2_def comp_def by auto
    qed }
  moreover
  { assume "k = t"
    hence "lookup (purge \<tau>1 t dly sig) k sig = lookup \<tau>1 k sig"
      using purge_before_now_unchanged by (simp add: "*")
    obtain x where "lookup \<tau>1 k sig = None \<or> lookup \<tau>1 k sig = Some x"
      by (meson not_None_eq)
    moreover
    { assume "lookup \<tau>1 k sig = None"
      have ?thesis
      proof -
        have "\<forall>n\<in>dom (lookup (to_transaction2 (purge \<tau>1 t dly sig) sig)). k < n"
        proof (rule ccontr)
          assume "\<not> (\<forall>n\<in>dom (lookup (to_transaction2 (purge \<tau>1 t dly sig) sig)). k < n)"
          then obtain n where "n \<in> dom (lookup (to_transaction2 (purge \<tau>1 t dly sig) sig))"
            and "n \<le> k"  using not_less by blast
          with `k = t` have "n \<le> t" by auto
          hence " lookup (purge \<tau>1 t dly sig) n sig = lookup \<tau>1 n sig"
            using * by auto
          also have "... = 0"
            using assms(2) `n \<le> t` `lookup \<tau>1 k sig = None`
            by (metis \<open>k = t\<close> dual_order.order_iff_strict zero_fun_def zero_option_def)
          finally have "lookup (purge \<tau>1 t dly sig) n sig = 0"
            by auto
          hence "n \<notin> dom (lookup (to_transaction2 (purge \<tau>1 t dly sig) sig))"
            apply transfer' unfolding to_trans_raw2_def
            by (simp add: domIff zero_fun_def zero_option_def)
          with `n \<in> dom (lookup (to_transaction2 (purge \<tau>1 t dly sig) sig))`
          show False by auto
        qed
        hence "inf_time (to_transaction2 (purge \<tau>1 t dly sig)) sig k = None"
          by (rule inf_time_noneI)
        thus ?thesis
          unfolding to_signal2_def comp_def by auto
      qed }
    moreover
    { assume "lookup \<tau>1 k sig = Some x"
      hence "x = \<sigma> sig"
        using assms(3)  by (simp add: \<open>k = t\<close> domIff)
      hence "lookup \<tau>1 k sig = Some (\<sigma> sig)"
        using `lookup \<tau>1 k sig = Some x` by auto
      hence ?thesis
        using \<open>get_trans (purge \<tau>1 t dly sig) k sig = get_trans \<tau>1 k sig\<close> lookup_some_signal_of2'
        by fastforce }
    ultimately have ?thesis by auto }
  moreover
  { assume "t < k"
    have "lookup (purge \<tau>1 t dly sig) k sig = None \<or>
          lookup (purge \<tau>1 t dly sig) k sig = Some (\<sigma> sig)"
      by (simp add: \<open>t < k\<close> assms(1) order.strict_implies_order purge_correctness')
    moreover
    { assume "lookup (purge \<tau>1 t dly sig) k sig = Some (\<sigma> sig)"
      hence ?thesis
        by (meson lookup_some_signal_of2') }
    moreover
    { assume "lookup (purge \<tau>1 t dly sig) k sig = None"
      define \<tau>1' where "\<tau>1' = purge \<tau>1 t dly sig"
      obtain k' where "find (\<lambda>x. lookup \<tau>1' x sig \<noteq> None) (rev [0..< k]) = None \<or>
                       find (\<lambda>x. lookup \<tau>1' x sig \<noteq> None) (rev [0..< k]) = Some k'"
        using option.exhaust_sel by blast
      moreover
      { assume "find (\<lambda>x. lookup \<tau>1' x sig \<noteq> None) (rev [0..< k]) = None"
        hence "\<not> (\<exists>x. x \<in> set [0 ..< k] \<and> lookup \<tau>1' x sig \<noteq> None)"
          unfolding find_None_iff by auto
        hence "\<And>x. x < k \<Longrightarrow> lookup \<tau>1' x sig = None"
          by auto
        hence ***: "\<And>x. x \<le> k \<Longrightarrow> lookup \<tau>1' x sig = None"
          using `lookup (purge \<tau>1 t dly sig) k sig = None`
          unfolding \<tau>1'_def using nat_less_le by blast
        have "signal_of2 (\<sigma> sig) \<tau>1' sig k = \<sigma> sig"
        proof -
          have "\<forall>t\<in>dom (lookup (to_transaction2 \<tau>1' sig)). k < t"
          proof (rule ccontr)
            assume "\<not>(\<forall>t\<in>dom (lookup (to_transaction2 \<tau>1' sig)). k < t)"
            then obtain t where "t \<in>dom (lookup (to_transaction2 \<tau>1' sig))" and "t \<le> k"
              using leI by blast
            with *** have "lookup \<tau>1' t sig = None"
              by auto
            hence "t \<notin> dom (lookup (to_transaction2 \<tau>1' sig))"
              apply transfer' unfolding to_trans_raw2_def by auto
            thus False
              using \<open>t \<in> dom (lookup (to_transaction2 \<tau>1' sig))\<close> by blast
          qed
          hence " inf_time (to_transaction2 \<tau>1') sig k = None"
            by (rule inf_time_noneI)
          thus ?thesis
            unfolding to_signal2_def comp_def by auto
        qed
        hence ?thesis
          unfolding \<tau>1'_def by auto }
      moreover
      { assume "find (\<lambda>x. lookup \<tau>1' x sig \<noteq> None) (rev [0..< k]) = Some k'"
        hence " \<exists>i<length (rev [0..<k]). get_trans \<tau>1' (rev [0..<k] ! i) sig \<noteq> None
                                       \<and> k' = rev [0..<k] ! i
                                       \<and> (\<forall>j<i. \<not> get_trans \<tau>1' (rev [0..<k] ! j) sig \<noteq> None)"
          unfolding find_Some_iff by auto
        then obtain i where "i<length (rev [0..<k])" and "get_trans \<tau>1' (rev [0..<k] ! i) sig \<noteq> None"
                      and "k' = rev [0..<k] ! i " and quant: "\<forall>j<i.  lookup \<tau>1' (rev [0..<k] ! j) sig = None"
          by auto
        have "k' = k - i - 1" using `k' = rev [0..<k] ! i`
          by (metis One_nat_def \<open>i < length (rev [0..<k])\<close> add.left_neutral add.right_neutral
              add_Suc_right diff_diff_add diff_less diff_zero length_rev length_upt nat_less_le
              neq0_conv nth_upt rev_nth zero_less_Suc zero_order(2))
        hence iless: "i < length ([0..<k])"
          using `i<length (rev [0..<k])` by auto
        have "lookup \<tau>1' k' sig \<noteq> None"
          using rev_nth[OF iless] `lookup \<tau>1' (rev [0..<k] ! i) sig \<noteq> None` `k' = k - i - 1`
          using \<open>k' = rev [0..<k] ! i\<close> by auto
        have "\<And>j. j > k' \<Longrightarrow>  j < k \<Longrightarrow> lookup \<tau>1' j sig = None"
        proof -
          fix j
          assume "k'< j" and "j < k"
          define j' where "j' = k - j - 1"
          have "k - i - 1 < j"
            using `k'< j` unfolding `k' = k - i - 1` by auto
          hence "j' < i"
            unfolding j'_def  using `j < k` by linarith
          hence lookup: "lookup \<tau>1' (rev [0..< k] ! j') sig = None"
            using quant by auto
          have "j' < k"
            unfolding j'_def using `j < k` by auto
          with rev_nth have "rev [0 ..< k] ! j' = [0 ..< k] ! j"
            unfolding j'_def  by (simp add: rev_nth Suc_diff_Suc \<open>j < k\<close> less_imp_le_nat)
          with lookup have "get_trans \<tau>1' ([0 ..< k] ! j) sig = None"
            by auto
          thus "get_trans \<tau>1' j sig = None"
            using nth_upt `j < k` by auto
        qed
        hence ind: "\<And>j. k' < j \<Longrightarrow> j \<le> k \<Longrightarrow> lookup \<tau>1' j sig = 0"
          using `lookup (purge \<tau>1 t dly sig) k sig = None` unfolding \<tau>1'_def
          using dual_order.order_iff_strict  zero_option_def by fastforce
        have "k' < k"
          using \<open>i < length (rev [0..<k])\<close> \<open>k' = k - i - 1\<close> by auto
        hence " signal_of2 (\<sigma> sig) \<tau>1' sig k = signal_of2 (\<sigma> sig) \<tau>1' sig k'"
          using signal_of2_less_ind'[OF ind `k' < k`] by auto
        have "t \<le> k'"
        proof (rule ccontr)
          assume "\<not> t \<le> k'" hence "k' < t" by auto
          have "lookup \<tau>1' k' sig = lookup \<tau>1 k' sig"
            unfolding \<tau>1'_def by (simp add: "**" \<open>k' < t\<close> assms(2))
          also have "... = 0"
            using assms(2) `k' < t` by (simp add: zero_fun_def)
          finally have "lookup \<tau>1' k' sig = 0"
            by auto
          with `lookup \<tau>1' k' sig \<noteq> None` show False  by (simp add: zero_option_def)
        qed
        hence "t \<noteq> k' \<or> t = k'" by auto
        moreover
        { assume "t \<noteq> k'"
          hence "lookup \<tau>1' k' sig = Some (\<sigma> sig)"
            unfolding \<tau>1'_def using `k' < k` `k < t + dly` `t \<le> k'` `lookup \<tau>1' k' sig \<noteq> None`
            by (metis (no_types, lifting) \<tau>1'_def le_cases le_less_trans le_neq_trans less_irrefl purge_correctness')
          hence "signal_of2 (\<sigma> sig) \<tau>1' sig k' = \<sigma> sig"
            by (meson lookup_some_signal_of2')
          with `signal_of2 (\<sigma> sig) \<tau>1' sig k = signal_of2 (\<sigma> sig) \<tau>1' sig k'`
          have ?thesis unfolding \<tau>1'_def by auto }
        moreover
        { assume "t = k'"
          have "lookup \<tau>1' k' sig = lookup \<tau>1 k' sig"
            using `t = k'` * unfolding \<tau>1'_def by auto
          obtain m where "lookup \<tau>1 k' sig = None \<or> lookup \<tau>1 k' sig = Some m"
            by (meson not_Some_eq)
          moreover
          { assume "lookup \<tau>1 k' sig = Some m"
            hence "m = \<sigma> sig"
              using `t = k'` assms(3) by (simp add: domIff)
            hence "lookup \<tau>1 k' sig = Some (\<sigma> sig)"
              using `lookup \<tau>1 k' sig = Some m` by auto
            hence "lookup \<tau>1' k' sig = Some (\<sigma> sig)"
              using `lookup \<tau>1' k' sig = lookup \<tau>1 k' sig` by auto
            hence "signal_of2 (\<sigma> sig) \<tau>1' sig k' = \<sigma> sig"
              by (meson lookup_some_signal_of2')
            hence ?thesis
              using `signal_of2 (\<sigma> sig) \<tau>1' sig k = signal_of2 (\<sigma> sig) \<tau>1' sig k'`
              unfolding \<tau>1'_def by auto }
          moreover
          { assume "lookup \<tau>1 k' sig = None"
            hence "lookup \<tau>1' k' sig = None"
              using `lookup \<tau>1' k' sig = lookup \<tau>1 k' sig` by auto
            hence "signal_of2 (\<sigma> sig) \<tau>1' sig k = \<sigma> sig"
            proof -
              have "\<forall>n\<in>dom (lookup (to_transaction2 \<tau>1' sig)). k < n"
              proof (rule ccontr)
                assume "\<not> (\<forall>n\<in>dom (lookup (to_transaction2 \<tau>1' sig)). k < n)"
                then obtain n where "n \<in> dom (lookup (to_transaction2 \<tau>1' sig))" and "n \<le> k"
                  using \<open>get_trans \<tau>1' k' sig = None\<close> \<open>get_trans \<tau>1' k' sig \<noteq> None\<close> by blast
                have "lookup \<tau>1' n sig = None"
                  using `n \<le> k` ** `lookup \<tau>1' k' sig = None` `t = k'` unfolding \<tau>1'_def
                  using \<open>get_trans \<tau>1' k' sig \<noteq> None\<close> \<tau>1'_def by blast
                hence "n \<notin> dom (lookup (to_transaction2 \<tau>1' sig))"
                  by (transfer', auto simp add:to_trans_raw2_def)
                with `n \<in> dom (lookup (to_transaction2 \<tau>1' sig))` show False
                  by auto
              qed
              hence "inf_time (to_transaction2 \<tau>1') sig k = None "
                by (rule inf_time_noneI)
              thus ?thesis
                unfolding to_signal2_def comp_def by auto
            qed
            hence ?thesis
              unfolding \<tau>1'_def by auto }
          ultimately have ?thesis by auto }
        ultimately have ?thesis by auto }
      ultimately have ?thesis by auto }
    ultimately have ?thesis by auto }
  ultimately show ?thesis by auto
qed

lemma helper':
  assumes "t, \<sigma>, \<gamma>, \<theta>1 \<turnstile> <ss, \<tau>1> \<longrightarrow>\<^sub>s \<tau>1'"
  assumes "\<And>k s. signal_of2 False \<theta>1 s k = signal_of2 False \<theta>2 s k"
  assumes "\<And>k s. signal_of2 (\<sigma> s) \<tau>1 s k = signal_of2 (\<sigma> s) \<tau>2 s k"
  assumes "t, \<sigma>, \<gamma>, \<theta>2 \<turnstile> <ss, \<tau>2> \<longrightarrow>\<^sub>s \<tau>2'"
  assumes "context_invariant_weaker t \<sigma> \<theta>1 \<tau>1" and "context_invariant_weaker t \<sigma> \<theta>2 \<tau>2"
  assumes "nonneg_delay ss"
  shows "\<And>k s. signal_of2 (\<sigma> s) \<tau>1' s k = signal_of2 (\<sigma> s) \<tau>2' s k"
  using assms
proof (induction ss arbitrary:\<tau>1 \<tau>2 \<tau>1' \<tau>2')
  case (Bcomp ss1 ss2)
  then obtain \<tau> \<tau>' where tau1: "t , \<sigma> , \<gamma> , \<theta>1 \<turnstile> <ss1, \<tau>1> \<longrightarrow>\<^sub>s \<tau>" and tau2: "t , \<sigma> , \<gamma> , \<theta>1 \<turnstile> <ss2 , \<tau>> \<longrightarrow>\<^sub>s \<tau>1'"
      and tau3: "t , \<sigma> , \<gamma> , \<theta>2 \<turnstile> <ss1, \<tau>2> \<longrightarrow>\<^sub>s \<tau>'" and tau4: "t , \<sigma> , \<gamma> , \<theta>2 \<turnstile> <ss2 , \<tau>'> \<longrightarrow>\<^sub>s \<tau>2'"
      and "nonneg_delay ss1" and "nonneg_delay ss2"
    by auto
  have "\<And>k s. signal_of2 (\<sigma> s) \<tau> s k = signal_of2 (\<sigma> s) \<tau>' s k"
    using Bcomp(1)[OF tau1 Bcomp(4) Bcomp(5) tau3 Bcomp(7-8) `nonneg_delay ss1`] by auto
  moreover have "context_invariant_weaker t \<sigma> \<theta>1 \<tau>"
    using b_seq_exec_preserves_context_invariant_weaker[OF Bcomp(7) tau1 `nonneg_delay ss1`]
    by auto
  moreover have "context_invariant_weaker t \<sigma> \<theta>2 \<tau>'"
    using b_seq_exec_preserves_context_invariant_weaker[OF Bcomp(8) tau3 `nonneg_delay ss1`] .
  ultimately show ?case
    using Bcomp(2)[OF tau2 Bcomp(4) _ tau4] `nonneg_delay ss2` by auto
next
  case (Bguarded g ss1 ss2)
  hence "nonneg_delay ss1" and "nonneg_delay ss2"
    by auto
  have "beval t \<sigma> \<gamma> \<theta>1 g \<or> \<not> beval t \<sigma> \<gamma> \<theta>1 g"
    by auto
  moreover
  { assume "beval t \<sigma> \<gamma> \<theta>1 g"
    hence "\<tau>1' = b_seq_exec t \<sigma> \<gamma> \<theta>1 ss1 \<tau>1"
      using Bguarded by auto
    have "beval t \<sigma> \<gamma> \<theta>2 g"
      using beval_cong[OF Bguarded(4)] `beval t \<sigma> \<gamma> \<theta>1 g` by auto
    hence "\<tau>2' = b_seq_exec t \<sigma> \<gamma> \<theta>2 ss1 \<tau>2"
      using Bguarded(6) by auto
    hence ?case
      using Bguarded(1) `\<tau>1' = b_seq_exec t \<sigma> \<gamma> \<theta>1 ss1 \<tau>1` Bguarded(4-5)
      Bguarded.prems(5) Bguarded.prems(6) \<open>nonneg_delay ss1\<close> by blast }
  moreover
  { assume "\<not> beval t \<sigma> \<gamma> \<theta>1 g"
    hence "\<not> beval t \<sigma> \<gamma> \<theta>2 g"
      using beval_cong[OF Bguarded(4)] by auto
    hence "\<tau>1' = b_seq_exec t \<sigma> \<gamma> \<theta>1 ss2 \<tau>1" and "\<tau>2' = b_seq_exec t \<sigma> \<gamma> \<theta>2 ss2 \<tau>2"
      using `\<not> beval t \<sigma> \<gamma> \<theta>1 g` using Bguarded by auto
    hence ?case
      using Bguarded \<open>nonneg_delay ss2\<close> by blast }
  ultimately show ?case
    by auto
next
  case (Bassign_trans sig e dly)
  define x where "x = (beval t \<sigma> \<gamma> \<theta>1 e)"
  hence "x = beval t \<sigma> \<gamma> \<theta>2 e"
    using beval_cong[OF Bassign_trans(2)] by auto
  have tau1: "\<tau>1' = trans_post sig x (\<sigma> sig) \<tau>1 t dly"
    using Bassign_trans(1)  using x_def by auto
  have tau2:  "\<tau>2' = trans_post sig x (\<sigma> sig) \<tau>2 t dly"
    using Bassign_trans(4) using `x = beval t \<sigma> \<gamma> \<theta>2 e`  by simp
  have "s \<noteq> sig \<Longrightarrow> signal_of2 (\<sigma> s) \<tau>1' s k = signal_of2 (\<sigma> s) \<tau>1 s k"
    using signal_of_trans_post unfolding tau1 by metis
  moreover have "s \<noteq> sig \<Longrightarrow> signal_of2 (\<sigma> s) \<tau>1 s k = signal_of2 (\<sigma> s) \<tau>2 s k"
    using Bassign_trans(3) by auto
  ultimately have *: "s \<noteq> sig \<Longrightarrow> signal_of2 (\<sigma> s) \<tau>1' s k = signal_of2 (\<sigma> s) \<tau>2' s k"
    using signal_of_trans_post unfolding tau2 by metis
  have "t + dly \<le> k \<or> k < t + dly"
    by auto
  moreover
  { assume "t + dly \<le> k"
    from signal_of_trans_post3[OF this] have "signal_of2 (\<sigma> sig) \<tau>1' sig k = x"
      using Bassign_trans(5-7) unfolding tau1 context_invariant_weaker_def
      by (metis (mono_tags, hide_lams) nonneg_delay.simps(4) tau1)
    moreover from signal_of_trans_post3[OF `t + dly \<le> k`] have "signal_of2 (\<sigma> sig) \<tau>2' sig k = x"
      using Bassign_trans(5-7) unfolding tau2 context_invariant_weaker_def
      by (metis (mono_tags, hide_lams) nonneg_delay.simps(4) tau2)
    ultimately have "signal_of2 (\<sigma> sig) \<tau>1' sig k = signal_of2 (\<sigma> sig) \<tau>2' sig k"
      by auto
    with * have "signal_of2 (\<sigma> s) \<tau>1' s k = signal_of2 (\<sigma> s) \<tau>2' s k"
      by auto }
  moreover
  { assume "k < t + dly"
    from signal_of_trans_post2[OF this] have "signal_of2 (\<sigma> s) \<tau>1' sig k = signal_of2 (\<sigma> s) \<tau>1 sig k"
      and "signal_of2 (\<sigma> s) \<tau>2' sig k = signal_of2 (\<sigma> s) \<tau>2 sig k" unfolding tau1 tau2 by metis+
    with * have "signal_of2 (\<sigma> s) \<tau>1' s k = signal_of2 (\<sigma> s) \<tau>2' s k"
      using Bassign_trans(3) by auto }
  ultimately show ?case by auto
next
  case (Bassign_inert sig e dly)
  define x where "x = (beval t \<sigma> \<gamma> \<theta>1 e)"
  hence "x = beval t \<sigma> \<gamma> \<theta>2 e"
    using beval_cong[OF Bassign_inert(2)] by auto
  have tau1: "\<tau>1' = inr_post sig x (\<sigma> sig) \<tau>1 t dly"
    using Bassign_inert(1)  using x_def by auto
  have tau2:  "\<tau>2' = inr_post sig x (\<sigma> sig) \<tau>2 t dly"
    using Bassign_inert(4) using `x = beval t \<sigma> \<gamma> \<theta>2 e`  by simp
  have ci0: "\<And>n. n < t \<Longrightarrow> lookup \<tau>1 n = 0" and ci1: "\<And>s. s \<in> dom (lookup \<tau>1 t) \<Longrightarrow> \<sigma> s = the (lookup \<tau>1 t s)"
    using `context_invariant_weaker t \<sigma> \<theta>1 \<tau>1` unfolding context_invariant_weaker_def by auto
  have "is_stable dly \<tau>1 t sig (\<sigma> sig) \<or> \<not> is_stable dly \<tau>1 t sig (\<sigma> sig)"
    by auto
  moreover
  { assume stab1: "is_stable dly \<tau>1 t sig (\<sigma> sig)" hence stab2:"is_stable dly \<tau>2 t sig (\<sigma> sig)"
      using signal_of2_eq_is_stable[OF _ Bassign_inert(3) ci0 ci1] by auto
    have tau1': "\<tau>1' = trans_post sig x (\<sigma> sig) \<tau>1 t dly"
      using stab1 tau1 unfolding inr_post_def by auto
    moreover have tau2': "\<tau>2' = trans_post sig x (\<sigma> sig) \<tau>2 t dly"
      using stab2 tau2 unfolding inr_post_def by auto
    have "t + dly \<le> k \<or> k < t + dly"
      by auto
    have "s \<noteq> sig \<Longrightarrow> signal_of2 (\<sigma> s) \<tau>1' s k = signal_of2 (\<sigma> s) \<tau>1 s k"
      using signal_of_trans_post unfolding tau1' by metis
    moreover have "s \<noteq> sig \<Longrightarrow> signal_of2 (\<sigma> s) \<tau>1 s k = signal_of2 (\<sigma> s) \<tau>2 s k"
      using Bassign_inert(3) by auto
    ultimately have *: "s \<noteq> sig \<Longrightarrow> signal_of2 (\<sigma> s) \<tau>1' s k = signal_of2 (\<sigma> s) \<tau>2' s k"
      using signal_of_trans_post unfolding tau2' by metis
    have "t + dly \<le> k \<or> k < t + dly"
      by auto
    moreover
    { assume "t + dly \<le> k"
      from signal_of_trans_post3[OF this] have "signal_of2 (\<sigma> sig) \<tau>1' sig k = x"
        using Bassign_inert(5-7) unfolding tau1' context_invariant_weaker_def
        by (smt nonneg_delay.simps(5))
      moreover from signal_of_trans_post3[OF `t + dly \<le> k`] have "signal_of2 (\<sigma> sig) \<tau>2' sig k = x"
        using Bassign_inert(5-7) unfolding tau2' context_invariant_weaker_def
        by (smt nonneg_delay.simps(5))
      ultimately have "signal_of2 (\<sigma> sig) \<tau>1' sig k = signal_of2 (\<sigma> sig) \<tau>2' sig k"
        by auto
      with * have "signal_of2 (\<sigma> s) \<tau>1' s k = signal_of2 (\<sigma> s) \<tau>2' s k"
        by auto }
    moreover
    { assume "k < t + dly"
      from signal_of_trans_post2[OF this] have "signal_of2 (\<sigma> s) \<tau>1' sig k = signal_of2 (\<sigma> s) \<tau>1 sig k"
        and "signal_of2 (\<sigma> s) \<tau>2' sig k = signal_of2 (\<sigma> s) \<tau>2 sig k" unfolding tau1' tau2' by metis+
      with * have "signal_of2 (\<sigma> s) \<tau>1' s k = signal_of2 (\<sigma> s) \<tau>2' s k"
        using Bassign_inert(3) by auto }
    ultimately have ?case by auto }
  moreover
  { assume nstable1: "\<not> is_stable dly \<tau>1 t sig (\<sigma> sig)"
    have ci2: "\<And>n. n < t \<Longrightarrow> lookup \<tau>2 n = 0" and ci3: "\<And>s. s \<in> dom (lookup \<tau>2 t) \<Longrightarrow> \<sigma> s = the (lookup \<tau>2 t s)"
      using `context_invariant_weaker t \<sigma> \<theta>2 \<tau>2` unfolding context_invariant_weaker_def by auto
    have nstable2: "\<not> is_stable dly \<tau>2 t sig (\<sigma> sig)"
      using signal_of2_eq_is_stable_eq[OF ci0 ci1 ci2 ci3 Bassign_inert(3)]
      `\<not> is_stable dly \<tau>1 t sig (\<sigma> sig)` by auto
    have tau1': "\<tau>1' = trans_post sig x (\<sigma> sig) (purge \<tau>1 t dly sig) t dly"
      using tau1 nstable1 unfolding inr_post_def by auto
    have tau2': "\<tau>2' = trans_post sig x (\<sigma> sig) (purge \<tau>2 t dly sig) t dly"
      using tau2 nstable2 unfolding inr_post_def by auto
    have "t + dly \<le> k \<or> k < t + dly"
      by auto
    have "s \<noteq> sig \<Longrightarrow> signal_of2 (\<sigma> s) \<tau>1' s k = signal_of2 (\<sigma> s) (purge \<tau>1 t dly sig) s k"
      using signal_of_trans_post unfolding tau1' by metis
    moreover have "s \<noteq> sig \<Longrightarrow> signal_of2 (\<sigma> s) (purge \<tau>1 t dly sig) s k = signal_of2 (\<sigma> s) \<tau>1 s k"
      using signal_of2_purge_not_affected  by fastforce
    moreover have "s \<noteq> sig \<Longrightarrow> signal_of2 (\<sigma> s) \<tau>1 s k = signal_of2 (\<sigma> s) \<tau>2 s k"
      using Bassign_inert(3) by auto
    moreover have "s \<noteq> sig \<Longrightarrow> signal_of2 (\<sigma> s) \<tau>2 s k = signal_of2 (\<sigma> s) (purge \<tau>2 t dly sig) s k"
      using signal_of2_purge_not_affected by fastforce
    ultimately have *: "s \<noteq> sig \<Longrightarrow> signal_of2 (\<sigma> s) \<tau>1' s k = signal_of2 (\<sigma> s) \<tau>2' s k"
      using signal_of_trans_post unfolding tau2' by metis
    have "t + dly \<le> k \<or> k < t + dly"
      by auto
    moreover
    { assume "t + dly \<le> k"
      have "signal_of2 (\<sigma> sig) \<tau>1' sig k = x"
        using Bassign_inert(5-7) unfolding tau1' context_invariant_weaker_def
        by (metis (no_types, lifting) \<open>t + dly \<le> k\<close> nonneg_delay.simps(5) signal_of_inr_post tau1 tau1')
      moreover have "signal_of2 (\<sigma> sig) \<tau>2' sig k = x"
        using Bassign_inert(5-7) unfolding tau2' context_invariant_weaker_def
        by (metis (no_types, lifting) \<open>t + dly \<le> k\<close> nonneg_delay.simps(5) signal_of_inr_post tau2 tau2')
      ultimately have "signal_of2 (\<sigma> sig) \<tau>1' sig k = signal_of2 (\<sigma> sig) \<tau>2' sig k"
        by auto
      with * have "signal_of2 (\<sigma> s) \<tau>1' s k = signal_of2 (\<sigma> s) \<tau>2' s k"
        by auto }
    moreover
    { assume "k < t + dly"
      from signal_of_trans_post2[OF this] have "signal_of2 (\<sigma> sig) \<tau>1' sig k = signal_of2 (\<sigma> sig) (purge \<tau>1 t dly sig) sig k"
        and "signal_of2 (\<sigma> sig) \<tau>2' sig k = signal_of2 (\<sigma> sig) (purge \<tau>2 t dly sig) sig k" unfolding tau1' tau2' by metis+
      moreover have "signal_of2 (\<sigma> sig) (purge \<tau>1 t dly sig) sig k = \<sigma> sig"
        using signal_of2_purged[OF `k < t + dly` `\<And>n. n < t \<Longrightarrow> get_trans \<tau>1 n = 0`
        `\<And>s. s \<in> dom (get_trans \<tau>1 t) \<Longrightarrow> \<sigma> s = the (get_trans \<tau>1 t s)`] by auto
      moreover have "signal_of2 (\<sigma> sig) (purge \<tau>2 t dly sig) sig k = \<sigma> sig"
        using signal_of2_purged[OF `k < t + dly` `\<And>n. n < t \<Longrightarrow> get_trans \<tau>2 n = 0`
        `\<And>s. s \<in> dom (get_trans \<tau>2 t) \<Longrightarrow> \<sigma> s = the (get_trans \<tau>2 t s)`] by auto
      ultimately have "signal_of2 (\<sigma> s) \<tau>1' s k = signal_of2 (\<sigma> s) \<tau>2' s k"
        using "*" by blast }
    ultimately have "signal_of2 (\<sigma> s) \<tau>1' s k = signal_of2 (\<sigma> s) \<tau>2' s k"
      by auto }
  ultimately show "signal_of2 (\<sigma> s) \<tau>1' s k = signal_of2 (\<sigma> s) \<tau>2' s k"
    by auto
next
  case Bnull
  then show ?case by auto
qed

lemma helper:
  assumes "t, \<sigma>, \<gamma>, \<theta>1 \<turnstile> <ss, \<tau>1> \<longrightarrow>\<^sub>s \<tau>1'"
  assumes "\<And>k s. signal_of2 False \<theta>1 s k = signal_of2 False \<theta>2 s k"
  assumes "\<And>k s. signal_of2 (\<sigma> s) \<tau>1 s k = signal_of2 (\<sigma> s) \<tau>2 s k"
  assumes "context_invariant_weaker t \<sigma> \<theta>1 \<tau>1" and "context_invariant_weaker t \<sigma> \<theta>2 \<tau>2"
  assumes "nonneg_delay ss"
  shows "\<exists>\<tau>2'. (t, \<sigma>, \<gamma>, \<theta>2 \<turnstile> <ss, \<tau>2> \<longrightarrow>\<^sub>s \<tau>2') \<and> (\<forall>k s. signal_of2 (\<sigma> s) \<tau>1' s k = signal_of2 (\<sigma> s) \<tau>2' s k)"
  using helper'[OF assms(1-3) _ assms(4-5) `nonneg_delay ss`] by auto

lemma Bcomp_hoare_valid':
  assumes "\<Turnstile> [P] s1 [Q]" and "\<Turnstile> [Q] s2 [R]"
  assumes "nonneg_delay (Bcomp s1 s2)"
  shows "\<Turnstile> [P] Bcomp s1 s2 [R]"
  unfolding seq_hoare_valid2_def
proof (rule)+
  fix tw tw' :: "nat \<times> 'a worldline2"
  have "nonneg_delay s1" and "nonneg_delay s2"
    using assms(3) by auto
  assume "P tw \<and> (tw, Bcomp s1 s2 \<Rightarrow>\<^sub>s tw')"
  hence "P tw" and "tw, Bcomp s1 s2 \<Rightarrow>\<^sub>s tw'" by auto
  then obtain t \<sigma> \<gamma> \<theta> \<tau> \<tau>' where des: "destruct_worldline tw = (t, \<sigma>, \<gamma>, \<theta>, \<tau>)" and
    "(t, \<sigma>, \<gamma>, \<theta> \<turnstile> <Bcomp s1 s2, \<tau>> \<longrightarrow>\<^sub>s \<tau>')" and "tw'= worldline2 t \<sigma> \<theta> \<tau>'"
    unfolding world_seq_exec_def Let_def using destruct_worldline_exist by fastforce
  then obtain \<tau>'' where tau1: "(t, \<sigma>, \<gamma>, \<theta> \<turnstile> <s1, \<tau>> \<longrightarrow>\<^sub>s \<tau>'')" and tau2: "(t, \<sigma>, \<gamma>, \<theta> \<turnstile> <s2, \<tau>''> \<longrightarrow>\<^sub>s \<tau>')"
    by auto
  define tw'' where "tw'' = worldline2 t \<sigma> \<theta> \<tau>''"
  hence "tw, s1 \<Rightarrow>\<^sub>s tw''"
    using des tau1 unfolding world_seq_exec_def Let_def by auto
  with assms(1) have "Q tw''"
    unfolding seq_hoare_valid2_def using `P tw` by fastforce
  have "context_invariant t \<sigma> \<gamma> \<theta> \<tau>"
    using worldline2_constructible[OF des] by auto
  hence "context_invariant t \<sigma> \<gamma> \<theta> \<tau>''"
    using b_seq_exec_preserves_context_invariant[OF _ tau1] assms(3) by auto
  obtain \<theta>''' \<tau>''' where des2: "destruct_worldline tw'' = (t, \<sigma>, \<gamma>, \<theta>''', \<tau>''')" and
    sig_beh: "\<And>k s. signal_of2 False \<theta> s k = signal_of2 False \<theta>''' s k" and
    sig_trans: "\<And>k s. signal_of2 (\<sigma> s) \<tau>'' s k = signal_of2 (\<sigma> s) \<tau>''' s k"
    unfolding tw''_def using destruct_worldline_correctness[OF `context_invariant t \<sigma> \<gamma> \<theta> \<tau>''`]
    by (metis destruct_worldline_exist)
  have "context_invariant t \<sigma> \<gamma> \<theta>''' \<tau>'''"
    using worldline2_constructible[OF des2] by auto
  obtain \<tau>4 where tau3: "t, \<sigma>, \<gamma>, \<theta>''' \<turnstile> <s2, \<tau>'''> \<longrightarrow>\<^sub>s \<tau>4" and
    sig_trans: "\<And>k s. signal_of2 (\<sigma> s) \<tau>4 s k = signal_of2 (\<sigma> s) \<tau>' s k"
    using helper[OF tau2 sig_beh sig_trans ci_implies_ci_weaker[OF `context_invariant t \<sigma> \<gamma> \<theta> \<tau>''`]]  \<open>nonneg_delay s2\<close>
    ci_implies_ci_weaker[OF `context_invariant t \<sigma> \<gamma> \<theta>''' \<tau>'''`] by auto
  have "worldline2 t \<sigma> \<theta> \<tau>' = worldline2 t \<sigma> \<theta>''' \<tau>4"
    using sig_beh sig_trans
  proof transfer'
    fix \<theta>  \<theta>''' :: "'a transaction"
    fix \<sigma> :: "'a state"
    fix \<tau>'' \<tau>''' \<tau>4 t \<tau>'
    assume 1: "\<And>s k. signal_of2 False \<theta> s k = signal_of2 False \<theta>''' s k"
    assume  "\<And>s k. signal_of2 (\<sigma> s) \<tau>4 s k = signal_of2 (\<sigma> s) \<tau>' s k"
    thus " (t, worldline t \<sigma> \<theta> \<tau>') = (t, worldline t \<sigma> \<theta>''' \<tau>4)"
      unfolding worldline_def using 1 by auto
  qed
  hence "tw'', s2 \<Rightarrow>\<^sub>s tw'"
    unfolding world_seq_exec_def using des2 tau3 `tw'= worldline2 t \<sigma> \<theta> \<tau>'`
    by (smt \<open>t, \<sigma> , \<gamma> , \<theta> \<turnstile> <Bcomp s1 s2 , \<tau>> \<longrightarrow>\<^sub>s \<tau>'\<close> \<open>tw , Bcomp s1 s2 \<Rightarrow>\<^sub>s tw'\<close> case_prod_conv
    des fst_conv world_seq_exec_def)
  with `Q tw''` show "R tw'"
    using assms(2) unfolding seq_hoare_valid2_def by blast
qed

lemma Bnull_sound_hoare2:
  "\<turnstile> [P] Bnull [Q] \<Longrightarrow> \<Turnstile> [P] Bnull [Q]"
  by (auto dest!: BnullE'_hoare2 worldline2_constructible  simp add: seq_hoare_valid2_def world_seq_exec_def
           split: prod.splits)

lemma Bguarded_hoare_valid2:
  assumes "\<Turnstile> [\<lambda>tw. P tw \<and> beval_world2 tw g] s1 [Q]" and "\<Turnstile> [\<lambda>tw. P tw \<and> \<not> beval_world2 tw g] s2 [Q]"
  shows "\<Turnstile> [P] Bguarded g s1 s2 [Q]"
  unfolding seq_hoare_valid2_def
proof (rule)+
  fix tw  tw':: "nat \<times> 'a worldline2"
  assume "P tw \<and> (tw, Bguarded g s1 s2 \<Rightarrow>\<^sub>s tw')"
  hence "P tw" and "tw, Bguarded g s1 s2 \<Rightarrow>\<^sub>s tw'" by auto
  obtain t \<sigma> \<gamma> \<theta> \<tau> where "destruct_worldline tw = (t, \<sigma>, \<gamma>, \<theta>, \<tau>)"
    by (meson destruct_worldline_def)
  hence "fst tw = t" and "tw = worldline2 t \<sigma> \<theta> \<tau> " and "context_invariant t \<sigma> \<gamma> \<theta> \<tau>"
    by(auto dest!: worldline2_constructible)
  obtain \<tau>' where "t , \<sigma> , \<gamma> , \<theta> \<turnstile> <Bguarded g s1 s2, \<tau>> \<longrightarrow>\<^sub>s \<tau>'"
    by auto
  hence "tw' = worldline2 t \<sigma> \<theta> \<tau>'"
    using `tw, Bguarded g s1 s2 \<Rightarrow>\<^sub>s tw'` `destruct_worldline tw = (t, \<sigma>, \<gamma>, \<theta>, \<tau>)`
    unfolding world_seq_exec_def by auto
  have "beval t \<sigma> \<gamma> \<theta> g \<or> \<not> beval t \<sigma> \<gamma> \<theta> g"
    by auto
  moreover
  { assume "beval t \<sigma> \<gamma> \<theta> g"
    hence "t, \<sigma>, \<gamma>, \<theta> \<turnstile> <s1, \<tau>> \<longrightarrow>\<^sub>s \<tau>'"
      using `t, \<sigma>, \<gamma>, \<theta> \<turnstile> <Bguarded g s1 s2, \<tau>> \<longrightarrow>\<^sub>s \<tau>'` by auto
    hence "beval_world2 tw g"
      using `beval t \<sigma> \<gamma> \<theta> g` `tw = worldline2 t \<sigma> \<theta> \<tau>` `context_invariant t \<sigma> \<gamma> \<theta> \<tau>`
      by (transfer', simp add: beval_beval_world_ci)
    have "tw , s1 \<Rightarrow>\<^sub>s tw'"
      using `destruct_worldline tw = (t, \<sigma>, \<gamma>, \<theta>, \<tau>)` `t, \<sigma>, \<gamma>, \<theta> \<turnstile> <s1, \<tau>> \<longrightarrow>\<^sub>s \<tau>'`
      `tw' = worldline2 t \<sigma> \<theta> \<tau>'` unfolding world_seq_exec_def Let_def  by simp
    with assms(1) and `P tw` have "Q tw'"
      using `beval_world2 tw g` `fst tw = t` unfolding seq_hoare_valid2_def by blast }
  moreover
  { assume "\<not> beval t \<sigma> \<gamma> \<theta> g"
    hence "t, \<sigma>, \<gamma>, \<theta> \<turnstile> <s2, \<tau>> \<longrightarrow>\<^sub>s \<tau>'"
      using `t, \<sigma>, \<gamma>, \<theta> \<turnstile> <Bguarded g s1 s2, \<tau>> \<longrightarrow>\<^sub>s \<tau>'` by auto
    hence "\<not> beval_world2 tw g"
      using `\<not> beval t \<sigma> \<gamma> \<theta> g` `tw = worldline2 t \<sigma> \<theta> \<tau>` `context_invariant t \<sigma> \<gamma> \<theta> \<tau>`
      by (transfer', simp add: beval_beval_world_ci)
    have "tw, s2 \<Rightarrow>\<^sub>s tw'"
      using `destruct_worldline tw = (t, \<sigma>, \<gamma>, \<theta>, \<tau>)` `t, \<sigma>, \<gamma>, \<theta> \<turnstile> <s2, \<tau>> \<longrightarrow>\<^sub>s \<tau>'`
      `tw' = worldline2 t \<sigma> \<theta> \<tau>'` unfolding world_seq_exec_def Let_def
      by simp
    with assms(2) and `P tw` have "Q tw'"
      using `\<not> beval_world2 tw g` `fst tw = t` unfolding seq_hoare_valid2_def by blast }
  ultimately show "Q tw'"
    by auto
qed

lemma lift_world_trans_worldline_upd2:
  assumes "tw, Bassign_trans sig exp dly \<Rightarrow>\<^sub>s tw'"
  assumes "0 < dly"
  shows "tw' = tw[sig, dly :=\<^sub>2 beval_world2 tw exp]"
  using assms
proof transfer'
  fix tw tw' :: "nat \<times> 'a worldline2"
  fix sig
  fix exp :: "'a bexp"
  fix dly
  assume "tw, Bassign_trans sig exp dly \<Rightarrow>\<^sub>s tw'"
  assume "0 < dly"
  obtain t \<sigma> \<gamma> \<theta> \<tau> where "destruct_worldline tw = (t, \<sigma>, \<gamma>, \<theta>, \<tau>)"
    by (meson destruct_worldline_def)
  hence "fst tw = t" and w_def: "tw = worldline2 t \<sigma> \<theta> \<tau> " and "context_invariant t \<sigma> \<gamma> \<theta> \<tau>"
    by(auto dest!: worldline2_constructible)
  hence "\<forall>i<t. get_trans \<tau> i = 0"
    unfolding context_invariant_def by auto
  obtain \<tau>' where "t , \<sigma> , \<gamma> , \<theta> \<turnstile> <Bassign_trans sig exp dly, \<tau>> \<longrightarrow>\<^sub>s \<tau>'"
    and "\<tau>' = trans_post sig (beval t \<sigma> \<gamma> \<theta> exp) (\<sigma> sig) \<tau> t dly"
    by auto
  moreover have "beval t \<sigma> \<gamma> \<theta> exp = beval_world2 tw exp"
    using `tw = worldline2 t \<sigma> \<theta> \<tau> ` and `context_invariant t \<sigma> \<gamma> \<theta> \<tau>`
    by (transfer', simp add: beval_beval_world_ci)
  ultimately have \<tau>'_def: "\<tau>' = trans_post sig (beval_world2 tw exp) (\<sigma> sig) \<tau> t dly"
    by auto
  have "tw' = (worldline2 t \<sigma> \<theta> \<tau>')"
    using `tw, Bassign_trans sig exp dly \<Rightarrow>\<^sub>s tw'` `destruct_worldline tw = (t, \<sigma>, \<gamma>, \<theta>, \<tau>)`
    unfolding world_seq_exec_def  using \<open>t , \<sigma> , \<gamma> , \<theta> \<turnstile> <Bassign_trans sig exp dly , \<tau>> \<longrightarrow>\<^sub>s \<tau>'\<close>
    by auto
  also have "... = tw[sig, dly:=\<^sub>2 beval_world2 tw exp]"
    using w_def \<tau>'_def `0 < dly` `\<forall>i<t. get_trans \<tau> i = 0`
    apply transfer'
    using lift_trans_post_worldline_upd  by (metis fst_conv fst_swap swap_simp)
  finally show "tw' = tw[sig, dly:=\<^sub>2 beval_world2 tw exp]"
    using `fst tw = t` by auto
qed

lemma Bassign_trans_sound_hoare2:
  "0 < dly \<Longrightarrow> \<turnstile> [P] Bassign_trans sig exp dly [Q] \<Longrightarrow> \<Turnstile> [P] Bassign_trans sig exp dly [Q]"
  unfolding seq_hoare_valid2_def
proof rule+
  fix tw tw' :: "nat \<times> 'a worldline2"
  assume "0 < dly"
  assume "\<turnstile> [P] Bassign_trans sig exp dly [Q]"
  hence imp: "\<forall>tw. P tw \<longrightarrow> Q( tw[sig, dly :=\<^sub>2 beval_world2 tw exp])"
    by (auto dest!: BassignE_hoare2)
  assume " P tw \<and> (tw, Bassign_trans sig exp dly \<Rightarrow>\<^sub>s tw')"
  hence "P tw" and "tw, Bassign_trans sig exp dly \<Rightarrow>\<^sub>s tw'" by auto
  obtain t \<sigma> \<gamma> \<theta> \<tau> where "destruct_worldline tw = (t, \<sigma>, \<gamma>, \<theta>, \<tau>)" and "fst tw = t"
    by (metis (no_types, lifting) destruct_worldline_def)
  obtain \<tau>' where "t , \<sigma> , \<gamma> , \<theta> \<turnstile> <Bassign_trans sig exp dly, \<tau>> \<longrightarrow>\<^sub>s \<tau>'"
    by auto
  hence "tw' = worldline2 t \<sigma> \<theta> \<tau>'"
    using `tw, Bassign_trans sig exp dly \<Rightarrow>\<^sub>s tw'` `destruct_worldline tw = (t, \<sigma>, \<gamma>, \<theta>, \<tau>)`
    unfolding world_seq_exec_def  using \<open>t , \<sigma> , \<gamma> , \<theta> \<turnstile> <Bassign_trans sig exp dly , \<tau>> \<longrightarrow>\<^sub>s \<tau>'\<close> by auto
  hence "fst tw' = t"
    by transfer'  auto
  have "tw' = tw[sig, dly :=\<^sub>2 beval_world2 tw exp]"
    unfolding `tw' = worldline2 t \<sigma> \<theta> \<tau>'` using `fst tw = t` `0 < dly`
    by (metis \<open>tw' = worldline2 t \<sigma> \<theta> \<tau>'\<close> \<open>tw , Bassign_trans sig exp dly \<Rightarrow>\<^sub>s tw'\<close>
    lift_world_trans_worldline_upd2)
  with imp and `P tw` have "Q(tw[sig, dly :=\<^sub>2 beval_world2 tw exp])"
    using `fst tw = t` by blast
  thus "Q tw'"
    using `tw' = tw[sig, dly :=\<^sub>2 beval_world2 tw exp]`
    `fst tw = t` surjective_pairing[of "tw'"]  `fst tw' = t` by auto
qed

lemma lift_world_inert_worldline_upd2:
  assumes "tw, Bassign_inert sig exp dly \<Rightarrow>\<^sub>s tw'"
  assumes "0 < dly"
  shows "tw' = tw\<lbrakk>sig, dly :=\<^sub>2 beval_world2 tw exp\<rbrakk>"
  using assms
proof transfer'
  fix tw tw' :: "nat \<times> 'a worldline2"
  fix sig
  fix exp :: "'a bexp"
  fix dly
  assume "tw, Bassign_inert sig exp dly \<Rightarrow>\<^sub>s tw'"
  assume "0 < dly"
  obtain t \<sigma> \<gamma> \<theta> \<tau> where "destruct_worldline tw = (t, \<sigma>, \<gamma>, \<theta>, \<tau>)"
    by (meson destruct_worldline_def)
  hence "fst tw = t" and w_def: "tw = worldline2 t \<sigma> \<theta> \<tau> " and "context_invariant t \<sigma> \<gamma> \<theta> \<tau>"
    by(auto dest!: worldline2_constructible)
  obtain \<tau>' where "t , \<sigma> , \<gamma> , \<theta> \<turnstile> <Bassign_inert sig exp dly, \<tau>> \<longrightarrow>\<^sub>s \<tau>'"
    and "\<tau>' = inr_post sig (beval t \<sigma> \<gamma> \<theta> exp) (\<sigma> sig) \<tau> t dly"
    by auto
  moreover have "beval t \<sigma> \<gamma> \<theta> exp = beval_world2 tw exp"
    using `tw = worldline2 t \<sigma> \<theta> \<tau> ` and `context_invariant t \<sigma> \<gamma> \<theta> \<tau>`
    by (transfer', simp add: beval_beval_world_ci)
  ultimately have \<tau>'_def: "\<tau>' = inr_post sig (beval_world2 tw exp) (\<sigma> sig) \<tau> t dly"
    by auto
  have "tw' = (worldline2 t \<sigma> \<theta> \<tau>')"
    using `tw, Bassign_inert sig exp dly \<Rightarrow>\<^sub>s tw'` `destruct_worldline tw = (t, \<sigma>, \<gamma>, \<theta>, \<tau>)`
    unfolding world_seq_exec_def  using \<open>t , \<sigma> , \<gamma> , \<theta> \<turnstile> <Bassign_inert sig exp dly , \<tau>> \<longrightarrow>\<^sub>s \<tau>'\<close>
    by auto
  also have "... = tw\<lbrakk>sig, dly:=\<^sub>2 beval_world2 tw exp\<rbrakk>"
    using `tw = worldline2 t \<sigma> \<theta> \<tau>` `context_invariant t \<sigma> \<gamma> \<theta> \<tau>`
    `t , \<sigma> , \<gamma> , \<theta> \<turnstile> <Bassign_inert sig exp dly, \<tau>> \<longrightarrow>\<^sub>s \<tau>'` `0 < dly`
    by (transfer', simp add: lift_inr_post_worldline_upd)
  finally show "tw' = tw\<lbrakk>sig, dly :=\<^sub>2 beval_world2 tw exp\<rbrakk>"
    using `fst tw = t` by auto
qed

lemma Bassign_inert_sound_hoare2:
  assumes "0 < dly"
  shows "\<turnstile> [P] Bassign_inert sig exp dly [Q] \<Longrightarrow> \<Turnstile> [P] Bassign_inert sig exp dly [Q]"
  unfolding seq_hoare_valid2_def
proof rule+
  fix tw tw' :: "nat \<times> 'a worldline2"
  assume "\<turnstile> [P] Bassign_inert sig exp dly [Q]"
  hence imp: "\<forall>tw. P tw \<longrightarrow> Q(tw \<lbrakk>sig, dly :=\<^sub>2 beval_world2 tw exp\<rbrakk>)"
    by (auto dest!: Bassign_inertE_hoare2)
  assume "P tw \<and> (tw, Bassign_inert sig exp dly \<Rightarrow>\<^sub>s tw')"
  hence "P tw" and "tw, (Bassign_inert sig exp dly) \<Rightarrow>\<^sub>s tw'" by auto
  obtain t \<sigma> \<gamma> \<theta> \<tau> where "destruct_worldline tw = (t, \<sigma>, \<gamma>, \<theta>, \<tau>)" and "fst tw = t"
    by (metis (no_types, lifting) destruct_worldline_def)
  obtain \<tau>' where "t , \<sigma> , \<gamma> , \<theta> \<turnstile> <Bassign_inert sig exp dly, \<tau>> \<longrightarrow>\<^sub>s \<tau>'"
    by auto
  hence "tw' = (worldline2 t \<sigma> \<theta> \<tau>')"
    using `tw, Bassign_inert sig exp dly \<Rightarrow>\<^sub>s tw'` `destruct_worldline tw = (t, \<sigma>, \<gamma>, \<theta>, \<tau>)`
    unfolding world_seq_exec_def  using \<open>t , \<sigma> , \<gamma> , \<theta> \<turnstile> <Bassign_inert sig exp dly , \<tau>> \<longrightarrow>\<^sub>s \<tau>'\<close> by auto
  hence "fst tw' = t"
    by transfer' auto
  have "tw' = tw\<lbrakk>sig, dly :=\<^sub>2 beval_world2 tw exp\<rbrakk>"
    by (metis \<open>fst tw = t\<close> \<open>tw , Bassign_inert sig exp dly \<Rightarrow>\<^sub>s tw'\<close> assms lift_world_inert_worldline_upd2)
  with imp and `P tw` have "Q(tw\<lbrakk>sig, dly :=\<^sub>2 beval_world2 tw exp\<rbrakk>)"
    using `fst tw = t` by blast
  thus "Q tw'"
    using `tw' = tw \<lbrakk> sig, dly :=\<^sub>2 beval_world2 tw exp\<rbrakk>` `fst tw = t` `fst tw' = t`
    surjective_pairing[of "tw'"] by auto
qed

subsubsection \<open>Soundness and completeness\<close>

lemma soundness_hoare2:
  assumes "\<turnstile> [P] s [R]"
  assumes "nonneg_delay s"
  shows "\<Turnstile> [P] s [R]"
  using assms
proof (induction rule:seq_hoare2.induct)
  case (AssignI2 P sig dly exp)
  hence "0 < dly" by auto
  then show ?case
    using Bassign_inert_sound_hoare2[OF `0 < dly`]  using seq_hoare2.AssignI2 by fastforce
next
  case (Conseq2 P' P s Q Q')
  then show ?case by (metis seq_hoare_valid2_def)
qed (auto simp add: Bnull_sound_hoare2 Bassign_trans_sound_hoare2 Bcomp_hoare_valid' Bguarded_hoare_valid2)

lemma  world_seq_exec_bnull:
  "tw, Bnull \<Rightarrow>\<^sub>s tw"
  unfolding world_seq_exec_def Let_def
  by (auto split:prod.splits dest!:worldline2_constructible)

lemma world_seq_exec_comp:
  assumes "nonneg_delay (Bcomp ss1 ss2)"
  shows "tw, (Bcomp ss1 ss2) \<Rightarrow>\<^sub>s (world_seq_exec (world_seq_exec tw ss1) ss2)"
proof -
  obtain t \<sigma> \<gamma> \<theta> \<tau> \<tau>' where des1: "destruct_worldline tw = (t, \<sigma>, \<gamma>, \<theta>, \<tau>)" and
    "t, \<sigma>, \<gamma>, \<theta> \<turnstile> <Bcomp ss1 ss2, \<tau>> \<longrightarrow>\<^sub>s \<tau>'" and ci1: "context_invariant t \<sigma> \<gamma> \<theta> \<tau>"
    using destruct_worldline_exist worldline2_constructible by metis
  then obtain \<tau>'' where "t, \<sigma>, \<gamma>, \<theta> \<turnstile> <ss1, \<tau>> \<longrightarrow>\<^sub>s \<tau>''" and exec1: "t, \<sigma>, \<gamma>, \<theta> \<turnstile> <ss2, \<tau>''> \<longrightarrow>\<^sub>s \<tau>'"
    and ci2: "context_invariant t \<sigma> \<gamma> \<theta> \<tau>''" using b_seq_exec_preserves_context_invariant
    using assms by fastforce
  hence *: "worldline2 t \<sigma> \<theta> \<tau>'' = world_seq_exec tw ss1"
    unfolding world_seq_exec_def Let_def using des1 by auto
  obtain \<theta>2 \<tau>2 \<tau>3 where des2: "destruct_worldline (worldline2 t \<sigma> \<theta> \<tau>'') = (t, \<sigma>, \<gamma>, \<theta>2, \<tau>2)" and
    beh_same:"\<And>s k. signal_of2 False \<theta> s k = signal_of2 False \<theta>2 s k" and
    trans_same: "\<And>s k. signal_of2 (\<sigma> s) \<tau>'' s k = signal_of2 (\<sigma> s) \<tau>2 s k" and
    exec2: "t, \<sigma>, \<gamma>, \<theta>2 \<turnstile> <ss2, \<tau>2> \<longrightarrow>\<^sub>s \<tau>3"
    using destruct_worldline_correctness[OF ci2]  by (metis prod.exhaust_sel)
  have ci3: "context_invariant t \<sigma> \<gamma> \<theta>2 \<tau>2"
    using worldline2_constructible[OF des2] by auto
  have "\<And>s k. signal_of2 (\<sigma> s) \<tau>' s k = signal_of2 (\<sigma> s) \<tau>3 s k"
    using helper'[OF exec1 beh_same trans_same exec2 ci_implies_ci_weaker[OF ci2] ci_implies_ci_weaker[OF ci3]]
    assms by auto
  hence "worldline2 t \<sigma> \<theta> \<tau>' = worldline2 t \<sigma> \<theta>2 \<tau>3"
    using beh_same
  proof (transfer')
    fix \<sigma> :: "'a state"
    fix \<tau>' \<tau>3
    fix \<theta> \<theta>2 :: "'a transaction"
    fix t
    assume 1: "\<And>s k. signal_of2 (\<sigma> s) \<tau>' s k = signal_of2 (\<sigma> s) \<tau>3 s k"
    assume "\<And>s k. signal_of2 False \<theta> s k = signal_of2 False \<theta>2 s k"
    thus " (t, worldline t \<sigma> \<theta> \<tau>') = (t, worldline t \<sigma> \<theta>2 \<tau>3) "
      unfolding worldline_def  using 1 by auto
  qed
  also have "... = world_seq_exec (worldline2 t \<sigma> \<theta> \<tau>'') ss2"
    using des2 `t, \<sigma>, \<gamma>, \<theta>2 \<turnstile> <ss2, \<tau>2> \<longrightarrow>\<^sub>s \<tau>3` unfolding world_seq_exec_def Let_def
    by auto
  finally have "worldline2 t \<sigma> \<theta> \<tau>' = world_seq_exec (worldline2 t \<sigma> \<theta> \<tau>'') ss2"
    by auto
  thus ?thesis
    using des1 `t, \<sigma>, \<gamma>, \<theta> \<turnstile> <Bcomp ss1 ss2, \<tau>> \<longrightarrow>\<^sub>s \<tau>'` unfolding  *
    world_seq_exec_def Let_def by auto
qed

lemma world_seq_exec_guarded:
  fixes tw :: "nat \<times> 'a worldline2"
  assumes "beval_world2 tw g"
  shows "world_seq_exec tw (Bguarded g ss1 ss2) = world_seq_exec tw ss1"
proof -
  obtain t \<sigma> \<gamma> \<theta> \<tau> \<tau>' where des1: "destruct_worldline tw = (t, \<sigma>, \<gamma>, \<theta>, \<tau>)" and
    "t, \<sigma>, \<gamma>, \<theta> \<turnstile> <Bguarded g ss1 ss2, \<tau>> \<longrightarrow>\<^sub>s \<tau>'" and ci1: "context_invariant t \<sigma> \<gamma> \<theta> \<tau>" and
    "tw = worldline2 t \<sigma> \<theta> \<tau>" and "fst tw = t" using destruct_worldline_exist worldline2_constructible
    by (metis (no_types, lifting) destruct_worldline_def)
  moreover have "beval t \<sigma> \<gamma> \<theta> g"
    using assms `tw = worldline2 t \<sigma> \<theta> \<tau>` ci1  `fst tw = t`
    by (transfer', simp add: beval_beval_world_ci)
  ultimately have "t, \<sigma>, \<gamma>, \<theta> \<turnstile> <ss1, \<tau>> \<longrightarrow>\<^sub>s \<tau>'"
    by auto
  thus ?thesis
    by (metis (no_types, lifting) \<open>t , \<sigma> , \<gamma> , \<theta> \<turnstile> <Bguarded g ss1 ss2 , \<tau>> \<longrightarrow>\<^sub>s \<tau>'\<close> case_prod_conv
        des1 world_seq_exec_def)
qed

lemma world_seq_exec_guarded_not:
  fixes tw :: "nat \<times> 'a worldline2"
  assumes "\<not> beval_world2 tw g"
  shows "world_seq_exec tw (Bguarded g ss1 ss2) = world_seq_exec tw ss2"
proof -
  obtain t \<sigma> \<gamma> \<theta> \<tau> \<tau>' where des1: "destruct_worldline tw = (t, \<sigma>, \<gamma>, \<theta>, \<tau>)" and
    "t, \<sigma>, \<gamma>, \<theta> \<turnstile> <Bguarded g ss1 ss2, \<tau>> \<longrightarrow>\<^sub>s \<tau>'" and ci1: "context_invariant t \<sigma> \<gamma> \<theta> \<tau>" and
    "tw = worldline2 t \<sigma> \<theta> \<tau>" and "fst tw = t" using destruct_worldline_exist worldline2_constructible
    by (metis (no_types, lifting) destruct_worldline_def fst_def snd_def)
  moreover have "\<not> beval t \<sigma> \<gamma> \<theta> g"
    using assms `tw = worldline2 t \<sigma> \<theta> \<tau>` ci1  using `fst tw = t`
    by (transfer', auto simp add: beval_beval_world_ci)
  ultimately have "t, \<sigma>, \<gamma>, \<theta> \<turnstile> <ss2, \<tau>> \<longrightarrow>\<^sub>s \<tau>'"
    by auto
  thus ?thesis
    by (metis (no_types, lifting) \<open>t , \<sigma> , \<gamma> , \<theta> \<turnstile> <Bguarded g ss1 ss2 , \<tau>> \<longrightarrow>\<^sub>s \<tau>'\<close> case_prod_conv
        des1 world_seq_exec_def)
qed

definition wp :: "'signal seq_stmt \<Rightarrow> 'signal assn2 \<Rightarrow> 'signal assn2" where
  "wp ss Q = (\<lambda>tw. \<forall>tw'. (tw, ss \<Rightarrow>\<^sub>s tw') \<longrightarrow> Q tw')"

lemma wp_bnull:
  "wp Bnull Q = Q"
  by (rule ext)(auto simp add: wp_def world_seq_exec_bnull)

lemma wp_bcomp:
  "nonneg_delay (Bcomp ss1 ss2) \<Longrightarrow> wp (Bcomp ss1 ss2) Q = wp ss1 (wp ss2 Q)"
  by (rule ext) (auto simp add: wp_def world_seq_exec_comp)

lemma wp_guarded:
  "wp (Bguarded g ss1 ss2) Q =
  (\<lambda>tw. if beval_world2 tw g then wp ss1 Q tw else wp ss2 Q tw)"
  by (rule ext) (auto simp add: wp_def world_seq_exec_guarded world_seq_exec_guarded_not)

lemma wp_trans:
  "0 < dly \<Longrightarrow> wp (Bassign_trans sig exp dly) Q = (\<lambda>tw. Q(tw [sig, dly :=\<^sub>2 beval_world2 tw exp]))"
  by (rule ext, metis (full_types) lift_world_trans_worldline_upd2 wp_def)

lemma wp_inert:
  "0 < dly \<Longrightarrow> wp (Bassign_inert sig exp dly) Q = (\<lambda>tw. Q(tw \<lbrakk> sig, dly :=\<^sub>2 beval_world2 tw exp \<rbrakk>))"
  by (rule ext, metis lift_world_inert_worldline_upd2 wp_def)

lemma wp_is_pre: "nonneg_delay ss \<Longrightarrow> \<turnstile> [wp ss Q] ss [Q]"
proof (induction ss arbitrary: Q)
case (Bcomp ss1 ss2)
  then show ?case by (auto simp add: wp_bcomp)
next
  case (Bguarded x1 ss1 ss2)
  then show ?case by (auto intro:Conseq2 simp add: wp_guarded)
next
  case (Bassign_trans x1 x2 x3)
  then show ?case by (auto simp add: wp_trans)
next
  case (Bassign_inert x1 x2 x3)
  moreover have "0 < x3" using Bassign_inert by auto
  ultimately show ?case  using AssignI2 by (auto simp add: wp_inert)
next
  case Bnull
  then show ?case by (auto simp add: wp_bnull)
qed

lemma hoare_complete:
  assumes "nonneg_delay ss" assumes "\<Turnstile> [P] ss [Q]" shows "\<turnstile> [P] ss [Q]"
proof (rule strengthen_pre_hoare2)
  show "\<forall>w. P w \<longrightarrow> wp ss Q w" using assms
    by (metis seq_hoare_valid2_def wp_def)
  show " \<turnstile> [VHDL_Hoare_Complete.wp ss Q] ss [Q]"
    using assms by (intro wp_is_pre)
qed

corollary hoare_sound_complete:
  assumes "nonneg_delay ss"
  shows "\<turnstile> [P] ss [Q] \<longleftrightarrow> \<Turnstile> [P] ss [Q]"
  using hoare_complete soundness_hoare2 assms by auto

subsection \<open>A sound and complete Hoare logic for VHDL's concurrent statement\<close>

definition event_of :: "nat \<times> 'signal worldline2  \<Rightarrow> 'signal event" where
  "event_of tw = (fst o snd o snd) (destruct_worldline tw)"

inductive
  conc_hoare :: "'signal assn2 \<Rightarrow> 'signal conc_stmt \<Rightarrow> 'signal assn2 \<Rightarrow> bool"
  ("\<turnstile> (\<lbrace>(1_)\<rbrace>/ (_)/ \<lbrace>(1_)\<rbrace>)" 50)
  where
Single:  "\<turnstile> [\<lambda>tw. P tw \<and> \<not> disjnt sl (event_of tw)] ss [Q] \<Longrightarrow> \<forall>tw. P tw \<and> disjnt sl (event_of tw) \<longrightarrow> Q tw
    \<Longrightarrow> \<turnstile> \<lbrace>P\<rbrace> process sl : ss \<lbrace>Q\<rbrace>"
| Parallel:  "\<turnstile> \<lbrace>P\<rbrace> cs\<^sub>1 \<lbrace>R\<rbrace> \<Longrightarrow> \<turnstile> \<lbrace>R\<rbrace> cs\<^sub>2 \<lbrace>Q\<rbrace> \<Longrightarrow> conc_stmt_wf (cs\<^sub>1 || cs\<^sub>2) \<Longrightarrow> \<turnstile> \<lbrace>P\<rbrace> cs\<^sub>1 || cs\<^sub>2 \<lbrace>Q\<rbrace>"
| Parallel2: "\<turnstile> \<lbrace>P\<rbrace> cs\<^sub>2 \<lbrace>R\<rbrace> \<Longrightarrow> \<turnstile> \<lbrace>R\<rbrace> cs\<^sub>1 \<lbrace>Q\<rbrace> \<Longrightarrow> conc_stmt_wf (cs\<^sub>1 || cs\<^sub>2) \<Longrightarrow> \<turnstile> \<lbrace>P\<rbrace> cs\<^sub>1 || cs\<^sub>2 \<lbrace>Q\<rbrace>"
| Conseq': "\<lbrakk>\<forall>w. P' w \<longrightarrow> P w; \<turnstile> \<lbrace>P\<rbrace> c \<lbrace>Q\<rbrace>; \<forall>w. Q w \<longrightarrow> Q' w\<rbrakk> \<Longrightarrow> \<turnstile> \<lbrace>P'\<rbrace> c \<lbrace>Q\<rbrace>"

lemma strengthen_pre_conc_hoare:
  assumes "\<forall>w. P' w \<longrightarrow> P w" and "\<turnstile> \<lbrace>P\<rbrace> s \<lbrace>Q\<rbrace>"
  shows "\<turnstile> \<lbrace>P'\<rbrace> s \<lbrace>Q\<rbrace>"
  using assms by (blast intro: Conseq')

definition world_conc_exec :: "nat \<times> 'signal worldline2 \<Rightarrow> 'signal conc_stmt \<Rightarrow> nat \<times> 'signal worldline2"
  where
  "world_conc_exec tw c = (let (t, \<sigma>, \<gamma>, \<theta>, \<tau>) = destruct_worldline tw;
                                          \<tau>' = b_conc_exec t \<sigma> \<gamma> \<theta> c \<tau>
                           in worldline2 t \<sigma> \<theta> \<tau>')"

abbreviation world_conc_exec_abb :: "nat \<times> 'signal worldline2 \<Rightarrow> 'signal conc_stmt \<Rightarrow> nat \<times> 'signal worldline2 \<Rightarrow> bool"
  ("(_ , _) \<Rightarrow>\<^sub>c _")
  where "world_conc_exec_abb tw s w' \<equiv> (world_conc_exec tw s = w')"

(* Diagram for lifting the concurrent execution to the worldline level
 *
 *         w, t                    \<Rightarrow>\<^sub>c          w', t
 *           \<down>                                  \<up>
 *   destruct_worldline                      worldline2 t \<sigma> \<theta> \<tau>'
 *           \<down>                                  \<up>
 *         t, \<sigma>, \<gamma>, \<theta> \<turnstile> <c, \<tau>>    \<longrightarrow>\<^sub>c          \<tau>'
 *
 *)

lemma fst_world_conc_exec:
  assumes "tw, cs \<Rightarrow>\<^sub>c tw'"
  shows "fst tw = fst tw'"
proof -
  have "tw' = world_conc_exec tw cs"
    using assms by auto
  obtain t \<sigma> \<gamma> \<theta> \<tau> where "destruct_worldline tw = (t, \<sigma>, \<gamma>, \<theta>, \<tau>)"
    using destruct_worldline_exist by blast
  obtain \<tau>' where "\<tau>' = b_conc_exec t \<sigma> \<gamma> \<theta> cs \<tau>"
    by auto
  have "fst tw = t"
    using fst_destruct_worldline `destruct_worldline tw = (t, \<sigma>, \<gamma>, \<theta>, \<tau>)`  by (metis fst_conv)
  have "fst tw' = fst (worldline2 t \<sigma> \<theta> \<tau>')"
    using `tw' = world_conc_exec tw cs` `destruct_worldline tw = (t, \<sigma>, \<gamma>, \<theta>, \<tau>)`
    unfolding world_conc_exec_def by auto
  also have "... = t"
    by transfer' auto
  also have "... = fst tw"
    using `fst tw = t` by auto
  finally show "fst tw = fst tw'"
    by auto
qed

lemma world_conc_exec_commute:
  assumes "tw, (cs1 || cs2) \<Rightarrow>\<^sub>c tw1"
  assumes "tw, (cs2 || cs1) \<Rightarrow>\<^sub>c tw2"
  assumes "conc_stmt_wf (cs1 || cs2)"
  shows "tw1 = tw2"
proof -
  obtain t \<sigma> \<gamma> \<theta> \<tau> \<tau>' where "destruct_worldline tw = (t, \<sigma>, \<gamma>, \<theta>, \<tau>)" and
    "t, \<sigma>, \<gamma>, \<theta> \<turnstile> <cs1 || cs2, \<tau>> \<longrightarrow>\<^sub>c \<tau>'" and "worldline2 t \<sigma> \<theta> \<tau>' = tw1"
    using assms(1) unfolding world_conc_exec_def Let_def by (auto split:prod.splits)
  hence "t, \<sigma>, \<gamma>, \<theta> \<turnstile> <cs2 || cs1, \<tau>> \<longrightarrow>\<^sub>c \<tau>'"
    using parallel_comp_commute'[OF assms(3)] by auto
  thus ?thesis
    using assms(2) unfolding world_conc_exec_def Let_def
    using \<open>destruct_worldline tw = (t, \<sigma>, \<gamma>, \<theta>, \<tau>)\<close> \<open>worldline2 t \<sigma> \<theta> \<tau>' = tw1\<close>  by auto
qed

lemma world_conc_exec_disjnt:
  fixes tw :: "nat \<times> 'a worldline2"
  assumes "disjnt sl (event_of tw)" shows "tw, (process sl : ss) \<Rightarrow>\<^sub>c tw"
proof -
  obtain t \<sigma> \<gamma> \<theta> \<tau> \<tau>' where des: "destruct_worldline tw = (t, \<sigma>, \<gamma>, \<theta>, \<tau>)" and
    ex: "t, \<sigma>, \<gamma>, \<theta> \<turnstile> <process sl : ss, \<tau>> \<longrightarrow>\<^sub>c \<tau>'"
    using destruct_worldline_exist by blast
  moreover have "disjnt sl \<gamma>"
    using assms unfolding event_of_def by (simp add: des)
  ultimately have "\<tau>' = \<tau>"
    by auto
  hence "worldline2 t \<sigma> \<theta> \<tau>' = tw"
    using des  worldline2_constructible by fastforce
  with des ex show ?thesis
    by (auto simp add: world_conc_exec_def split:prod.splits)
qed

lemma world_conc_exec_not_disjnt:
  fixes tw :: "nat \<times> 'a worldline2"
  assumes "\<not> disjnt sl (event_of tw)" and "tw, ss \<Rightarrow>\<^sub>s tw'"
  shows "tw, (process sl : ss) \<Rightarrow>\<^sub>c tw'"
proof -
  obtain t \<sigma> \<gamma> \<theta> \<tau> \<tau>' where des: "destruct_worldline tw = (t, \<sigma>, \<gamma>, \<theta>, \<tau>)" and
    ex: "t, \<sigma>, \<gamma>, \<theta> \<turnstile> <process sl : ss, \<tau>> \<longrightarrow>\<^sub>c \<tau>'"
    using destruct_worldline_exist by blast
  moreover have "\<not> disjnt sl \<gamma>"
    using assms unfolding event_of_def des by (simp add: des)
  ultimately have "\<tau>' = b_seq_exec t \<sigma> \<gamma> \<theta> ss \<tau>"
    by auto
  hence "worldline2 t \<sigma> \<theta> \<tau>' = tw'"
    using assms(2) des by (metis (no_types, lifting) old.prod.case snd_conv world_seq_exec_def)
  thus ?thesis
    using des ex
    by (simp add: world_conc_exec_def)
qed

definition
conc_hoare_valid :: "'signal assn2 \<Rightarrow> 'signal conc_stmt \<Rightarrow> 'signal assn2 \<Rightarrow> bool" ("\<Turnstile> \<lbrace>(1_)\<rbrace>/ (_)/ \<lbrace>(1_)\<rbrace>" 50)
where "\<Turnstile> \<lbrace>P\<rbrace> c \<lbrace>Q\<rbrace> \<longleftrightarrow>  (\<forall>tw tw'.  P tw \<and> (tw, c \<Rightarrow>\<^sub>c tw') \<longrightarrow> Q tw')"

lemma helper_b_conc:
  assumes "t, \<sigma>, \<gamma>, \<theta>1 \<turnstile> <cs, \<tau>1> \<longrightarrow>\<^sub>c \<tau>1'"
  assumes "\<And>k s. signal_of2 False \<theta>1 s k = signal_of2 False \<theta>2 s k"
  assumes "\<And>k s. signal_of2 (\<sigma> s) \<tau>1 s k = signal_of2 (\<sigma> s) \<tau>2 s k"
  assumes "t, \<sigma>, \<gamma>, \<theta>2 \<turnstile> <cs, \<tau>2> \<longrightarrow>\<^sub>c \<tau>2'"
  assumes "context_invariant_weaker t \<sigma> \<theta>1 \<tau>1" and "context_invariant_weaker t \<sigma> \<theta>2 \<tau>2"
  assumes "nonneg_delay_conc cs"
  shows "\<And>k s. signal_of2 (\<sigma> s) \<tau>1' s k = signal_of2 (\<sigma> s) \<tau>2' s k"
  using assms
proof (induction cs arbitrary: \<tau>1 \<tau>2 \<tau>1' \<tau>2')
  case (Bpar cs1 cs2)
  define \<tau>11 where "\<tau>11 = b_conc_exec t \<sigma> \<gamma> \<theta>1 cs1 \<tau>1"
  define \<tau>12 where "\<tau>12 = b_conc_exec t \<sigma> \<gamma> \<theta>1 cs2 \<tau>1"
  hence \<tau>1'_def: "\<tau>1' = clean_zip \<tau>1 (\<tau>11, set (signals_from cs1)) (\<tau>12, set (signals_from cs2))"
    using \<tau>11_def using Bpar by auto
  define \<tau>21 where "\<tau>21 = b_conc_exec t \<sigma> \<gamma> \<theta>2 cs1 \<tau>2"
  define \<tau>22 where "\<tau>22 = b_conc_exec t \<sigma> \<gamma> \<theta>2 cs2 \<tau>2"
  hence \<tau>2'_def: "\<tau>2' = clean_zip \<tau>2 (\<tau>21, set (signals_from cs1)) (\<tau>22, set (signals_from cs2))"
    using \<tau>21_def using Bpar by auto
  hence ind1: "\<And>s k. signal_of2 (\<sigma> s) \<tau>11 s k = signal_of2 (\<sigma> s) \<tau>21 s k"
    using Bpar(1)[OF _ Bpar(4-5) _ Bpar(7-8), of "\<tau>11" "\<tau>21"] Bpar(9) \<tau>11_def \<tau>21_def by auto
  hence ind2: "\<And>s k. signal_of2 (\<sigma> s) \<tau>12 s k = signal_of2 (\<sigma> s) \<tau>22 s k"
    using Bpar(2)[OF _ Bpar(4-5) _ Bpar(7-8), of "\<tau>12" "\<tau>22"] Bpar(9) \<tau>12_def \<tau>22_def by auto
  have "s \<in> set (signals_from cs1) \<or> s \<notin> set (signals_from cs1) \<and> s \<in> set (signals_from cs2) \<or>
        s \<notin> set (signals_from cs1) \<and> s \<notin> set (signals_from cs2)"
    by auto
  moreover
  { assume "s \<in> set (signals_from cs1)"
    hence "\<And>n. lookup (to_transaction2 \<tau>1' s) = lookup (to_transaction2 \<tau>11 s)"
      using \<tau>1'_def apply transfer'
      unfolding to_trans_raw2_def clean_zip_raw_def Let_def by (auto split:prod.splits)
    moreover have "\<And>n. lookup (to_transaction2 \<tau>2' s) = lookup (to_transaction2 \<tau>21 s)"
      using `s \<in> set (signals_from cs1)` \<tau>2'_def apply transfer'
      unfolding to_trans_raw2_def clean_zip_raw_def Let_def by (auto split:prod.splits)
    ultimately have  ?case
      using signal_of2_lookup_sig_same ind1 ind2 by metis }
  moreover
  { assume *: "s \<notin> set (signals_from cs1) \<and> s \<in> set (signals_from cs2)"
    hence "\<And>n. lookup (to_transaction2 \<tau>1' s) = lookup (to_transaction2 \<tau>12 s)"
      using \<tau>1'_def apply transfer'
      unfolding to_trans_raw2_def clean_zip_raw_def Let_def by (auto split:prod.splits)
    moreover have "\<And>n. lookup (to_transaction2 \<tau>2' s) = lookup (to_transaction2 \<tau>22 s)"
      using * \<tau>2'_def apply transfer'
      unfolding to_trans_raw2_def clean_zip_raw_def Let_def by (auto split:prod.splits)
    ultimately have  ?case
      using signal_of2_lookup_sig_same ind1 ind2 by metis }
  moreover
  { assume *: "s \<notin> set (signals_from cs1) \<and> s \<notin> set (signals_from cs2)"
    hence "\<And>n. lookup (to_transaction2 \<tau>1' s) = lookup (to_transaction2 \<tau>1 s)"
      using \<tau>1'_def apply transfer'
      unfolding to_trans_raw2_def clean_zip_raw_def Let_def by (auto split:prod.splits)
    moreover have "\<And>n. lookup (to_transaction2 \<tau>2' s) = lookup (to_transaction2 \<tau>2 s)"
      using * \<tau>2'_def apply transfer'
      unfolding to_trans_raw2_def clean_zip_raw_def Let_def by (auto split:prod.splits)
    ultimately have  ?case
      using signal_of2_lookup_sig_same ind1 ind2 Bpar(5) by metis }
  ultimately show ?case by auto
next
  case (Bsingle sl ss)
  have "disjnt sl \<gamma> \<or> \<not> disjnt sl \<gamma>"
    by auto
  moreover
  { assume "disjnt sl \<gamma>"
    hence "\<tau>1' = \<tau>1" and "\<tau>2' = \<tau>2"
      using Bsingle by auto
    with Bsingle(3) have ?case by auto }
  moreover
  { assume "\<not> disjnt sl \<gamma>"
    hence tau1': "t, \<sigma>, \<gamma>, \<theta>1 \<turnstile> <ss, \<tau>1> \<longrightarrow>\<^sub>s \<tau>1'" and tau2': "t, \<sigma>, \<gamma>, \<theta>2 \<turnstile> <ss, \<tau>2> \<longrightarrow>\<^sub>s \<tau>2'"
      using Bsingle by auto
    have "nonneg_delay ss"
      using Bsingle by auto
    hence ?case
      using helper'[OF tau1' Bsingle(2-3) tau2' Bsingle(5-6)] by auto }
  ultimately show ?case by auto
qed

lemma world_conc_exec_parallel:
  assumes "conc_stmt_wf (cs1 || cs2)" and "nonneg_delay_conc (cs1 || cs2)"
  shows "tw, (cs1 || cs2) \<Rightarrow>\<^sub>c (world_conc_exec (world_conc_exec tw cs1) cs2)"
proof -
  have "nonneg_delay_conc cs1" and "nonneg_delay_conc cs2"
    using assms by auto
  obtain t \<sigma> \<gamma> \<theta> \<tau> \<tau>' where des: "destruct_worldline tw = (t, \<sigma>, \<gamma>, \<theta>, \<tau>)" and
    ex: "t, \<sigma>, \<gamma>, \<theta> \<turnstile> <cs1, \<tau>> \<longrightarrow>\<^sub>c \<tau>'" and ci: "context_invariant t \<sigma> \<gamma> \<theta> \<tau>"
    using destruct_worldline_exist worldline2_constructible by (metis)
  have ci': "context_invariant t \<sigma> \<gamma> \<theta> \<tau>'"
    using b_conc_exec_preserves_context_invariant[OF ci ex `nonneg_delay_conc cs1`] by auto
  hence wcs1: "world_conc_exec tw cs1 = (worldline2 t \<sigma> \<theta> \<tau>')"
    using des ex by (simp add: world_conc_exec_def)
  obtain theta tau' where des2: "destruct_worldline (worldline2 t \<sigma> \<theta> \<tau>') = (t, \<sigma>, \<gamma>, theta, tau')"
    and beh_same: "\<And>k s. signal_of2 False \<theta> s k = signal_of2 False theta s k" and
        trans_same: "\<And>k s. signal_of2 (\<sigma> s) \<tau>' s k = signal_of2 (\<sigma> s) tau' s k"
    using destruct_worldline_correctness[OF ci'] by (metis prod_cases4)
  have ci2: "context_invariant t \<sigma> \<gamma> theta tau'" and "worldline2 t \<sigma> \<theta> \<tau>' = worldline2 t \<sigma> theta tau'"
    using worldline2_constructible[OF des2] by auto
  have "\<And>k s. signal_of2 (\<sigma> s) (b_conc_exec t \<sigma> \<gamma> \<theta> cs2 \<tau>') s  k =
              signal_of2  (\<sigma> s) (b_conc_exec t \<sigma> \<gamma> theta cs2 tau') s k"
    using helper_b_conc[OF _ beh_same trans_same _ ci_implies_ci_weaker[OF ci'] ci_implies_ci_weaker[OF ci2]
    `nonneg_delay_conc cs2`] by auto
  hence *: "worldline2 t \<sigma> theta (b_conc_exec t \<sigma> \<gamma> theta cs2 tau') =
        worldline2 t \<sigma> \<theta> (b_conc_exec t \<sigma> \<gamma> \<theta> cs2 \<tau>')"
    using beh_same apply transfer' unfolding worldline_def by auto
  have "b_conc_exec t \<sigma> \<gamma> \<theta> (cs1 || cs2) \<tau> =  b_conc_exec t \<sigma> \<gamma> \<theta> cs2 \<tau>'"
    using b_conc_exec_sequential[OF assms(1)] ex by auto
  hence "world_conc_exec tw (cs1 || cs2) = worldline2 t \<sigma> \<theta> (b_conc_exec t \<sigma> \<gamma> \<theta> cs2 \<tau>')"
    using des ex by (auto simp add: world_conc_exec_def)
  hence "(world_conc_exec tw cs1), cs2 \<Rightarrow>\<^sub>c (world_conc_exec tw (cs1 || cs2))"
    using des2 wcs1 *  by (simp add: world_conc_exec_def)
  thus ?thesis
    by simp
qed

lemma world_conc_exec_parallel2:
  assumes "conc_stmt_wf (cs1 || cs2)" and "nonneg_delay_conc (cs1 || cs2)"
  shows "tw, (cs1 || cs2) \<Rightarrow>\<^sub>c (world_conc_exec (world_conc_exec tw cs2) cs1)"
proof -
  have wf: "conc_stmt_wf (cs2 || cs1)" and nd: "nonneg_delay_conc (cs2 || cs1)"
    using assms unfolding conc_stmt_wf_def by auto
  have "tw, (cs1 || cs2) \<Rightarrow>\<^sub>c world_conc_exec tw (cs2 || cs1)"
    using world_conc_exec_commute[OF _ _ assms(1)] by blast
  with world_conc_exec_parallel[OF wf nd] show ?thesis
    by auto
qed

lemma parallel_valid:
  assumes "\<Turnstile> \<lbrace>P\<rbrace> c1 \<lbrace>R\<rbrace>" and "\<Turnstile> \<lbrace>R\<rbrace> c2 \<lbrace>Q\<rbrace>" and "conc_stmt_wf (c1 || c2)"
  assumes "nonneg_delay_conc (c1 || c2)"
  shows "\<Turnstile> \<lbrace>P\<rbrace> c1 || c2 \<lbrace>Q\<rbrace>"
  unfolding conc_hoare_valid_def
proof rule+
  fix tw tw':: "nat \<times> 'a worldline2"
  assume "P tw \<and> tw , c1 || c2 \<Rightarrow>\<^sub>c tw'"
  hence "P tw" and "tw, c1 || c2 \<Rightarrow>\<^sub>c tw'"
    by auto
  then obtain t \<sigma> \<gamma> \<theta> \<tau> \<tau>' where des: "destruct_worldline tw = (t, \<sigma>, \<gamma>, \<theta>, \<tau>)" and
    *: "t, \<sigma>, \<gamma>, \<theta> \<turnstile> <c1 || c2, \<tau>> \<longrightarrow>\<^sub>c \<tau>'" and w'_def: "worldline2 t \<sigma> \<theta> \<tau>' = tw'" and
    ci: "context_invariant t \<sigma> \<gamma> \<theta> \<tau>"
    unfolding world_conc_exec_def Let_def  using destruct_worldline_exist
    by (auto simp add: worldline2_constructible split:prod.splits)
  define \<tau>1 where "\<tau>1 = b_conc_exec t \<sigma> \<gamma> \<theta> c1 \<tau>"
  hence ci1: "context_invariant t \<sigma> \<gamma> \<theta> \<tau>1"
    using b_conc_exec_preserves_context_invariant[OF ci] assms(4) by auto
  define \<tau>2 where "\<tau>2 = b_conc_exec t \<sigma> \<gamma> \<theta> c2 \<tau>"
  hence ci2: "context_invariant t \<sigma> \<gamma> \<theta> \<tau>2"
    using b_conc_exec_preserves_context_invariant[OF ci] assms(4) by auto
  have \<tau>'_def: "\<tau>' = b_conc_exec t \<sigma> \<gamma> \<theta> c2 \<tau>1"
    using b_conc_exec_sequential[OF assms(3)] * unfolding \<tau>1_def by auto
  define tw1 where "tw1 = worldline2 t \<sigma> \<theta> \<tau>1"
  have "tw, c1 \<Rightarrow>\<^sub>c tw1"
    using des \<tau>1_def unfolding world_conc_exec_def Let_def by (simp add: tw1_def)
  hence "R tw1"
    using assms(1) `P tw` unfolding conc_hoare_valid_def by blast
  obtain theta1 tau1 where des2: "destruct_worldline tw1 = (t, \<sigma>, \<gamma>, theta1, tau1)" and
    beh_same: "\<And>k s. signal_of2 False \<theta> s k = signal_of2 False theta1 s k" and
    trans_same: "\<And>k s. signal_of2 (\<sigma> s) \<tau>1 s k = signal_of2 (\<sigma> s) tau1 s k"
    using destruct_worldline_exist[of "worldline2 t \<sigma> \<theta> \<tau>1"] unfolding tw1_def
    using destruct_worldline_correctness[OF ci1] by metis
  have "context_invariant t \<sigma> \<gamma> theta1 tau1"
    using des2 worldline2_constructible by fastforce
  moreover have "nonneg_delay_conc c2"
    using assms(4) by auto
  ultimately have "worldline2 t \<sigma> theta1 (b_conc_exec t \<sigma> \<gamma> theta1 c2 tau1) = worldline2 t \<sigma> \<theta> \<tau>'"
    using beh_same trans_same \<tau>'_def ci1
  proof (transfer')
    fix \<sigma> :: "'a state"
    fix \<theta> theta1 :: "'a transaction"
    fix \<tau>1 tau1 \<tau>'
    fix t \<gamma> c2
    assume bs: "\<And>s k. signal_of2 False \<theta> s k = signal_of2 False theta1 s k"
    assume ts: "\<And>s k. signal_of2 (\<sigma> s) \<tau>1 s k = signal_of2 (\<sigma> s) tau1 s k"
    assume \<tau>'_def': "\<tau>' = b_conc_exec t \<sigma> \<gamma> \<theta> c2 \<tau>1"
    assume ci1': " context_invariant t \<sigma> \<gamma> \<theta> \<tau>1"
    assume ci2': "context_invariant t \<sigma> \<gamma> theta1 tau1"
    assume "nonneg_delay_conc c2"
    hence "\<And>k s. signal_of2 (\<sigma> s) (b_conc_exec t \<sigma> \<gamma> theta1 c2 tau1) s k =
          signal_of2 (\<sigma> s) (b_conc_exec t \<sigma> \<gamma> \<theta> c2 \<tau>1) s k"
      using helper_b_conc[OF _ bs ts _ ci_implies_ci_weaker[OF ci1'] ci_implies_ci_weaker[OF ci2']] \<tau>'_def' by metis
    thus "(t, worldline t \<sigma> theta1 (b_conc_exec t \<sigma> \<gamma> theta1 c2 tau1)) = (t, worldline t \<sigma> \<theta> \<tau>')"
      unfolding worldline_def \<tau>'_def' using bs by auto
  qed
  hence "tw1, c2 \<Rightarrow>\<^sub>c tw'"
    using des2 by (simp add: w'_def world_conc_exec_def)
  with `R tw1` show "Q tw'"
    using assms(2) using conc_hoare_valid_def by metis
qed

lemma soundness_conc_hoare:
  assumes "\<turnstile> \<lbrace>P\<rbrace> c \<lbrace>Q\<rbrace>"
  assumes "conc_stmt_wf c" and "nonneg_delay_conc c"
  shows "\<Turnstile> \<lbrace>P\<rbrace> c \<lbrace>Q\<rbrace>"
  using assms
proof (induction rule:conc_hoare.induct)
  case (Single P sl ss Q)
  { fix tw  tw' :: "nat \<times> 'a worldline2"
    assume as: "P tw \<and> (tw ,  process sl : ss \<Rightarrow>\<^sub>c tw')"
    then obtain t \<sigma> \<gamma> \<theta> \<tau> \<tau>' where des: "destruct_worldline tw = (t, \<sigma>, \<gamma>, \<theta>, \<tau>)" and "P tw" and
      ex: "t, \<sigma>, \<gamma>, \<theta> \<turnstile> <process sl : ss, \<tau>> \<longrightarrow>\<^sub>c \<tau>'" and "(worldline2 t \<sigma> \<theta> \<tau>') = tw'"
      unfolding world_seq_exec_def Let_def
      by (metis (mono_tags, lifting) case_prod_beta' prod.exhaust_sel world_conc_exec_def)
    have "fst tw = t"
      by (metis (no_types, lifting) des destruct_worldline_def fst_conv)
    have "nonneg_delay ss"
      using Single by auto
    have "disjnt sl \<gamma> \<or> \<not> disjnt sl \<gamma>"
      by auto
    moreover
    { assume "disjnt sl \<gamma>"
      hence "\<tau>' = \<tau>" using ex by auto
      hence "tw' = tw"
        using \<open>destruct_worldline tw = (t, \<sigma>, \<gamma>, \<theta>, \<tau>)\<close> \<open>(worldline2 t \<sigma> \<theta> \<tau>') = tw'\<close> worldline2_constructible
        by (metis)
      with Single have "Q tw'"
        unfolding event_of_def  using \<open>P tw \<and> tw, process sl : ss \<Rightarrow>\<^sub>c tw'\<close>
        \<open>destruct_worldline tw = (t, \<sigma>, \<gamma>, \<theta>, \<tau>)\<close> \<open>disjnt sl \<gamma>\<close>  disjnt_sym by fastforce }
    moreover
    { assume "\<not> disjnt sl \<gamma>"
      hence "\<not> disjnt sl (event_of tw)"
        unfolding event_of_def using des `fst tw = t` by auto
      moreover have "tw, ss \<Rightarrow>\<^sub>s tw'"
        using as `\<not> disjnt sl \<gamma>`
      proof -
        have "t , \<sigma> , \<gamma> , \<theta> \<turnstile> <ss , \<tau>> \<longrightarrow>\<^sub>s \<tau>'"
          using \<open>\<not> disjnt sl \<gamma>\<close> ex by force
        then show ?thesis
          by (simp add: \<open>(worldline2 t \<sigma> \<theta> \<tau>') = tw'\<close> des world_seq_exec_def)
      qed
      ultimately have "Q tw'"
        using soundness_hoare2[OF Single(1) `nonneg_delay ss`] `P tw` `fst tw = t`
        unfolding seq_hoare_valid2_def by blast }
    ultimately have "Q tw'" by auto }
  then show ?case
    unfolding conc_hoare_valid_def by auto
next
  case (Parallel P cs\<^sub>1 R cs\<^sub>2 Q)
  hence "conc_stmt_wf cs\<^sub>1" and "conc_stmt_wf cs\<^sub>2"
    by (simp add: conc_stmt_wf_def)+
  moreover have "nonneg_delay_conc cs\<^sub>1" and "nonneg_delay_conc cs\<^sub>2"
    using Parallel by auto
  ultimately have " \<Turnstile> \<lbrace>P\<rbrace> cs\<^sub>1 \<lbrace>R\<rbrace>" and " \<Turnstile> \<lbrace>R\<rbrace> cs\<^sub>2 \<lbrace>Q\<rbrace>"
    using Parallel by auto
  then show ?case
    using parallel_valid Parallel by blast
next
  case (Parallel2 P cs\<^sub>2 R cs\<^sub>1 Q)
  hence "conc_stmt_wf cs\<^sub>1" and "conc_stmt_wf cs\<^sub>2"
    by (simp add: conc_stmt_wf_def)+
  moreover have "nonneg_delay_conc cs\<^sub>1" and "nonneg_delay_conc cs\<^sub>2"
    using Parallel2 by auto
  ultimately have cs2: " \<Turnstile> \<lbrace>P\<rbrace> cs\<^sub>2 \<lbrace>R\<rbrace>" and cs1: " \<Turnstile> \<lbrace>R\<rbrace> cs\<^sub>1 \<lbrace>Q\<rbrace>"
    using Parallel2 by auto
  have "conc_stmt_wf (cs\<^sub>2 || cs\<^sub>1)"
    using Parallel2(3) unfolding conc_stmt_wf_def by auto
  moreover have " nonneg_delay_conc (cs\<^sub>2 || cs\<^sub>1) "
    using Parallel2(7) by auto
  ultimately have "\<Turnstile> \<lbrace>P\<rbrace> cs\<^sub>2 || cs\<^sub>1 \<lbrace>Q\<rbrace>"
    using parallel_valid[OF cs2 cs1]   by auto
  thus ?case
    using world_conc_exec_commute[OF _ _ Parallel2(3)]  by (metis conc_hoare_valid_def)
next
  case (Conseq' P' P c Q Q')
  then show ?case by (metis conc_hoare_valid_def)
qed

definition wp_conc :: "'signal conc_stmt \<Rightarrow> 'signal assn2 \<Rightarrow> 'signal assn2" where
  "wp_conc cs Q = (\<lambda>tw. \<forall>tw'. (tw, cs \<Rightarrow>\<^sub>c tw') \<longrightarrow> Q tw')"

<<<<<<< HEAD
lemma Bcomp_hoare_valid':
  assumes "\<Turnstile>\<^sub>t [P] s1 [Q]" and "\<Turnstile>\<^sub>t [Q] s2 [R]"
  assumes "nonneg_delay (Bcomp s1 s2)"
  shows "\<Turnstile>\<^sub>t [P] Bcomp s1 s2 [R]"
  unfolding seq_hoare_valid2_def
proof (rule)+
  fix w w'
  have "nonneg_delay s1" and "nonneg_delay s2"
    using assms(3) by auto
  assume "P w \<and> (w, t, Bcomp s1 s2 \<Rightarrow>\<^sub>s w')"
  hence "P w" and "w, t, Bcomp s1 s2 \<Rightarrow>\<^sub>s w'" by auto
  then obtain \<sigma> \<gamma> \<theta> \<tau> \<tau>' where des: "destruct_worldline w t = (\<sigma>, \<gamma>, \<theta>, \<tau>)" and
    "(t, \<sigma>, \<gamma>, \<theta> \<turnstile> <Bcomp s1 s2, \<tau>> \<longrightarrow>\<^sub>s \<tau>')" and "w'= worldline2 t \<sigma> \<theta> \<tau>'"
    unfolding world_seq_exec_def Let_def using destruct_worldline_exist by fastforce
  then obtain \<tau>'' where tau1: "(t, \<sigma>, \<gamma>, \<theta> \<turnstile> <s1, \<tau>> \<longrightarrow>\<^sub>s \<tau>'')" and tau2: "(t, \<sigma>, \<gamma>, \<theta> \<turnstile> <s2, \<tau>''> \<longrightarrow>\<^sub>s \<tau>')"
    by auto
  define w'' where "w'' = worldline2 t \<sigma> \<theta> \<tau>''"
  hence "w, t, s1 \<Rightarrow>\<^sub>s w''"
    using des tau1 unfolding world_seq_exec_def Let_def by auto
  with assms(1) have "Q w''"
    unfolding seq_hoare_valid2_def using `P w` by auto
  have "context_invariant t \<sigma> \<gamma> \<theta> \<tau>"
    using worldline2_constructible[OF des] by auto
  hence "context_invariant t \<sigma> \<gamma> \<theta> \<tau>''"
    using b_seq_exec_preserves_context_invariant[OF _ tau1] assms(3) by auto
  obtain \<theta>''' \<tau>''' where des2: "destruct_worldline w'' t = (\<sigma>, \<gamma>, \<theta>''', \<tau>''')" and
    sig_beh: "\<And>k s. signal_of2 False \<theta> s k = signal_of2 False \<theta>''' s k" and
    sig_trans: "\<And>k s. signal_of2 (\<sigma> s) \<tau>'' s k = signal_of2 (\<sigma> s) \<tau>''' s k"
    unfolding w''_def using destruct_worldline_correctness[OF `context_invariant t \<sigma> \<gamma> \<theta> \<tau>''`]
    by (metis destruct_worldline_exist)
  have "context_invariant t \<sigma> \<gamma> \<theta>''' \<tau>'''"
    using worldline2_constructible[OF des2] by auto
  then obtain \<tau>4 where tau3: "t, \<sigma>, \<gamma>, \<theta>''' \<turnstile> <s2, \<tau>'''> \<longrightarrow>\<^sub>s \<tau>4" and
    sig_trans: "\<And>k s. signal_of2 (\<sigma> s) \<tau>4 s k = signal_of2 (\<sigma> s) \<tau>' s k"
    using helper[OF tau2 sig_beh sig_trans `context_invariant t \<sigma> \<gamma> \<theta> \<tau>''`]  \<open>nonneg_delay s2\<close> by blast
  have "worldline2 t \<sigma> \<theta> \<tau>' = worldline2 t \<sigma> \<theta>''' \<tau>4"
    using sig_beh sig_trans
  proof transfer'
    fix \<theta>  \<theta>''' :: "'a transaction"
    fix \<sigma> :: "'a state"
    fix \<tau>'' \<tau>''' \<tau>4 t \<tau>'
    assume 1: "\<And>s k. signal_of2 False \<theta> s k = signal_of2 False \<theta>''' s k"
    assume  "\<And>s k. signal_of2 (\<sigma> s) \<tau>4 s k = signal_of2 (\<sigma> s) \<tau>' s k"
    thus " worldline t \<sigma> \<theta> \<tau>' = worldline t \<sigma> \<theta>''' \<tau>4"
      unfolding worldline_def using 1 by auto
  qed
  hence "w'', t, s2 \<Rightarrow>\<^sub>s w'"
    unfolding world_seq_exec_def using des2 tau3 `w'= worldline2 t \<sigma> \<theta> \<tau>'` by auto
  with `Q w''` show "R w'"
    using assms(2) unfolding seq_hoare_valid2_def by auto
qed

lemma Bnull_sound_hoare2:
  "\<turnstile>\<^sub>t [P] Bnull [Q] \<Longrightarrow> \<Turnstile>\<^sub>t [P] Bnull [Q]"
  by (auto dest!: BnullE'_hoare2 worldline2_constructible  simp add: seq_hoare_valid2_def world_seq_exec_def
      split: prod.splits)

lemma Bguarded_hoare_valid2:
  assumes "\<Turnstile>\<^sub>t [\<lambda>a. P a \<and> beval_world2 a t g] s1 [Q]" and "\<Turnstile>\<^sub>t [\<lambda>a. P a \<and> \<not> beval_world2 a t g] s2 [Q]"
  shows "\<Turnstile>\<^sub>t [P] Bguarded g s1 s2 [Q]"
  unfolding seq_hoare_valid2_def
proof (rule)+
  fix w w'
  assume "P w \<and> (w, t, Bguarded g s1 s2 \<Rightarrow>\<^sub>s w')"
  hence "P w" and "w, t, Bguarded g s1 s2 \<Rightarrow>\<^sub>s w'" by auto
  obtain \<sigma> \<gamma> \<theta> \<tau> where "destruct_worldline w t = (\<sigma>, \<gamma>, \<theta>, \<tau>)"
    by (meson destruct_worldline_def)
  hence "w = worldline2 t \<sigma> \<theta> \<tau> " and "context_invariant t \<sigma> \<gamma> \<theta> \<tau>"
    by(auto dest!: worldline2_constructible)
  obtain \<tau>' where "t , \<sigma> , \<gamma> , \<theta> \<turnstile> <Bguarded g s1 s2, \<tau>> \<longrightarrow>\<^sub>s \<tau>'"
    by auto
  hence "w' = worldline2 t \<sigma> \<theta> \<tau>'"
    using `w, t, Bguarded g s1 s2 \<Rightarrow>\<^sub>s w'` `destruct_worldline w t = (\<sigma>, \<gamma>, \<theta>, \<tau>)`
    unfolding world_seq_exec_def by auto
  have "beval t \<sigma> \<gamma> \<theta> g \<or> \<not> beval t \<sigma> \<gamma> \<theta> g"
    by auto
  moreover
  { assume "beval t \<sigma> \<gamma> \<theta> g"
    hence "t, \<sigma>, \<gamma>, \<theta> \<turnstile> <s1, \<tau>> \<longrightarrow>\<^sub>s \<tau>'"
      using `t, \<sigma>, \<gamma>, \<theta> \<turnstile> <Bguarded g s1 s2, \<tau>> \<longrightarrow>\<^sub>s \<tau>'` by auto
    hence "beval_world2 w t g"
      using `beval t \<sigma> \<gamma> \<theta> g` `w = worldline2 t \<sigma> \<theta> \<tau>` `context_invariant t \<sigma> \<gamma> \<theta> \<tau>`
      by (transfer', simp add: beval_beval_world_ci)
    have "w, t , s1 \<Rightarrow>\<^sub>s w'"
      using `destruct_worldline w t = (\<sigma>, \<gamma>, \<theta>, \<tau>)` `t, \<sigma>, \<gamma>, \<theta> \<turnstile> <s1, \<tau>> \<longrightarrow>\<^sub>s \<tau>'`
      `w' = worldline2 t \<sigma> \<theta> \<tau>'` unfolding world_seq_exec_def Let_def by auto
    with assms(1) and `P w` have "Q w'"
      using `beval_world2 w t g` unfolding seq_hoare_valid2_def by auto }
  moreover
  { assume "\<not> beval t \<sigma> \<gamma> \<theta> g"
    hence "t, \<sigma>, \<gamma>, \<theta> \<turnstile> <s2, \<tau>> \<longrightarrow>\<^sub>s \<tau>'"
      using `t, \<sigma>, \<gamma>, \<theta> \<turnstile> <Bguarded g s1 s2, \<tau>> \<longrightarrow>\<^sub>s \<tau>'` by auto
    hence "\<not> beval_world2 w t g"
      using `\<not> beval t \<sigma> \<gamma> \<theta> g` `w = worldline2 t \<sigma> \<theta> \<tau>` `context_invariant t \<sigma> \<gamma> \<theta> \<tau>`
      by (transfer', simp add: beval_beval_world_ci)
    have "w, t, s2 \<Rightarrow>\<^sub>s w'"
      using `destruct_worldline w t = (\<sigma>, \<gamma>, \<theta>, \<tau>)` `t, \<sigma>, \<gamma>, \<theta> \<turnstile> <s2, \<tau>> \<longrightarrow>\<^sub>s \<tau>'`
      `w' = worldline2 t \<sigma> \<theta> \<tau>'` unfolding world_seq_exec_def Let_def by auto
    with assms(2) and `P w` have "Q w'"
      using `\<not> beval_world2 w t g` unfolding seq_hoare_valid2_def by auto }
  ultimately show "Q w'"
=======
lemma wp_conc_single:
  "wp_conc (process sl : ss) Q =
  (\<lambda>tw. if disjnt sl (event_of tw) then Q tw else wp ss Q tw)"
  by (rule ext) (auto simp add: wp_conc_def wp_def world_conc_exec_disjnt world_conc_exec_not_disjnt)

lemma wp_conc_parallel:
  assumes "conc_stmt_wf (cs1 || cs2)" and "nonneg_delay_conc (cs1 || cs2)"
  shows "wp_conc (cs1 || cs2) Q =  wp_conc cs1 (wp_conc cs2 Q)"
  by (rule ext)(auto simp add: wp_conc_def world_conc_exec_parallel[OF assms])

lemma wp_conc_parallel2:
  assumes "conc_stmt_wf (cs1 || cs2)" and "nonneg_delay_conc (cs1 || cs2)"
  shows "wp_conc (cs1 || cs2) Q =  wp_conc cs2 (wp_conc cs1 Q)"
  by (rule ext)(auto simp add: wp_conc_def world_conc_exec_parallel2[OF assms])

lemma wp_conc_is_pre:
  assumes "conc_stmt_wf cs" and "nonneg_delay_conc cs"
  shows "\<turnstile> \<lbrace>wp_conc cs Q\<rbrace> cs \<lbrace>Q\<rbrace>"
  using assms
proof (induction cs arbitrary:Q)
  case (Bpar cs1 cs2)
  hence "conc_stmt_wf cs1" and "conc_stmt_wf cs2" and "nonneg_delay_conc cs1" and "nonneg_delay_conc cs2"
    by auto
  hence "\<And>Q.  \<turnstile> \<lbrace>wp_conc cs1 Q\<rbrace> cs1 \<lbrace>Q\<rbrace>" and "\<And>Q.  \<turnstile> \<lbrace>wp_conc cs2 Q\<rbrace> cs2 \<lbrace>Q\<rbrace>"
    using Bpar(1-2) by auto
  then show ?case
    unfolding wp_conc_parallel[OF Bpar(3-4)]
    by (auto intro!: Parallel simp add: Bpar)
next
  case (Bsingle sl ss)
  hence "nonneg_delay ss"
>>>>>>> bf3d1142
    by auto
  then show ?case  unfolding wp_conc_single
    by (auto intro!: Single simp add: hoare_sound_complete seq_hoare_valid2_def wp_def)
qed

<<<<<<< HEAD
lemma lift_world_trans_worldline_upd2:
  assumes "w, t, Bassign_trans sig exp dly \<Rightarrow>\<^sub>s w'"
  shows "w' = w[sig, t + dly :=\<^sub>2 beval_world2 w t exp]"
  using assms
proof transfer'
  fix w t sig
  fix exp :: "'a bexp"
  fix dly w'
  assume "w, t , Bassign_trans sig exp dly \<Rightarrow>\<^sub>s w'"
  obtain \<sigma> \<gamma> \<theta> \<tau> where "destruct_worldline w t = (\<sigma>, \<gamma>, \<theta>, \<tau>)"
    by (meson destruct_worldline_def)
  hence w_def: "w = worldline2 t \<sigma> \<theta> \<tau> " and "context_invariant t \<sigma> \<gamma> \<theta> \<tau>"
    by(auto dest!: worldline2_constructible)
  obtain \<tau>' where "t , \<sigma> , \<gamma> , \<theta> \<turnstile> <Bassign_trans sig exp dly, \<tau>> \<longrightarrow>\<^sub>s \<tau>'"
    and "\<tau>' = trans_post sig (beval t \<sigma> \<gamma> \<theta> exp) \<tau> (t + dly)"
    by auto
  moreover have "beval t \<sigma> \<gamma> \<theta> exp = beval_world2 w t exp"
    using `w = worldline2 t \<sigma> \<theta> \<tau> ` and `context_invariant t \<sigma> \<gamma> \<theta> \<tau>`
    by (transfer', simp add: beval_beval_world_ci)
  ultimately have \<tau>'_def: "\<tau>' = trans_post sig (beval_world2 w t exp) \<tau> (t + dly)"
      by auto
  have "w' = worldline2 t \<sigma> \<theta> \<tau>'"
    using `w, t , Bassign_trans sig exp dly \<Rightarrow>\<^sub>s w'` `destruct_worldline w t = (\<sigma>, \<gamma>, \<theta>, \<tau>)`
    unfolding world_seq_exec_def  using \<open>t , \<sigma> , \<gamma> , \<theta> \<turnstile> <Bassign_trans sig exp dly , \<tau>> \<longrightarrow>\<^sub>s \<tau>'\<close>
    by auto
  also have "... = w[sig, t + dly:=\<^sub>2 beval_world2 w t exp]"
    using w_def \<tau>'_def by (transfer', meson lift_trans_post_worldline_upd)
  finally show "w' = w[sig, t + dly:=\<^sub>2 beval_world2 w t exp]"
    by auto
qed

lemma Bassign_trans_sound_hoare2:
  "\<turnstile>\<^sub>t [P] Bassign_trans sig exp dly [Q] \<Longrightarrow> \<Turnstile>\<^sub>t [P] Bassign_trans sig exp dly [Q]"
  unfolding seq_hoare_valid2_def
proof rule+
  fix w w'
  assume "\<turnstile>\<^sub>t [P] Bassign_trans sig exp dly [Q]"
  hence imp: "\<forall>w. P w \<longrightarrow> Q(w[sig, t + dly :=\<^sub>2 beval_world2 w t exp])"
    by (auto dest!: BassignE_hoare2)
  assume " P w \<and> (w, t , Bassign_trans sig exp dly \<Rightarrow>\<^sub>s w')"
  hence "P w" and "w, t, Bassign_trans sig exp dly \<Rightarrow>\<^sub>s w'" by auto
  obtain \<sigma> \<gamma> \<theta> \<tau> where "destruct_worldline w t = (\<sigma>, \<gamma>, \<theta>, \<tau>)"
    by (meson destruct_worldline_def)
  obtain \<tau>' where "t , \<sigma> , \<gamma> , \<theta> \<turnstile> <Bassign_trans sig exp dly, \<tau>> \<longrightarrow>\<^sub>s \<tau>'"
    by auto
  hence "w' = worldline2 t \<sigma> \<theta> \<tau>'"
    using `w, t , Bassign_trans sig exp dly \<Rightarrow>\<^sub>s w'` `destruct_worldline w t = (\<sigma>, \<gamma>, \<theta>, \<tau>)`
    unfolding world_seq_exec_def  using \<open>t , \<sigma> , \<gamma> , \<theta> \<turnstile> <Bassign_trans sig exp dly , \<tau>> \<longrightarrow>\<^sub>s \<tau>'\<close> by auto
  have "w' = w[sig, t + dly :=\<^sub>2 beval_world2 w t exp]"
    unfolding `w' = worldline2 t \<sigma> \<theta> \<tau>'`
    by (simp add: \<open>w' = worldline2 t \<sigma> \<theta> \<tau>'\<close> \<open>w, t , Bassign_trans sig exp dly \<Rightarrow>\<^sub>s w'\<close> lift_world_trans_worldline_upd2)
  with imp and `P w` have "Q(w[sig, t + dly :=\<^sub>2 beval_world2 w t exp])"
    by auto
  thus "Q w'"
    using `Q(w[sig, t + dly :=\<^sub>2 beval_world2 w t exp])` `w' = w[sig, t + dly :=\<^sub>2 beval_world2 w t exp]`
    by auto
qed

lemma lift_world_inert_worldline_upd2:
  assumes "w, t, Bassign_inert sig exp dly \<Rightarrow>\<^sub>s w'"
  assumes "0 < dly"
  shows "w' = w[sig, t, dly :=\<^sub>2 beval_world2 w t exp]"
  using assms
proof transfer'
  fix w t sig
  fix exp :: "'a bexp"
  fix dly w'
  assume "w, t , Bassign_inert sig exp dly \<Rightarrow>\<^sub>s w'"
  assume "0 < dly"
  obtain \<sigma> \<gamma> \<theta> \<tau> where "destruct_worldline w t = (\<sigma>, \<gamma>, \<theta>, \<tau>)"
    by (meson destruct_worldline_def)
  hence w_def: "w = worldline2 t \<sigma> \<theta> \<tau> " and "context_invariant t \<sigma> \<gamma> \<theta> \<tau>"
    by(auto dest!: worldline2_constructible)
  obtain \<tau>' where "t , \<sigma> , \<gamma> , \<theta> \<turnstile> <Bassign_inert sig exp dly, \<tau>> \<longrightarrow>\<^sub>s \<tau>'"
    and "\<tau>' = inr_post sig (beval t \<sigma> \<gamma> \<theta> exp) (\<sigma> sig) \<tau> t dly"
    by auto
  moreover have "beval t \<sigma> \<gamma> \<theta> exp = beval_world2 w t exp"
    using `w = worldline2 t \<sigma> \<theta> \<tau> ` and `context_invariant t \<sigma> \<gamma> \<theta> \<tau>`
    by (transfer', simp add: beval_beval_world_ci)
  ultimately have \<tau>'_def: "\<tau>' = inr_post sig (beval_world2 w t exp) (\<sigma> sig) \<tau> t dly"
    by auto
  have "w' = worldline2 t \<sigma> \<theta> \<tau>'"
    using `w, t , Bassign_inert sig exp dly \<Rightarrow>\<^sub>s w'` `destruct_worldline w t = (\<sigma>, \<gamma>, \<theta>, \<tau>)`
    unfolding world_seq_exec_def  using \<open>t , \<sigma> , \<gamma> , \<theta> \<turnstile> <Bassign_inert sig exp dly , \<tau>> \<longrightarrow>\<^sub>s \<tau>'\<close>
    by auto
  also have "... = w[sig, t, dly:=\<^sub>2 beval_world2 w t exp]"
    using `w = worldline2 t \<sigma> \<theta> \<tau>` `context_invariant t \<sigma> \<gamma> \<theta> \<tau>`
    `t , \<sigma> , \<gamma> , \<theta> \<turnstile> <Bassign_inert sig exp dly, \<tau>> \<longrightarrow>\<^sub>s \<tau>'` `0 < dly`
    by (transfer', simp add: lift_inr_post_worldline_upd)
  finally show "w' = w[sig, t, dly:=\<^sub>2 beval_world2 w t exp]"
    by auto
qed

lemma Bassign_inert_sound_hoare2:
  assumes "0 < dly"
  shows "\<turnstile>\<^sub>t [P] Bassign_inert sig exp dly [Q] \<Longrightarrow> \<Turnstile>\<^sub>t [P] Bassign_inert sig exp dly [Q]"
  unfolding seq_hoare_valid2_def
proof rule+
  fix w w'
  assume "\<turnstile>\<^sub>t [P] Bassign_inert sig exp dly [Q]"
  hence imp: "\<forall>w. P w \<longrightarrow> Q(w[sig, t, dly :=\<^sub>2 beval_world2 w t exp])"
    by (auto dest!: Bassign_inertE_hoare2)
  assume "P w \<and> (w, t , Bassign_inert sig exp dly \<Rightarrow>\<^sub>s w')"
  hence "P w" and "w, t , (Bassign_inert sig exp dly) \<Rightarrow>\<^sub>s w'" by auto
  obtain \<sigma> \<gamma> \<theta> \<tau> where "destruct_worldline w t = (\<sigma>, \<gamma>, \<theta>, \<tau>)"
    by (meson destruct_worldline_def)
  obtain \<tau>' where "t , \<sigma> , \<gamma> , \<theta> \<turnstile> <Bassign_inert sig exp dly, \<tau>> \<longrightarrow>\<^sub>s \<tau>'"
    by auto
  hence "w' = worldline2 t \<sigma> \<theta> \<tau>'"
    using `w, t , Bassign_inert sig exp dly \<Rightarrow>\<^sub>s w'` `destruct_worldline w t = (\<sigma>, \<gamma>, \<theta>, \<tau>)`
    unfolding world_seq_exec_def  using \<open>t , \<sigma> , \<gamma> , \<theta> \<turnstile> <Bassign_inert sig exp dly , \<tau>> \<longrightarrow>\<^sub>s \<tau>'\<close> by auto
  have "w' = w[sig, t, dly :=\<^sub>2 beval_world2 w t exp]"
    by (simp add: \<open>w, t , Bassign_inert sig exp dly \<Rightarrow>\<^sub>s w'\<close> assms lift_world_inert_worldline_upd2)
  with imp and `P w` have "Q(w[sig, t, dly :=\<^sub>2 beval_world2 w t exp])"
    by auto
  thus "Q w'"
    using `Q(w[sig, t,  dly :=\<^sub>2 beval_world2 w t exp])` `w' = w[sig, t, dly :=\<^sub>2 beval_world2 w t exp]`
    by auto
=======
lemma conc_hoare_complete:
  assumes "conc_stmt_wf cs" and "nonneg_delay_conc cs"
  assumes "\<Turnstile> \<lbrace>P\<rbrace> cs \<lbrace>Q\<rbrace>" shows "\<turnstile> \<lbrace>P\<rbrace> cs \<lbrace>Q\<rbrace>"
proof (rule strengthen_pre_conc_hoare)
  show " \<forall>tw. P tw \<longrightarrow> wp_conc cs Q tw" using assms
    by (metis conc_hoare_valid_def wp_conc_def)
next
  show "\<turnstile> \<lbrace>wp_conc cs Q\<rbrace> cs \<lbrace>Q\<rbrace>"
    using assms by (intro wp_conc_is_pre)
qed

corollary conc_hoare_sound_and_complete:
  assumes "conc_stmt_wf cs" and "nonneg_delay_conc cs"
  shows "\<turnstile> \<lbrace>P\<rbrace> cs \<lbrace>Q\<rbrace> \<longleftrightarrow> \<Turnstile> \<lbrace>P\<rbrace> cs \<lbrace>Q\<rbrace>"
  using conc_hoare_complete soundness_conc_hoare assms by auto

lemma push_rem_curr_trans_purge:
  "rem_curr_trans t (purge \<tau> t dly sig) = purge (rem_curr_trans t \<tau>) t dly sig"
  unfolding rem_curr_trans_def
  by transfer' (auto simp add: override_on_def)

lemma post_necessary_raw_rem_curr_trans:
  assumes "context_invariant t \<sigma> \<gamma> \<theta> \<tau>"
  shows "post_necessary_raw n (lookup \<tau>) t s val (\<sigma> s) \<longleftrightarrow> post_necessary_raw n (lookup (rem_curr_trans t \<tau>)) t s val (\<sigma> s)"
proof
  assume "post_necessary_raw n (lookup \<tau>) t s val (\<sigma> s)"
  hence "(\<exists>i\<ge>t. i \<le> t + n \<and> lookup \<tau> i s = Some (\<not> val) \<and> (\<forall>j>i. j \<le> t + n \<longrightarrow> lookup \<tau> j s = None))
                                      \<or>   (\<forall>i\<ge>t. i \<le> t + n \<longrightarrow> lookup \<tau> i s = None) \<and> val \<noteq> (\<sigma> s)"
    (is "?case1 \<or> ?case2")
    by (simp add: post_necessary_raw_correctness2)
  moreover
  { assume "?case1"
    then obtain i where "i \<ge> t" and "i \<le> t + n" and "lookup \<tau> i s = Some (\<not> val) \<and> (\<forall>j>i. j \<le> t + n \<longrightarrow> lookup \<tau> j s = None) "
      by auto
    hence "t < i \<or> i = t" by auto
    moreover
    { assume "t < i"
      hence "(\<exists>i\<ge>t. i \<le> t + n \<and> lookup (rem_curr_trans t \<tau>) i s = Some (\<not> val) \<and> (\<forall>j>i. j \<le> t + n \<longrightarrow> lookup (rem_curr_trans t \<tau>) j s = None))"
        using `i \<le> t + n` `lookup \<tau> i s = Some (\<not> val) \<and> (\<forall>j>i. j \<le> t + n \<longrightarrow> lookup \<tau> j s = None)` unfolding rem_curr_trans_def
        apply transfer'  by (metis fun_upd_apply nat_less_le zero_map)
      hence "post_necessary_raw n (lookup (rem_curr_trans t \<tau>)) t s val (\<sigma> s)"
        by (simp add: post_necessary_raw_correctness2) }
    moreover
    { assume "i = t"
      hence "\<forall>i\<ge>t. i \<le> t + n \<longrightarrow> lookup (rem_curr_trans t \<tau>) i s = None"
        using `lookup \<tau> i s = Some (\<not> val) \<and> (\<forall>j>i. j \<le> t + n \<longrightarrow> lookup \<tau> j s = None)`
        unfolding rem_curr_trans_def apply transfer' by (auto simp add: zero_map)
      moreover have "(\<sigma> s) \<longleftrightarrow> \<not> val"
        using assms `lookup \<tau> i s = Some (\<not> val) \<and> (\<forall>j>i. j \<le> t + n \<longrightarrow> lookup \<tau> j s = None)`
        unfolding context_invariant_def `i = t` by auto
      ultimately have "post_necessary_raw n (lookup (rem_curr_trans t \<tau>)) t s val (\<sigma> s)"
        by (simp add: post_necessary_raw_correctness2) }
    ultimately have "post_necessary_raw n (lookup (rem_curr_trans t \<tau>)) t s val (\<sigma> s)"
      by auto }
  moreover
  { assume "?case2"
    hence "(\<forall>i\<ge>t. i \<le> t + n \<longrightarrow> lookup (rem_curr_trans t \<tau>) i s = None) \<and> val \<noteq> \<sigma> s"
      unfolding rem_curr_trans_def apply transfer' by (auto simp add: zero_map)
    hence "post_necessary_raw n (lookup (rem_curr_trans t \<tau>)) t s val (\<sigma> s)"
      by (simp add: post_necessary_raw_correctness2) }
  ultimately show "post_necessary_raw n (lookup (rem_curr_trans t \<tau>)) t s val (\<sigma> s)"
    by auto
next
  assume "post_necessary_raw n (get_trans (rem_curr_trans t \<tau>)) t s val (\<sigma> s)"
  hence "(\<exists>i\<ge>t. i \<le> t + n \<and> lookup (rem_curr_trans t \<tau>) i s = Some (\<not> val) \<and> (\<forall>j>i. j \<le> t + n \<longrightarrow> lookup (rem_curr_trans t \<tau>) j s = None))
                                      \<or>   (\<forall>i\<ge>t. i \<le> t + n \<longrightarrow> lookup (rem_curr_trans t \<tau>) i s = None) \<and> val \<noteq> (\<sigma> s)"
    (is "?case1 \<or> ?case2") by (simp add: post_necessary_raw_correctness2)
  moreover
  { assume "?case1"
    then obtain i where "i \<ge> t" and "i \<le> t + n" and "lookup (rem_curr_trans t \<tau>) i s = Some (\<not> val) \<and> (\<forall>j>i. j \<le> t + n \<longrightarrow> lookup (rem_curr_trans t \<tau>) j s = None) "
      by auto
    hence "i \<noteq> t"
      unfolding rem_curr_trans_def by (transfer', auto simp add:zero_map)
    hence "lookup \<tau> i s = Some (\<not> val) \<and> (\<forall>j>i. j \<le> t + n \<longrightarrow> lookup \<tau> j s = None)"
      using `lookup (rem_curr_trans t \<tau>) i s = Some (\<not> val) \<and> (\<forall>j>i. j \<le> t + n \<longrightarrow> lookup (rem_curr_trans t \<tau>) j s = None)` `i \<ge> t`
      unfolding rem_curr_trans_def by transfer' auto
    with `i \<ge> t` and `i \<le> t + n` have "post_necessary_raw n (lookup \<tau>) t s val (\<sigma> s)"
      by(auto simp add: post_necessary_raw_correctness2) }
  moreover
  { assume "?case2"
    have "lookup \<tau> t s = None \<or> lookup \<tau> t s = Some (\<sigma> s)"
      using assms unfolding context_invariant_def  by (metis (full_types) domIff option.collapse)
    moreover
    { assume "lookup \<tau> t s = None"
      with `?case2` have "(\<forall>i\<ge>t. i \<le> t + n \<longrightarrow> get_trans \<tau> i s = None) \<and> val \<noteq> \<sigma> s"
        unfolding rem_curr_trans_def by (metis lookup_update)
      hence "post_necessary_raw n (lookup \<tau>) t s val (\<sigma> s)"
        by (auto simp add: post_necessary_raw_correctness2) }
    moreover
    { assume "lookup \<tau> t s = Some (\<sigma> s)"
      hence "(\<exists>i\<ge>t. i \<le> t + n \<and> lookup \<tau> i s = Some (\<not> val) \<and> (\<forall>j>i. j \<le> t + n \<longrightarrow> lookup \<tau> j s = None))"
        using `?case2`
        apply(intro exI[where x="t"])
        unfolding rem_curr_trans_def  apply transfer' using le_eq_less_or_eq by auto
      hence "post_necessary_raw n (lookup \<tau>) t s val (\<sigma> s)"
        unfolding post_necessary_raw_correctness2 by auto }
    ultimately have "post_necessary_raw n (lookup \<tau>) t s val (\<sigma> s)"
      by auto }
  ultimately show "post_necessary_raw n (lookup \<tau>) t s val (\<sigma> s)"
    by auto
qed

lemma context_invariant_purged:
  assumes "context_invariant t \<sigma> \<gamma> \<theta> \<tau>"
  shows "context_invariant t \<sigma> \<gamma> \<theta> (purge \<tau> t dly sig)"
proof -
  have "\<forall>n<t. get_trans \<tau> n = 0" and "\<gamma> = {s. \<sigma> s \<noteq> signal_of2 False \<theta> s (t - 1)}" and
    "\<forall>s. s \<in> dom (get_trans \<tau> t) \<longrightarrow> \<sigma> s = the (get_trans \<tau> t s)" and "\<forall>n\<ge>t. get_trans \<theta> n = 0"
    using assms unfolding context_invariant_def by auto
  hence "\<forall>n < t. lookup (purge \<tau> t dly sig) n = 0"
    by (simp add: purge_preserve_trans_removal)
  moreover have "\<forall>s. s \<in> dom (get_trans (purge \<tau> t dly sig) t) \<longrightarrow> \<sigma> s = the (get_trans (purge \<tau> t dly sig) t s)"
    using `\<forall>s. s \<in> dom (get_trans \<tau> t) \<longrightarrow> \<sigma> s = the (get_trans \<tau> t s)`
    by (metis order_refl purge_before_now_unchanged)
  ultimately show ?thesis
    unfolding context_invariant_def
    using \<open>\<forall>n\<ge>t. get_trans \<theta> n = 0\<close> \<open>\<gamma> = {s. \<sigma> s \<noteq> signal_of2 False \<theta> s (t - 1)}\<close> by blast
qed

lemma b_seq_exec_mono_wrt_rem_curr_trans:
  assumes "t, \<sigma>, \<gamma>, \<theta> \<turnstile> <ss, \<tau>> \<longrightarrow>\<^sub>s \<tau>'"
  assumes "nonneg_delay ss"
  assumes "context_invariant t \<sigma> \<gamma> \<theta> \<tau>"
  shows "t, \<sigma>, \<gamma>, \<theta> \<turnstile> <ss, rem_curr_trans t \<tau>> \<longrightarrow>\<^sub>s (rem_curr_trans t \<tau>')"
  using assms
proof (induction ss arbitrary: \<tau> \<tau>')
  case (Bcomp ss1 ss2)
  then show ?case
    using b_seq_exec_preserves_context_invariant by fastforce
next
  case (Bguarded x1 ss1 ss2)
  then show ?case  by auto
next
  case (Bassign_trans sig e dly)
  hence "\<tau>' = trans_post sig (beval t \<sigma> \<gamma> \<theta> e) (\<sigma> sig) \<tau> t dly" and "0 < dly"
    by auto
  hence "rem_curr_trans t \<tau>' = rem_curr_trans t (trans_post sig (beval t \<sigma> \<gamma> \<theta> e) (\<sigma> sig) \<tau> t dly)"
    by auto
  also have "... = trans_post sig (beval t \<sigma> \<gamma> \<theta> e) (\<sigma> sig) (rem_curr_trans t \<tau>) t dly"
    using `0 < dly` post_necessary_raw_rem_curr_trans[OF `context_invariant t \<sigma> \<gamma> \<theta> \<tau>`]
    unfolding rem_curr_trans_def
    by transfer' (auto simp add: zero_map zero_option_def trans_post_raw_def preempt_nonstrict_def)
  finally show ?case
    by auto
next
  case (Bassign_inert sig e dly)
  hence \<tau>'_def: "\<tau>' = inr_post sig (beval t \<sigma> \<gamma> \<theta> e) (\<sigma> sig) \<tau> t dly" and "0 < dly"
    by auto
  have "is_stable dly \<tau> t sig (\<sigma> sig) \<or> \<not> is_stable dly \<tau> t sig (\<sigma> sig)"
    by auto
  moreover
  { assume "is_stable dly \<tau> t sig (\<sigma> sig)"
    hence *: "is_stable dly (rem_curr_trans t \<tau>) t sig (\<sigma> sig)"
      unfolding is_stable_correct unfolding rem_curr_trans_def
      by transfer' auto
    have "\<tau>' = trans_post sig (beval t \<sigma> \<gamma> \<theta> e) (\<sigma> sig) \<tau> t dly"
      using \<tau>'_def `is_stable dly \<tau> t sig (\<sigma> sig)` unfolding inr_post_def by auto
    hence "rem_curr_trans t \<tau>' = rem_curr_trans t (trans_post sig (beval t \<sigma> \<gamma> \<theta> e) (\<sigma> sig) \<tau> t dly)"
      by auto
    also have "... = trans_post sig (beval t \<sigma> \<gamma> \<theta> e) (\<sigma> sig) (rem_curr_trans t \<tau>) t dly"
      using `0 < dly` post_necessary_raw_rem_curr_trans[OF `context_invariant t \<sigma> \<gamma> \<theta> \<tau>`]
      unfolding rem_curr_trans_def
      by (transfer', auto simp add: trans_post_raw_def preempt_nonstrict_def)
    also have "... = inr_post sig (beval t \<sigma> \<gamma> \<theta> e) (\<sigma> sig) (rem_curr_trans t \<tau>) t dly"
      using * unfolding inr_post_def by auto
    finally have ?case
      by auto }
  moreover
  { assume "\<not> is_stable dly \<tau> t sig (\<sigma> sig)"
    hence *: "\<not> is_stable dly (rem_curr_trans t \<tau>) t sig (\<sigma> sig)"
      unfolding is_stable_correct unfolding rem_curr_trans_def
      by transfer' auto
    have "context_invariant t \<sigma> \<gamma> \<theta> (purge \<tau> t dly sig)"
      using context_invariant_purged `context_invariant t \<sigma> \<gamma> \<theta> \<tau>` by metis
    have "\<tau>' = trans_post sig (beval t \<sigma> \<gamma> \<theta> e) (\<sigma> sig) (purge \<tau> t dly sig) t dly"
      using `\<not> is_stable dly \<tau> t sig (\<sigma> sig)` \<tau>'_def unfolding inr_post_def by auto
    hence "rem_curr_trans t \<tau>' = rem_curr_trans t (trans_post sig (beval t \<sigma> \<gamma> \<theta> e) (\<sigma> sig) (purge \<tau> t dly sig) t dly)"
      by auto
    also have "... = trans_post sig (beval t \<sigma> \<gamma> \<theta> e) (\<sigma> sig) (rem_curr_trans t (purge \<tau> t dly sig)) t dly"
      using `0 < dly` post_necessary_raw_rem_curr_trans[OF `context_invariant t \<sigma> \<gamma> \<theta> (purge \<tau> t dly sig)`]
      unfolding rem_curr_trans_def
      by (transfer') (auto simp add: trans_post_raw_def preempt_nonstrict_def)
    also have "... = trans_post sig (beval t \<sigma> \<gamma> \<theta> e) (\<sigma> sig) (purge (rem_curr_trans t \<tau>) t dly sig) t dly"
      unfolding push_rem_curr_trans_purge by auto
    also have "... = inr_post sig (beval t \<sigma> \<gamma> \<theta> e) (\<sigma> sig) (rem_curr_trans t \<tau>) t dly"
      using * unfolding inr_post_def by auto
    finally have ?case
      by auto }
  ultimately show ?case
    by auto
next
  case Bnull
  then show ?case by auto
>>>>>>> bf3d1142
qed

text \<open>The following lemma is based on the assumption (premise) that @{term "conc_stmt_wf cs"}. This
is because we want to employ the theorem @{thm "b_conc_exec_sequential"} where executing two parallel
processes can be seen as executing two sequential processes. This is, of course, relies on the
assumption that both processes do not modify the same signals.

<<<<<<< HEAD
lemma soundness_hoare2:
  assumes "\<turnstile>\<^sub>t [P] s [R]"
  assumes "nonneg_delay s"
  shows "\<Turnstile>\<^sub>t [P] s [R]"
  using assms
proof (induction rule:seq_hoare2.induct)
  case (AssignI2 t P sig dly exp)
  hence "0 < dly" by auto
=======
A more fundamental question arises: can we prove this theorem without this well-formedness premise
and this theorem? We certainly would need to reason about @{term "clean_zip"} as this is the
primitive operation for handling parallel execution.\<close>

lemma b_conc_exec_mono_wrt_rem_curr_trans:
  assumes "t, \<sigma>, \<gamma>, \<theta> \<turnstile> <cs, \<tau>> \<longrightarrow>\<^sub>c \<tau>'"
  assumes "nonneg_delay_conc cs" and "conc_stmt_wf cs"
  assumes "context_invariant t \<sigma> \<gamma> \<theta> \<tau>"
  shows "t, \<sigma>, \<gamma>, \<theta> \<turnstile> <cs, rem_curr_trans t \<tau>> \<longrightarrow>\<^sub>c (rem_curr_trans t \<tau>')"
  using assms
proof (induction cs arbitrary: \<tau> \<tau>')
  case (Bpar cs1 cs2)
  define \<tau>1 where "\<tau>1 = b_conc_exec t \<sigma> \<gamma> \<theta> cs1 \<tau>"
  hence **: "t , \<sigma> , \<gamma> , \<theta> \<turnstile> <cs1 , rem_curr_trans t \<tau>> \<longrightarrow>\<^sub>c rem_curr_trans t \<tau>1"
    using Bpar unfolding conc_stmt_wf_def by auto
  have *: "\<tau>' = b_conc_exec t \<sigma> \<gamma> \<theta> cs2 \<tau>1"
    using b_conc_exec_sequential[OF `conc_stmt_wf (cs1 || cs2)`] Bpar(3) \<tau>1_def by auto
  with Bpar have "t , \<sigma> , \<gamma> , \<theta> \<turnstile> <cs2 , rem_curr_trans t \<tau>1> \<longrightarrow>\<^sub>c rem_curr_trans t \<tau>'"
    unfolding conc_stmt_wf_def
    by (metis \<tau>1_def b_conc_exec_preserves_context_invariant distinct_append nonneg_delay_conc.simps(2) signals_from.simps(2))
>>>>>>> bf3d1142
  then show ?case
    using * Bpar(3)  by (metis Bpar.prems(3) ** b_conc_exec_sequential)
next
<<<<<<< HEAD
  case (Conseq2 P' P t s Q Q')
  then show ?case  by (auto simp add: seq_hoare_valid2_def)
qed (auto simp add: Bnull_sound_hoare2 Bassign_trans_sound_hoare2 Bcomp_hoare_valid' Bguarded_hoare_valid2)

lemma  world_seq_exec_bnull:
  "w, t, Bnull \<Rightarrow>\<^sub>s w"
  unfolding world_seq_exec_def Let_def
  by (metis (mono_tags, lifting) b_seq_exec.simps(1) destruct_worldline_exist old.prod.case
      worldline2_constructible)

lemma world_seq_exec_comp:
  assumes "nonneg_delay (Bcomp ss1 ss2)"
  shows "w, t, (Bcomp ss1 ss2) \<Rightarrow>\<^sub>s (world_seq_exec (world_seq_exec w t ss1) t ss2)"
proof -
  obtain \<sigma> \<gamma> \<theta> \<tau> \<tau>' where des1: "destruct_worldline w t = (\<sigma>, \<gamma>, \<theta>, \<tau>)" and
    "t, \<sigma>, \<gamma>, \<theta> \<turnstile> <Bcomp ss1 ss2, \<tau>> \<longrightarrow>\<^sub>s \<tau>'" and ci1: "context_invariant t \<sigma> \<gamma> \<theta> \<tau>"
    using destruct_worldline_exist worldline2_constructible by blast
  then obtain \<tau>'' where "t, \<sigma>, \<gamma>, \<theta> \<turnstile> <ss1, \<tau>> \<longrightarrow>\<^sub>s \<tau>''" and exec1: "t, \<sigma>, \<gamma>, \<theta> \<turnstile> <ss2, \<tau>''> \<longrightarrow>\<^sub>s \<tau>'"
    and ci2: "context_invariant t \<sigma> \<gamma> \<theta> \<tau>''" using b_seq_exec_preserves_context_invariant
    using assms by fastforce
  hence *: "worldline2 t \<sigma> \<theta> \<tau>'' = world_seq_exec w t ss1"
    unfolding world_seq_exec_def Let_def using des1 by auto

  obtain \<theta>2 \<tau>2 \<tau>3 where des2: "destruct_worldline (worldline2 t \<sigma> \<theta> \<tau>'') t = (\<sigma>, \<gamma>, \<theta>2, \<tau>2)" and
    beh_same:"\<And>s k. signal_of2 False \<theta> s k = signal_of2 False \<theta>2 s k" and
    trans_same: "\<And>s k. signal_of2 (\<sigma> s) \<tau>'' s k = signal_of2 (\<sigma> s) \<tau>2 s k" and
    exec2: "t, \<sigma>, \<gamma>, \<theta>2 \<turnstile> <ss2, \<tau>2> \<longrightarrow>\<^sub>s \<tau>3"
    using destruct_worldline_correctness[OF ci2]  by (metis prod.exhaust_sel)
  have ci3: "context_invariant t \<sigma> \<gamma> \<theta>2 \<tau>2"
    using worldline2_constructible[OF des2] by auto
  have "\<And>s k. signal_of2 (\<sigma> s) \<tau>' s k = signal_of2 (\<sigma> s) \<tau>3 s k"
    using helper'[OF exec1 beh_same trans_same exec2 ci2 ci3] assms by auto
  hence "worldline2 t \<sigma> \<theta> \<tau>' = worldline2 t \<sigma> \<theta>2 \<tau>3"
    using beh_same
  proof (transfer')
    fix \<sigma> :: "'a state"
    fix \<tau>' \<tau>3
    fix \<theta> \<theta>2 :: "'a transaction"
    fix t
    assume 1: "\<And>s k. signal_of2 (\<sigma> s) \<tau>' s k = signal_of2 (\<sigma> s) \<tau>3 s k"
    assume "\<And>s k. signal_of2 False \<theta> s k = signal_of2 False \<theta>2 s k"
    thus " worldline t \<sigma> \<theta> \<tau>' = worldline t \<sigma> \<theta>2 \<tau>3 "
      unfolding worldline_def  using 1 by auto
  qed
  also have "... = world_seq_exec (worldline2 t \<sigma> \<theta> \<tau>'') t ss2"
    using des2 `t, \<sigma>, \<gamma>, \<theta>2 \<turnstile> <ss2, \<tau>2> \<longrightarrow>\<^sub>s \<tau>3` unfolding world_seq_exec_def Let_def
    by auto
  finally have "worldline2 t \<sigma> \<theta> \<tau>' = world_seq_exec (worldline2 t \<sigma> \<theta> \<tau>'') t ss2"
=======
  case (Bsingle sl ss)
  hence "nonneg_delay ss"
    by auto
  have "disjnt sl \<gamma> \<or> \<not> disjnt sl \<gamma>"
    by auto
  moreover
  { assume "disjnt sl \<gamma>"
    hence ?case
      using Bsingle.prems(1) by auto }
  moreover
  { assume "\<not> disjnt sl \<gamma>"
    hence "t, \<sigma>, \<gamma>, \<theta> \<turnstile> <ss, \<tau>> \<longrightarrow>\<^sub>s \<tau>'"
      using Bsingle by auto
    hence "t, \<sigma>, \<gamma>, \<theta> \<turnstile> <ss, rem_curr_trans t \<tau>> \<longrightarrow>\<^sub>s rem_curr_trans t \<tau>'"
      using b_seq_exec_mono_wrt_rem_curr_trans[OF _ `nonneg_delay ss`]  by (simp add: Bsingle.prems(4))
    hence ?case
      using `\<not> disjnt sl \<gamma>` by auto }
  ultimately show ?case by auto
qed

lemma worldline_rem_curr_trans_eq:
  assumes "\<And>s. s \<in> dom (get_trans \<tau> t) \<Longrightarrow> \<sigma> s = the (get_trans \<tau> t s)"
  assumes "\<And>n. n < t \<Longrightarrow> get_trans \<tau> n = 0"
  shows "worldline2 t \<sigma> \<theta> \<tau> = worldline2 t \<sigma> \<theta> (rem_curr_trans t \<tau>)"
  using assms signal_of2_rem_curr_trans_at_t[OF assms]
  by (transfer', auto simp add: worldline_def)

lemma worldline2_constructible_rem_curr_trans:
  fixes tw :: "nat \<times> 'signal worldline2"
  assumes "destruct_worldline tw = (t, \<sigma>, \<gamma>, \<theta>, \<tau>)"
  defines "\<tau>' \<equiv> rem_curr_trans t \<tau>"
  shows "tw = worldline2 t \<sigma> \<theta> \<tau>' \<and> context_invariant t \<sigma> \<gamma> \<theta> \<tau>'"
proof -
  have "fst tw = t" and "tw = worldline2 t \<sigma> \<theta> \<tau> \<and> context_invariant t \<sigma> \<gamma> \<theta> \<tau>"
    using worldline2_constructible[OF assms(1)] by auto
  hence "\<And>s. s \<in> dom (get_trans \<tau> t) \<Longrightarrow> \<sigma> s = the (get_trans \<tau> t s)"
    and "\<And>n. n < t \<Longrightarrow> get_trans \<tau> n = 0"
    and " tw = worldline2 t \<sigma> \<theta> \<tau>"
    and " context_invariant t \<sigma> \<gamma> \<theta> \<tau>"
    unfolding context_invariant_def by auto
  hence "tw = worldline2 t \<sigma> \<theta> \<tau>'"
    unfolding \<tau>'_def using worldline_rem_curr_trans_eq by  metis
  moreover have "context_invariant t \<sigma> \<gamma> \<theta> \<tau>'"
    unfolding \<tau>'_def using context_invariant_rem_curr_trans[OF `context_invariant t \<sigma> \<gamma> \<theta> \<tau>`]
    by auto
  ultimately show ?thesis
>>>>>>> bf3d1142
    by auto
qed

<<<<<<< HEAD
lemma world_seq_exec_guarded:
  assumes "beval_world2 w t g"
  shows "world_seq_exec w t (Bguarded g ss1 ss2) = world_seq_exec w t ss1"
proof -
  obtain \<sigma> \<gamma> \<theta> \<tau> \<tau>' where des1: "destruct_worldline w t = (\<sigma>, \<gamma>, \<theta>, \<tau>)" and
    "t, \<sigma>, \<gamma>, \<theta> \<turnstile> <Bguarded g ss1 ss2, \<tau>> \<longrightarrow>\<^sub>s \<tau>'" and ci1: "context_invariant t \<sigma> \<gamma> \<theta> \<tau>" and
    "w = worldline2 t \<sigma> \<theta> \<tau>" using destruct_worldline_exist worldline2_constructible by blast
  moreover have "beval t \<sigma> \<gamma> \<theta> g"
    using assms `w = worldline2 t \<sigma> \<theta> \<tau>` ci1  apply transfer' using beval_beval_world_ci by metis
  ultimately have "t, \<sigma>, \<gamma>, \<theta> \<turnstile> <ss1, \<tau>> \<longrightarrow>\<^sub>s \<tau>'"
    by auto
=======
definition world_conc_exec2 :: "nat \<times> 'signal worldline2 \<Rightarrow> 'signal conc_stmt \<Rightarrow> nat \<times> 'signal worldline2"
  where
  "world_conc_exec2 tw c = (let (t, \<sigma>, \<gamma>, \<theta>, \<tau>) = destruct_worldline tw;
                                             \<tau>' = b_conc_exec t \<sigma> \<gamma> \<theta> c (rem_curr_trans t \<tau>)
                             in worldline2 t \<sigma> \<theta> \<tau>')"

lemma world_conc_exec_rem_curr_trans_eq:
  assumes "nonneg_delay_conc c" and "conc_stmt_wf c"
  shows "world_conc_exec2 tw c = world_conc_exec tw c"
proof -
  let ?w = "snd tw"
  obtain t \<sigma> \<gamma> \<theta> \<tau> \<tau>' where des: "destruct_worldline tw = (t, \<sigma>, \<gamma>, \<theta>, \<tau>)" and  ex: "t, \<sigma>, \<gamma>, \<theta> \<turnstile> <c, \<tau>> \<longrightarrow>\<^sub>c \<tau>'"
    and ci: "context_invariant t \<sigma> \<gamma> \<theta> \<tau>"
    using destruct_worldline_exist worldline2_constructible by (metis)
  hence ex2: "t, \<sigma>, \<gamma>, \<theta> \<turnstile> <c, rem_curr_trans t \<tau>> \<longrightarrow>\<^sub>c (rem_curr_trans t \<tau>')"
    using b_conc_exec_mono_wrt_rem_curr_trans[OF _ assms] by auto
  moreover have "context_invariant t \<sigma> \<gamma> \<theta> \<tau>'"
    using b_conc_exec_preserves_context_invariant[OF ci ex assms(1)] by auto
  ultimately have "worldline2 t \<sigma> \<theta> \<tau>' = worldline2 t \<sigma> \<theta> (rem_curr_trans t \<tau>')"
    using worldline_rem_curr_trans_eq unfolding context_invariant_def by auto
>>>>>>> bf3d1142
  thus ?thesis
    unfolding world_conc_exec2_def world_conc_exec_def Let_def using des ex ex2
    by auto
qed

<<<<<<< HEAD
lemma world_seq_exec_guarded_not:
  assumes "\<not> beval_world2 w t g"
  shows "world_seq_exec w t (Bguarded g ss1 ss2) = world_seq_exec w t ss2"
proof -
  obtain \<sigma> \<gamma> \<theta> \<tau> \<tau>' where des1: "destruct_worldline w t = (\<sigma>, \<gamma>, \<theta>, \<tau>)" and
    "t, \<sigma>, \<gamma>, \<theta> \<turnstile> <Bguarded g ss1 ss2, \<tau>> \<longrightarrow>\<^sub>s \<tau>'" and ci1: "context_invariant t \<sigma> \<gamma> \<theta> \<tau>" and
    "w = worldline2 t \<sigma> \<theta> \<tau>" using destruct_worldline_exist worldline2_constructible by blast
  moreover have "\<not> beval t \<sigma> \<gamma> \<theta> g"
    using assms `w = worldline2 t \<sigma> \<theta> \<tau>` ci1  apply transfer' using beval_beval_world_ci by metis
  ultimately have "t, \<sigma>, \<gamma>, \<theta> \<turnstile> <ss2, \<tau>> \<longrightarrow>\<^sub>s \<tau>'"
    by auto
  thus ?thesis
    by (metis (no_types, lifting) \<open>t , \<sigma> , \<gamma> , \<theta> \<turnstile> <Bguarded g ss1 ss2 , \<tau>> \<longrightarrow>\<^sub>s \<tau>'\<close> case_prod_conv
        des1 world_seq_exec_def)
qed

definition wp :: "'signal seq_stmt \<Rightarrow> nat \<Rightarrow> 'signal assn2 \<Rightarrow> 'signal assn2" where
  "wp ss t Q = (\<lambda>w. \<forall>w'. (w, t, ss \<Rightarrow>\<^sub>s w') \<longrightarrow> Q w')"

lemma wp_bnull:
  "wp Bnull t Q = Q"
  by (rule ext)(auto simp add: wp_def world_seq_exec_bnull)

lemma wp_bcomp:
  "nonneg_delay (Bcomp ss1 ss2) \<Longrightarrow> wp (Bcomp ss1 ss2) t Q = wp ss1 t (wp ss2 t Q)"
  by (rule ext) (auto simp add: wp_def world_seq_exec_comp)

lemma wp_guarded:
  "wp (Bguarded g ss1 ss2) t Q =
  (\<lambda>w. if beval_world2 w t g then wp ss1 t Q w else wp ss2 t Q w)"
  by (rule ext) (auto simp add: wp_def world_seq_exec_guarded world_seq_exec_guarded_not)

lemma wp_trans:
  "wp (Bassign_trans sig exp dly) t Q =
  (\<lambda>w. Q(w[sig, t + dly :=\<^sub>2 beval_world2 w t exp]))"
  by (rule ext, metis VHDL_Hoare_Complete.wp_def lift_world_trans_worldline_upd2)

lemma wp_inert:
  "0 < dly \<Longrightarrow> wp (Bassign_inert sig exp dly) t Q =
  (\<lambda>w. Q(w[sig, t, dly :=\<^sub>2 beval_world2 w t exp]))"
  by (rule ext, metis VHDL_Hoare_Complete.wp_def lift_world_inert_worldline_upd2)

lemma wp_is_pre: "nonneg_delay ss \<Longrightarrow> \<turnstile>\<^sub>t [wp ss t Q] ss [Q]"
proof (induction ss arbitrary: Q)
case (Bcomp ss1 ss2)
  then show ?case by (auto simp add: wp_bcomp)
next
  case (Bguarded x1 ss1 ss2)
  then show ?case by (auto intro:Conseq2 simp add: wp_guarded)
next
  case (Bassign_trans x1 x2 x3)
  then show ?case by (auto simp add: wp_trans)
next
  case (Bassign_inert x1 x2 x3)
  moreover have "0 < x3" using Bassign_inert by auto
  ultimately show ?case  using AssignI2 by (auto simp add: wp_inert)
next
  case Bnull
  then show ?case by (auto simp add: wp_bnull)
qed

lemma hoare_complete:
  assumes "nonneg_delay ss" assumes "\<Turnstile>\<^sub>t [P] ss [Q]" shows "\<turnstile>\<^sub>t [P] ss [Q]"
proof (rule strengthen_pre_hoare2)
  show "\<forall>w. P w \<longrightarrow> wp ss t Q w" using assms
    by (auto simp add:  seq_hoare_valid2_def wp_def)
  show " \<turnstile>\<^sub>t [VHDL_Hoare_Complete.wp ss t Q] ss [Q]"
    using assms by (intro wp_is_pre)
qed

corollary hoare_sound_complete:
  assumes "nonneg_delay ss"
  shows "\<turnstile>\<^sub>t [P] ss [Q] \<longleftrightarrow> \<Turnstile>\<^sub>t [P] ss [Q]"
  using hoare_complete soundness_hoare2 assms by auto

subsection \<open>A sound and complete Hoare logic for VHDL's concurrent statement\<close>

definition event_of :: "'signal worldline2  \<Rightarrow> nat \<Rightarrow> 'signal event" where
  "event_of w t = (fst o snd) (destruct_worldline w t)"

inductive
  conc_hoare :: "nat \<Rightarrow> 'signal assn2 \<Rightarrow> 'signal conc_stmt \<Rightarrow> 'signal assn2 \<Rightarrow> bool"
  ("\<turnstile>\<^sub>_ (\<lbrace>(1_)\<rbrace>/ (_)/ \<lbrace>(1_)\<rbrace>)" 50)
  where
Single:  "\<turnstile>\<^sub>t [\<lambda>w. P w \<and> \<not> disjnt sl (event_of w t)] ss [Q] \<Longrightarrow> \<forall>w. P w \<and> disjnt sl (event_of w t) \<longrightarrow> Q w
    \<Longrightarrow> \<turnstile>\<^sub>t \<lbrace>P\<rbrace> process sl : ss \<lbrace>Q\<rbrace>"
| Parallel:  "\<turnstile>\<^sub>t \<lbrace>P\<rbrace> cs\<^sub>1 \<lbrace>R\<rbrace> \<Longrightarrow> \<turnstile>\<^sub>t \<lbrace>R\<rbrace> cs\<^sub>2 \<lbrace>Q\<rbrace> \<Longrightarrow> conc_stmt_wf (cs\<^sub>1 || cs\<^sub>2) \<Longrightarrow> \<turnstile>\<^sub>t \<lbrace>P\<rbrace> cs\<^sub>1 || cs\<^sub>2 \<lbrace>Q\<rbrace>"
| Parallel2: "\<turnstile>\<^sub>t \<lbrace>P\<rbrace> cs\<^sub>2 \<lbrace>R\<rbrace> \<Longrightarrow> \<turnstile>\<^sub>t \<lbrace>R\<rbrace> cs\<^sub>1 \<lbrace>Q\<rbrace> \<Longrightarrow> conc_stmt_wf (cs\<^sub>1 || cs\<^sub>2) \<Longrightarrow> \<turnstile>\<^sub>t \<lbrace>P\<rbrace> cs\<^sub>1 || cs\<^sub>2 \<lbrace>Q\<rbrace>"
| Conseq': "\<lbrakk>\<forall>w. P' w \<longrightarrow> P w; \<turnstile>\<^sub>t \<lbrace>P\<rbrace> c \<lbrace>Q\<rbrace>; \<forall>w. Q w \<longrightarrow> Q' w\<rbrakk> \<Longrightarrow> \<turnstile>\<^sub>t \<lbrace>P'\<rbrace> c \<lbrace>Q\<rbrace>"

lemma strengthen_pre_conc_hoare:
  assumes "\<forall>w. P' w \<longrightarrow> P w" and "\<turnstile>\<^sub>t \<lbrace>P\<rbrace> s \<lbrace>Q\<rbrace>"
  shows "\<turnstile>\<^sub>t \<lbrace>P'\<rbrace> s \<lbrace>Q\<rbrace>"
  using assms by (blast intro: Conseq')

definition world_conc_exec :: "'signal worldline2 \<Rightarrow> nat \<Rightarrow> 'signal conc_stmt \<Rightarrow> 'signal worldline2"
  where
  "world_conc_exec w t c = (let (\<sigma>, \<gamma>, \<theta>, \<tau>) = destruct_worldline w t;
                                          \<tau>' = b_conc_exec t \<sigma> \<gamma> \<theta> c \<tau>
                           in worldline2 t \<sigma> \<theta> \<tau>')"

abbreviation world_conc_exec_abb :: "'signal worldline2 \<Rightarrow> nat \<Rightarrow> 'signal conc_stmt \<Rightarrow> 'signal worldline2 \<Rightarrow> bool"
  ("(_, _ , _) \<Rightarrow>\<^sub>c _")
  where "world_conc_exec_abb w t s w' \<equiv> (world_conc_exec w t s = w')"
=======
subsection \<open>A sound and complete Hoare logic for VHDL's simulation\<close>

lift_definition worldline_of_history :: "'signal transaction \<Rightarrow> 'signal worldline2" is
  "signal_of2 False"
proof -
  fix \<theta> :: "nat \<Rightarrow>\<^sub>0 'signal \<Rightarrow> bool option"
  define d where "d = Poly_Mapping.degree \<theta> - 1"
  have "\<And>n. d < n \<Longrightarrow> lookup \<theta> n = 0"
    using beyond_degree_lookup_zero unfolding d_def by (simp add: beyond_degree_lookup_zero)
  hence "\<And>n s. n > d \<Longrightarrow> signal_of2 False \<theta> s n = signal_of2 False \<theta> s d"
    by(intro signal_of2_less_ind)
  thus "\<exists>t. \<forall>t'>t. (\<lambda>s. signal_of2 False \<theta> s t') = (\<lambda>s. signal_of2 False \<theta> s t)"
    by (auto intro: exI[where x="d"])
qed

inductive world_sim_fin :: "nat \<times> 'signal worldline2 \<Rightarrow> nat \<Rightarrow> 'signal conc_stmt \<Rightarrow> 'signal worldline2 \<Rightarrow> bool"
  (" _, _, _ \<Rightarrow>\<^sub>S _") where
  "    destruct_worldline tw = (t, \<sigma>, \<gamma>, \<theta>, \<tau>)
   \<Longrightarrow> T, t, \<sigma>, \<gamma>, \<theta> \<turnstile> <cs, \<tau>> \<leadsto> res
   \<Longrightarrow> worldline_of_history res = w'
   \<Longrightarrow> tw, T, cs \<Rightarrow>\<^sub>S w'"

inductive_cases world_sim_fin: "tw, T, cs \<Rightarrow>\<^sub>S w'"

lemma premises_of_world_sim_fin:
  assumes "tw, T, cs \<Rightarrow>\<^sub>S w'"
  shows "\<exists>t \<sigma> \<gamma> \<theta> \<tau> res. destruct_worldline tw = (t, \<sigma>, \<gamma>, \<theta>, \<tau>) \<and> T, t, \<sigma>, \<gamma>, \<theta> \<turnstile> <cs, \<tau>> \<leadsto> res
                          \<and> worldline_of_history res = w' \<and> fst tw = t"
  using world_sim_fin[OF assms] by (metis (no_types) fst_conv fst_destruct_worldline)

lemma premises_of_world_sim_fin':
  assumes "tw, T, cs \<Rightarrow>\<^sub>S w'"
  obtains t \<sigma> \<gamma> \<theta> \<tau> res where "destruct_worldline tw = (t, \<sigma>, \<gamma>, \<theta>, \<tau>)" and
    "T, t, \<sigma>, \<gamma>, \<theta> \<turnstile> <cs, \<tau>> \<leadsto> res" and   "worldline_of_history res = w'" and "fst tw = t"
  using premises_of_world_sim_fin[OF assms] by auto

text \<open>Simulation without considering time. It is assumed that eventually the simulation will terminate.
We cannot use this to simulate the oscillator which oscillates infinitely.\<close>

inductive b_simulate_inf :: "nat \<Rightarrow> 'signal  state \<Rightarrow> 'signal event \<Rightarrow> 'signal trace \<Rightarrow>
                            'signal conc_stmt \<Rightarrow> 'signal transaction \<Rightarrow> nat \<times> 'signal trace \<Rightarrow> bool"
  ("_ , _ , _ , _ \<turnstile> <_ , _> \<leadsto> _") where

  "    (\<not> quiet \<tau> \<gamma>)
   \<Longrightarrow> (t, \<sigma>, \<gamma>, \<theta> \<turnstile> <cs, \<tau>> \<longrightarrow>\<^sub>c \<tau>')
   \<Longrightarrow> (next_time t \<tau>', next_state t \<tau>' \<sigma>, next_event t \<tau>' \<sigma>, add_to_beh \<sigma> \<theta> t (next_time t \<tau>') \<turnstile> <cs, rem_curr_trans (next_time t \<tau>') \<tau>'> \<leadsto> tres)
   \<Longrightarrow> (t, \<sigma>, \<gamma>, \<theta> \<turnstile> <cs, \<tau>> \<leadsto> tres)"

| "    (quiet \<tau> \<gamma>)
   \<Longrightarrow> Poly_Mapping.update t (Some o \<sigma>) \<theta> = res
   \<Longrightarrow> (t, \<sigma>, \<gamma>, \<theta> \<turnstile> <cs, \<tau>> \<leadsto> (t, res))"

inductive world_sim :: "nat \<times> 'signal worldline2 \<Rightarrow> 'signal conc_stmt \<Rightarrow> nat \<times> 'signal worldline2 \<Rightarrow> bool"
  (" _, _ \<Rightarrow>\<^sub>S _") where
  "    destruct_worldline tw = (t, \<sigma>, \<gamma>, \<theta>, \<tau>)
   \<Longrightarrow> t, \<sigma>, \<gamma>, \<theta> \<turnstile> <cs, \<tau>> \<leadsto> tres
   \<Longrightarrow> worldline_of_history (snd tres) = w'
   \<Longrightarrow> tw, cs \<Rightarrow>\<^sub>S (fst tres, w')"

inductive_cases world_sim: "tw, cs \<Rightarrow>\<^sub>S tw'"

lemma premises_of_world_sim:
  assumes "tw, cs \<Rightarrow>\<^sub>S tw'"
  shows "\<exists>t \<sigma> \<gamma> \<theta> \<tau> tres. tw' = (fst tres, worldline_of_history (snd tres)) \<and>
                         destruct_worldline tw = (t, \<sigma>, \<gamma>, \<theta>, \<tau>) \<and> t, \<sigma>, \<gamma>, \<theta> \<turnstile> <cs, \<tau>> \<leadsto> tres \<and> fst tw = t"
  using world_sim[OF assms] by (smt fst_conv fst_destruct_worldline)

lemma premises_of_world_sim':
  assumes "tw, cs \<Rightarrow>\<^sub>S tw'"
  obtains t \<sigma> \<gamma> \<theta> \<tau> tres where "destruct_worldline tw = (t, \<sigma>, \<gamma>, \<theta>, \<tau>)" and
    "t, \<sigma>, \<gamma>, \<theta> \<turnstile> <cs, \<tau>> \<leadsto> tres" and   "tw' = (fst tres, worldline_of_history (snd tres))" and "fst tw = t"
  using premises_of_world_sim[OF assms] by auto

definition
sim_hoare_valid :: "'signal assn2 \<Rightarrow> 'signal conc_stmt \<Rightarrow> 'signal assn2 \<Rightarrow> bool" ("\<Turnstile>\<^sub>s \<lbrace>(1_)\<rbrace>/ (_)/ \<lbrace>(1_)\<rbrace>" 50)
where "\<Turnstile>\<^sub>s \<lbrace>P\<rbrace> cs \<lbrace>Q\<rbrace> \<longleftrightarrow> (\<forall>tw tw'. P tw \<and> (tw, cs \<Rightarrow>\<^sub>S tw') \<longrightarrow> Q tw')"

definition world_quiet :: "nat \<times> 'signal worldline2 \<Rightarrow> bool" where
  "world_quiet tw \<longleftrightarrow> fst tw > worldline_deg (snd tw)"

lemma derivative_raw_ensure_non_stuttering:
  "\<forall>s. non_stuttering (to_transaction2 (derivative_raw w d t)) (\<lambda>s. w s t) s"
proof
  fix s
  define ks where "ks = sorted_list_of_set (keys (to_transaction2 (derivative_raw w d t) s))"
  thus "non_stuttering (to_transaction2 (derivative_raw w d t)) (\<lambda>s. w s t) s"
  proof (induction ks)
    case Nil
    then show ?case
      unfolding non_stuttering_def by auto
  next
    case (Cons x xs)
    have "xs = [] \<or> xs \<noteq> []" by auto
    moreover
    { assume "xs = []"
      with Cons have li: "sorted_list_of_set (keys (to_transaction2 (derivative_raw w d t) s)) = [x]"
        by auto
      hence x_keys: "x \<in> keys (to_transaction2 (derivative_raw w d t) s)"
        by (metis empty_subsetI insert_subset list.simps(15) set_empty set_eq_subset
        set_sorted_list_of_set sorted_list_of_set.infinite)
      have "t < x \<and> x \<le> d"
      proof (rule ccontr)
        assume "\<not> (t < x \<and> x \<le> d)"
        hence "x \<le> t \<or> d < x" by auto
        hence "lookup (derivative_raw w d t) x = Map.empty"
          by transfer' auto
        with x_keys show False
          by (transfer', auto simp add: zero_option_def to_trans_raw2_def)
      qed
      have "w s x \<noteq> w s (x - 1)"
      proof (rule ccontr)
        assume "\<not> w s x \<noteq> w s (x - 1)"
        with `t < x \<and> x \<le> d` have "lookup (to_transaction2 (derivative_raw w d t) s) x = None"
          by (transfer', auto simp add : difference_raw_def to_trans_raw2_def)
        hence "x \<notin> keys (to_transaction2 (derivative_raw w d t) s)"
          unfolding in_keys_iff zero_option_def by auto
        with x_keys show False by auto
      qed
      hence **: "lookup (to_transaction2 (derivative_raw w d t) s) x = Some (w s x)"
        using `t < x \<and> x \<le> d` by (transfer', auto simp add: to_trans_raw2_def difference_raw_def)
      have *: "\<forall>i. t < i \<and> i < x \<longrightarrow> w s i = w s (i-1)"
      proof (rule ccontr)
        assume "\<not> (\<forall>i. t < i \<and> i < x \<longrightarrow> w s i = w s (i-1))"
        then obtain i where "t < i" and "i < x" and "w s i \<noteq> w s (i-1)"
          by auto
        hence "i \<in> keys (to_transaction2 (derivative_raw w d t) s)"
          using `t < x \<and> x \<le> d`
          by (transfer', auto simp add: zero_option_def to_trans_raw2_def difference_raw_def)
        with li have "i = x"
          by (metis finite_keys_to_transaction2 list.set(1) list.simps(15) set_sorted_list_of_set
          singletonD)
        with `i < x` show False by auto
      qed
      { fix i
        assume "t < i \<and> i < x"
        hence "w s i = w s t"
        proof (induction i)
          case 0
          then show ?case by auto
        next
          case (Suc i)
          with * have " w s (Suc i) = w s i"
            by auto
          have "t = i \<or> t < i"
            using Suc by auto
          moreover
          { assume "t = i"
            hence ?case
              using `w s (Suc i) = w s i` by auto }
          moreover
          { assume "t < i"
            moreover have "i < x"
              using Suc by auto
            ultimately have "w s i = w s t"
              using Suc(1) by auto
            with `w s (Suc i) = w s i` have ?case by auto }
          ultimately show ?case by auto
        qed }
      hence "\<forall>i. t < i \<and> i < x \<longrightarrow> w s i =  w s t"
        by auto
      hence "w s (x - 1) = w s t"
        using `t < x \<and> x \<le> d`
        by (metis Suc_pred' dual_order.order_iff_strict less_Suc_eq_le less_imp_Suc_add zero_less_Suc)
      with `w s x \<noteq> w s (x - 1)` have "w s x \<noteq> w s t"
        by auto
      hence ?case
        using li ** unfolding non_stuttering_def  by auto }
    moreover
    { assume "xs \<noteq> []"
      hence "1 < length ks"
        using Cons(2) unfolding ks_def by (metis One_nat_def Suc_less_eq length_Cons
        length_greater_0_conv)
      { fix i
        assume "Suc i < length ks"
        hence k_keys: "ks ! Suc i \<in> keys (to_transaction2 (derivative_raw w d t) s)"
          unfolding ks_def  using nth_mem by force
        let ?k = "ks ! Suc i"
        have "t < ?k \<and> ?k \<le> d"
        proof (rule ccontr)
          assume "\<not> (t < ?k \<and> ?k \<le> d)"
          hence "?k \<le> t \<or> d < ?k" by auto
          hence "lookup (derivative_raw w d t) ?k = Map.empty"
            by transfer' auto
          with k_keys show False
            by (transfer', auto simp add: zero_option_def to_trans_raw2_def)
        qed
        have "w s ?k \<noteq> w s (?k - 1)"
        proof (rule ccontr)
          assume "\<not> w s ?k \<noteq> w s (?k - 1)"
          with `t < ?k \<and> ?k \<le> d` have "lookup (to_transaction2 (derivative_raw w d t) s) ?k = None"
            by (transfer', auto simp add : difference_raw_def to_trans_raw2_def)
          hence "?k \<notin> keys (to_transaction2 (derivative_raw w d t) s)"
            unfolding in_keys_iff zero_option_def by auto
          with k_keys show False by auto
        qed
        hence **: "lookup (to_transaction2 (derivative_raw w d t) s) ?k = Some (w s ?k)"
          using `t < ?k \<and> ?k \<le> d` by (transfer', auto simp add: to_trans_raw2_def difference_raw_def)
        let ?k' = "ks ! i"
        have k'_keys: "?k' \<in> keys (to_transaction2 (derivative_raw w d t) s)"
          unfolding ks_def  using `Suc i < length ks`
          by (metis (no_types, lifting) Cons.prems Suc_lessD ks_def list.distinct(1) nth_mem
          sorted_list_of_set(1) sorted_list_of_set.infinite)
        hence "?k' < ?k"
          using k_keys unfolding ks_def
          by (metis Suc_lessD \<open>Suc i < length ks\<close> distinct_sorted_list_of_set ks_def le_add2
          n_not_Suc_n nat_less_le nth_eq_iff_index_eq plus_1_eq_Suc sorted_nth_mono
          sorted_sorted_list_of_set)
        hence "?k' < ?k \<and> ?k \<le> d" using `t < ?k \<and> ?k \<le> d` by auto
        have "t < ?k' \<and> ?k' \<le> d"
        proof (rule ccontr)
          assume "\<not> (t < ?k' \<and> ?k' \<le> d)"
          hence "?k' \<le> t \<or> d < ?k'" by auto
          hence "lookup (derivative_raw w d t) ?k' = Map.empty"
            by transfer' auto
          with k'_keys show False
            by (transfer', auto simp add: zero_option_def to_trans_raw2_def)
        qed
        have "w s ?k' \<noteq> w s (?k' - 1)"
        proof (rule ccontr)
          assume "\<not> w s ?k' \<noteq> w s (?k' - 1)"
          with `t < ?k' \<and> ?k' \<le> d` have "lookup (to_transaction2 (derivative_raw w d t) s) ?k' = None"
            by (transfer', auto simp add : difference_raw_def to_trans_raw2_def)
          hence "?k' \<notin> keys (to_transaction2 (derivative_raw w d t) s)"
            unfolding in_keys_iff zero_option_def by auto
          with k'_keys show False by auto
        qed
        hence ***: "lookup (to_transaction2 (derivative_raw w d t) s) ?k' = Some (w s ?k')"
          using `t < ?k' \<and> ?k' \<le> d` by (transfer', auto simp add: to_trans_raw2_def difference_raw_def)
        have *: "\<forall>i. ?k'< i \<and> i < ?k \<longrightarrow> w s i = w s (i-1)"
        proof (rule ccontr)
          assume "\<not> (\<forall>i. ?k'< i \<and> i < ?k \<longrightarrow> w s i = w s (i-1))"
          then obtain k'' where "?k'< k''" and "k'' < ?k" and "w s k'' \<noteq> w s (k''-1)"
            by auto
          hence "k'' \<in> keys (to_transaction2 (derivative_raw w d t) s)"
            using `?k'< ?k \<and> ?k \<le> d` `t < ?k' \<and> ?k' \<le> d`
            by (transfer', auto simp add: zero_option_def to_trans_raw2_def difference_raw_def)
          hence "k'' \<in> set ks"
            unfolding ks_def by auto
          then obtain idx where "ks ! idx = k''" and "idx < length ks"
            by (meson in_set_conv_nth)
          hence "i < idx"
            using `?k' < k''` `Suc i < length ks` unfolding ks_def
            by (meson Suc_lessD leD leI sorted_iff_nth_mono sorted_sorted_list_of_set)
          moreover have "idx < Suc i"
            using `ks ! idx = k''` `k'' < ?k` `idx < length ks` unfolding ks_def
            by (meson Suc_lessD leD leI sorted_iff_nth_mono sorted_sorted_list_of_set)
          ultimately show False
            by auto
        qed
        { fix i
          assume "?k'< i \<and> i < ?k"
          hence "w s i = w s ?k'"
          proof (induction i)
            case 0
            then show ?case by auto
          next
            case (Suc i)
            with * have " w s (Suc i) = w s i"
              by auto
            have "?k'= i \<or> ?k'< i"
              using Suc by auto
            moreover
            { assume "?k'= i"
              hence ?case
                using `w s (Suc i) = w s i` by auto }
            moreover
            { assume "?k'< i"
              moreover have "i < ?k"
                using Suc by auto
              ultimately have "w s i = w s ?k'"
                using Suc(1) by auto
              with `w s (Suc i) = w s i` have ?case by auto }
            ultimately show ?case by auto
          qed }
        hence "\<forall>i. ?k' < i \<and> i < ?k \<longrightarrow> w s i =  w s ?k'"
          by auto
        hence "w s (?k - 1) = w s ?k'"
          using `?k' < ?k` and `t < ?k' \<and> ?k' \<le> d`
          by (metis Suc_pred' diff_less less_SucE less_Suc_eq_0_disj less_imp_Suc_add zero_less_one)
        with `w s ?k \<noteq> w s (?k - 1)` have "w s ?k \<noteq> w s ?k'" and
          "lookup (to_transaction2 (derivative_raw w d t) s) (ks ! Suc i) = Some (w s (ks ! Suc i))" and
          "lookup (to_transaction2 (derivative_raw w d t) s) (ks ! i) = Some (w s (ks ! i))"
          using ** *** by auto }
      hence conj1: "(\<forall>i. Suc i < length ks \<longrightarrow>
              lookup (to_transaction2 (derivative_raw w d t) s) (ks ! i) \<noteq>
              lookup (to_transaction2 (derivative_raw w d t) s) (ks ! Suc i))"
        by auto
      have x_keys: "x \<in> keys (to_transaction2 (derivative_raw w d t) s)"
        using Cons(2) by (metis finite_keys insert_iff list.simps(15) sorted_list_of_set(1))
      have "t < x \<and> x \<le> d"
      proof (rule ccontr)
        assume "\<not> (t < x \<and> x \<le> d)"
        hence "x \<le> t \<or> d < x" by auto
        hence "lookup (derivative_raw w d t) x = Map.empty"
          by transfer' auto
        with x_keys show False
          by (transfer', auto simp add: zero_option_def to_trans_raw2_def)
      qed
      have "w s x \<noteq> w s (x - 1)"
      proof (rule ccontr)
        assume "\<not> w s x \<noteq> w s (x - 1)"
        with `t < x \<and> x \<le> d` have "lookup (to_transaction2 (derivative_raw w d t) s) x = None"
          by (transfer', auto simp add : difference_raw_def to_trans_raw2_def)
        hence "x \<notin> keys (to_transaction2 (derivative_raw w d t) s)"
          unfolding in_keys_iff zero_option_def by auto
        with x_keys show False by auto
      qed
      hence **: "lookup (to_transaction2 (derivative_raw w d t) s) x = Some (w s x)"
        using `t < x \<and> x \<le> d` by (transfer', auto simp add: to_trans_raw2_def difference_raw_def)
      have *: "\<forall>i. t < i \<and> i < x \<longrightarrow> w s i = w s (i-1)"
      proof (rule ccontr)
        assume "\<not> (\<forall>i. t < i \<and> i < x \<longrightarrow> w s i = w s (i-1))"
        then obtain i where "t < i" and "i < x" and "w s i \<noteq> w s (i-1)"
          by auto
        hence "i \<in> keys (to_transaction2 (derivative_raw w d t) s)"
          using `t < x \<and> x \<le> d`
          by (transfer', auto simp add: zero_option_def to_trans_raw2_def difference_raw_def)
        with Cons(2) have "i = x"
          by (metis \<open>i < x\<close> finite_keys_to_transaction2 leD set_ConsD set_sorted_list_of_set
          sorted.simps(2) sorted_sorted_list_of_set)
        with `i < x` show False by auto
      qed
      { fix i
        assume "t < i \<and> i < x"
        hence "w s i = w s t"
        proof (induction i)
          case 0
          then show ?case by auto
        next
          case (Suc i)
          with * have " w s (Suc i) = w s i"
            by auto
          have "t = i \<or> t < i"
            using Suc by auto
          moreover
          { assume "t = i"
            hence ?case
              using `w s (Suc i) = w s i` by auto }
          moreover
          { assume "t < i"
            moreover have "i < x"
              using Suc by auto
            ultimately have "w s i = w s t"
              using Suc(1) by auto
            with `w s (Suc i) = w s i` have ?case by auto }
          ultimately show ?case by auto
        qed }
      hence "\<forall>i. t < i \<and> i < x \<longrightarrow> w s i =  w s t"
        by auto
      hence "w s (x - 1) = w s t"
        using `t < x \<and> x \<le> d`
        by (metis Suc_pred' dual_order.order_iff_strict less_Suc_eq_le less_imp_Suc_add zero_less_Suc)
      with `w s x \<noteq> w s (x - 1)` have "w s x \<noteq> w s t"
        by auto
      hence "ks \<noteq> [] \<longrightarrow> w s t \<noteq> the (lookup (to_transaction2 (derivative_raw w d t) s) (ks ! 0))"
        using Cons(2) ks_def **  by (metis nth_Cons_0 option.sel)
      hence ?case
        using conj1 ks_def unfolding non_stuttering_def Let_def by auto }
    ultimately show ?case by auto
  qed
qed

lemma derivative_hist_raw_ensure_non_stuttering:
  "\<forall>s. non_stuttering (to_transaction2 (derivative_hist_raw w t)) def_state s"
proof
  fix s
  define ks where "ks = sorted_list_of_set (keys (to_transaction2 (derivative_hist_raw w t) s))"
  thus "non_stuttering (to_transaction2 (derivative_hist_raw w t)) def_state s"
  proof (induction ks)
    case Nil
    then show ?case
      unfolding non_stuttering_def by auto
  next
    case (Cons x xs)
    have "xs = [] \<or> xs \<noteq> []" by auto
    moreover
    { assume "xs = []"
      with Cons have li: "sorted_list_of_set (keys (to_transaction2 (derivative_hist_raw w t) s)) = [x]"
        by auto
      hence x_keys: "x \<in> keys (to_transaction2 (derivative_hist_raw w t) s)"
        by (metis empty_subsetI insert_subset list.simps(15) set_empty set_eq_subset
        set_sorted_list_of_set sorted_list_of_set.infinite)
      have "x < t"
      proof (rule ccontr)
        assume "\<not> (x < t)"
        hence "t \<le> x" by auto
        hence "lookup (derivative_hist_raw w t) x = Map.empty"
          by transfer' auto
        with x_keys show False
          by (transfer', auto simp add: zero_option_def to_trans_raw2_def)
      qed
      have "0 < x \<or> x = 0"
        by auto
      moreover
      { assume "0 < x"
        have "w s x \<noteq> w s (x - 1)"
        proof (rule ccontr)
          assume "\<not> w s x \<noteq> w s (x - 1)"
          with `x < t` `0 < x` have "lookup (to_transaction2 (derivative_hist_raw w t) s) x = None"
            by (transfer', auto simp add : difference_raw_def to_trans_raw2_def)
          hence "x \<notin> keys (to_transaction2 (derivative_hist_raw w t) s)"
            unfolding in_keys_iff zero_option_def by auto
          with x_keys show False by auto
        qed
        hence **: "lookup (to_transaction2 (derivative_hist_raw w t) s) x = Some (w s x)"
          using `0 < x` `x < t` by (transfer', auto simp add: to_trans_raw2_def difference_raw_def)
        have *: "\<forall>i. 0 < i \<and> i < x \<longrightarrow> w s i = w s (i-1)"
        proof (rule ccontr)
          assume "\<not> (\<forall>i. 0 < i \<and> i < x \<longrightarrow> w s i = w s (i-1))"
          then obtain i where "0 < i" and "i < x" and "w s i \<noteq> w s (i-1)"
            by auto
          hence "i \<in> keys (to_transaction2 (derivative_hist_raw w t) s)"
            using `0 < x` `x < t`
            by (transfer', auto simp add: zero_option_def to_trans_raw2_def difference_raw_def)
          with li have "i = x"
            by (metis finite_keys_to_transaction2 list.set(1) list.simps(15) set_sorted_list_of_set
            singletonD)
          with `i < x` show False by auto
        qed
        { fix i
          assume "0 < i \<and> i < x"
          hence "w s i = w s 0"
          proof (induction i)
            case 0
            then show ?case by auto
          next
            case (Suc i)
            with * have " w s (Suc i) = w s i"
              by auto
            have "0 = i \<or> 0 < i"
              using Suc by auto
            moreover
            { assume "0 = i"
              hence ?case
                using `w s (Suc i) = w s i` by auto }
            moreover
            { assume "0 < i"
              moreover have "i < x"
                using Suc by auto
              ultimately have "w s i = w s 0"
                using Suc(1) by auto
              with `w s (Suc i) = w s i` have ?case by auto }
            ultimately show ?case by auto
          qed }
        hence "\<forall>i. 0 < i \<and> i < x \<longrightarrow> w s i =  w s 0"
          by auto
        hence "w s (x - 1) = w s 0"
          using `0 < x`  `x < t`
          by (metis Suc_pred' dual_order.order_iff_strict less_Suc_eq_le  zero_less_Suc)
        with `w s x \<noteq> w s (x - 1)` have "w s x \<noteq> w s 0"
          by auto
        moreover have "w s 0 = False"
        proof (rule ccontr)
          assume "w s 0 \<noteq> False" hence "w s 0 = True" by auto
          have "0 < t"
            using `0 < x` `x < t` by auto
          hence "lookup (to_transaction2 (derivative_hist_raw w t) s) 0 = Some True"
            using `w s 0 = True` apply transfer' unfolding to_trans_raw2_def difference_raw_def
            by auto
          hence "0 \<in> keys (to_transaction2 (derivative_hist_raw w t) s)"
            by (metis lookup_not_eq_zero_eq_in_keys option.distinct(1) zero_fun_def zero_map)
          with `0 < x` show False
            using li by (metis empty_set finite_keys list.set(2) neq0_conv singletonD sorted_list_of_set(1))
        qed
        ultimately have ?case
          using li ** unfolding non_stuttering_def by auto }
      moreover
      { assume "x = 0"
        have "0 < t"
          using `x < t` unfolding `x = 0` by auto
        have "w s x = True"
        proof (rule ccontr)
          assume "w s x \<noteq> True" hence " w s x = False" by auto
          hence "lookup (to_transaction2 (derivative_hist_raw w t) s) x = None"
            using `0 < t` unfolding `x = 0`
            by (transfer', auto simp add: to_trans_raw2_def difference_raw_def)
          with x_keys show False
            by (metis not_in_keys_iff_lookup_eq_zero zero_option_def)
        qed
        hence **: "lookup (to_transaction2 (derivative_hist_raw w t) s) x = Some (w s x)"
          using `x = 0` `x < t` by (transfer', auto simp add: to_trans_raw2_def difference_raw_def)
        hence ?case
          using li `w s x = True` unfolding non_stuttering_def by auto }
      ultimately have ?case by auto }
    moreover
    { assume "xs \<noteq> []"
      hence "1 < length ks"
        using Cons(2) unfolding ks_def by (metis One_nat_def Suc_less_eq length_Cons
        length_greater_0_conv)
      { fix i
        assume "Suc i < length ks"
        hence k_keys: "ks ! Suc i \<in> keys (to_transaction2 (derivative_hist_raw w t) s)"
          unfolding ks_def using nth_mem by force
        let ?k = "ks ! Suc i"
        have "?k < t"
        proof (rule ccontr)
          assume "\<not> (?k < t)"
          hence "t \<le> ?k" by auto
          hence "lookup (derivative_hist_raw w t) ?k = Map.empty"
            by transfer' auto
          with k_keys show False
            by (transfer', auto simp add: zero_option_def to_trans_raw2_def)
        qed
        let ?k' = "ks ! i"
        have k'_keys: "?k' \<in> keys (to_transaction2 (derivative_hist_raw w t) s)"
          unfolding ks_def  using `Suc i < length ks`
          by (metis (no_types, lifting) Cons.prems Suc_lessD ks_def list.distinct(1) nth_mem
          sorted_list_of_set(1) sorted_list_of_set.infinite)
        hence "?k' < ?k"
          using k_keys unfolding ks_def
          by (metis Suc_lessD \<open>Suc i < length ks\<close> distinct_sorted_list_of_set ks_def le_add2
          n_not_Suc_n nat_less_le nth_eq_iff_index_eq plus_1_eq_Suc sorted_nth_mono
          sorted_sorted_list_of_set)
        have "?k' < t"
        proof (rule ccontr)
          assume "\<not> (?k' < t)"
          hence "t \<le> ?k'" by auto
          hence "lookup (derivative_hist_raw w t) ?k' = Map.empty"
            by transfer' auto
          with k'_keys show False
            by (transfer', auto simp add: zero_option_def to_trans_raw2_def)
        qed
        have "?k' = 0 \<or> 0 < ?k'" by auto
        moreover
        { assume "0 < ?k'"
          hence "0 < ?k"
            using `?k' < ?k` by auto
          have "w s ?k \<noteq> w s (?k - 1)"
          proof (rule ccontr)
            assume "\<not> w s ?k \<noteq> w s (?k - 1)"
            with `?k < t` have "lookup (to_transaction2 (derivative_hist_raw w t) s) ?k = None"
              using `0 < ?k` by (transfer', auto simp add : difference_raw_def to_trans_raw2_def)
            hence "?k \<notin> keys (to_transaction2 (derivative_hist_raw w t) s)"
              unfolding in_keys_iff zero_option_def by auto
            with k_keys show False by auto
          qed
          hence **: "lookup (to_transaction2 (derivative_hist_raw w t) s) ?k = Some (w s ?k)"
            using `0 < ?k` `?k < t` by (transfer', auto simp add: to_trans_raw2_def difference_raw_def)
          have "w s ?k' \<noteq> w s (?k' - 1)"
          proof (rule ccontr)
            assume "\<not> w s ?k' \<noteq> w s (?k' - 1)"
            with `?k' < t` have "lookup (to_transaction2 (derivative_hist_raw w t) s) ?k' = None"
              using `0 < ?k' `by (transfer', auto simp add : difference_raw_def to_trans_raw2_def)
            hence "?k' \<notin> keys (to_transaction2 (derivative_hist_raw w t) s)"
              unfolding in_keys_iff zero_option_def by auto
            with k'_keys show False by auto
          qed
          hence ***: "lookup (to_transaction2 (derivative_hist_raw w t) s) ?k' = Some (w s ?k')"
            using `0 < ?k'` `?k' < t` by (transfer', auto simp add: to_trans_raw2_def difference_raw_def)
          have *: "\<forall>i. ?k'< i \<and> i < ?k \<longrightarrow> w s i = w s (i-1)"
          proof (rule ccontr)
            assume "\<not> (\<forall>i. ?k'< i \<and> i < ?k \<longrightarrow> w s i = w s (i-1))"
            then obtain k'' where "?k'< k''" and "k'' < ?k" and "w s k'' \<noteq> w s (k''-1)"
              by auto
            hence "k'' \<in> keys (to_transaction2 (derivative_hist_raw w t) s)"
              using `?k'< ?k` `?k < t` `0 < ?k'` `?k' < t`
              by (transfer', auto simp add: zero_option_def to_trans_raw2_def difference_raw_def)
            hence "k'' \<in> set ks"
              unfolding ks_def by auto
            then obtain idx where "ks ! idx = k''" and "idx < length ks"
              by (meson in_set_conv_nth)
            hence "i < idx"
              using `?k' < k''` `Suc i < length ks` unfolding ks_def
              by (meson Suc_lessD leD leI sorted_iff_nth_mono sorted_sorted_list_of_set)
            moreover have "idx < Suc i"
              using `ks ! idx = k''` `k'' < ?k` `idx < length ks` unfolding ks_def
              by (meson Suc_lessD leD leI sorted_iff_nth_mono sorted_sorted_list_of_set)
            ultimately show False
              by auto
          qed
          { fix i
            assume "?k'< i \<and> i < ?k"
            hence "w s i = w s ?k'"
            proof (induction i)
              case 0
              then show ?case by auto
            next
              case (Suc i)
              with * have " w s (Suc i) = w s i"
                by auto
              have "?k'= i \<or> ?k'< i"
                using Suc by auto
              moreover
              { assume "?k'= i"
                hence ?case
                  using `w s (Suc i) = w s i` by auto }
              moreover
              { assume "?k'< i"
                moreover have "i < ?k"
                  using Suc by auto
                ultimately have "w s i = w s ?k'"
                  using Suc(1) by auto
                with `w s (Suc i) = w s i` have ?case by auto }
              ultimately show ?case by auto
            qed }
          hence "\<forall>i. ?k' < i \<and> i < ?k \<longrightarrow> w s i =  w s ?k'"
            by auto
          hence "w s (?k - 1) = w s ?k'"
            using `?k' < ?k` and `0 < ?k'` `?k' < t`
            by (metis Suc_pred' diff_less less_SucE less_Suc_eq_0_disj less_imp_Suc_add zero_less_one)
          with `w s ?k \<noteq> w s (?k - 1)` have "w s ?k \<noteq> w s ?k'" and
            "lookup (to_transaction2 (derivative_hist_raw w t) s) (ks ! Suc i) = Some (w s (ks ! Suc i))" and
            "lookup (to_transaction2 (derivative_hist_raw w t) s) (ks ! i) = Some (w s (ks ! i))"
            using ** *** by auto }
        moreover
        { assume "?k' = 0"
          hence "0 < ?k"
            using `?k' < ?k` by auto
          have "0 < t"
            using `?k' = 0` `?k' < ?k` `?k < t` by linarith
          have "w s ?k \<noteq> w s (?k - 1)"
          proof (rule ccontr)
            assume "\<not> w s ?k \<noteq> w s (?k - 1)"
            with `?k < t` have "lookup (to_transaction2 (derivative_hist_raw w t) s) ?k = None"
              using `0 < ?k` by (transfer', auto simp add : difference_raw_def to_trans_raw2_def)
            hence "?k \<notin> keys (to_transaction2 (derivative_hist_raw w t) s)"
              unfolding in_keys_iff zero_option_def by auto
            with k_keys show False by auto
          qed
          hence **: "lookup (to_transaction2 (derivative_hist_raw w t) s) ?k = Some (w s ?k)"
            using `0 < ?k` `?k < t` by (transfer', auto simp add: to_trans_raw2_def difference_raw_def)
          have "w s 0 = True"
          proof (rule ccontr)
            assume "w s 0 \<noteq> True" hence "w s 0 = False" by auto
            hence "lookup (to_transaction2 (derivative_hist_raw w t) s) 0 = None"
              using `0 < t` apply transfer' unfolding to_trans_raw2_def difference_raw_def by auto
            hence "0 \<notin> keys (to_transaction2 (derivative_hist_raw w t) s)"
              by (simp add: zero_option_def)
            with `?k' = 0` show False
              using k'_keys by auto
          qed
          hence ***: "lookup (to_transaction2 (derivative_hist_raw w t) s) ?k' = Some True"
            using `0 < t` unfolding `?k' = 0` apply transfer' unfolding to_trans_raw2_def
            difference_raw_def by auto
          have *: "\<forall>i. ?k'< i \<and> i < ?k \<longrightarrow> w s i = w s (i-1)"
          proof (rule ccontr)
            assume "\<not> (\<forall>i. ?k'< i \<and> i < ?k \<longrightarrow> w s i = w s (i-1))"
            then obtain k'' where "?k'< k''" and "k'' < ?k" and "w s k'' \<noteq> w s (k''-1)"
              by auto
            hence "k'' \<in> keys (to_transaction2 (derivative_hist_raw w t) s)"
              using `?k'< ?k` `?k < t` `?k' = 0` `?k' < t`
              by (transfer', auto simp add: zero_option_def to_trans_raw2_def difference_raw_def)
            hence "k'' \<in> set ks"
              unfolding ks_def by auto
            then obtain idx where "ks ! idx = k''" and "idx < length ks"
              by (meson in_set_conv_nth)
            hence "i < idx"
              using `?k' < k''` `Suc i < length ks` unfolding ks_def
              by (meson Suc_lessD leD leI sorted_iff_nth_mono sorted_sorted_list_of_set)
            moreover have "idx < Suc i"
              using `ks ! idx = k''` `k'' < ?k` `idx < length ks` unfolding ks_def
              by (meson Suc_lessD leD leI sorted_iff_nth_mono sorted_sorted_list_of_set)
            ultimately show False
              by auto
          qed
          { fix i
            assume "?k'< i \<and> i < ?k"
            hence "w s i = w s ?k'"
            proof (induction i)
              case 0
              then show ?case by auto
            next
              case (Suc i)
              with * have " w s (Suc i) = w s i"
                by auto
              have "?k'= i \<or> ?k'< i"
                using Suc by auto
              moreover
              { assume "?k'= i"
                hence ?case
                  using `w s (Suc i) = w s i` by auto }
              moreover
              { assume "?k'< i"
                moreover have "i < ?k"
                  using Suc by auto
                ultimately have "w s i = w s ?k'"
                  using Suc(1) by auto
                with `w s (Suc i) = w s i` have ?case by auto }
              ultimately show ?case by auto
            qed }
          hence "\<forall>i. ?k' < i \<and> i < ?k \<longrightarrow> w s i =  w s ?k'"
            by auto
          hence "w s (?k - 1) = w s ?k'"
            using `?k' < ?k` and `?k' = 0` `?k' < t`
            by (metis Suc_pred' diff_less less_SucE zero_less_one)
          with `w s ?k \<noteq> w s (?k - 1)` have "w s ?k \<noteq> w s ?k'" and
            "lookup (to_transaction2 (derivative_hist_raw w t) s) (ks ! Suc i) = Some (w s (ks ! Suc i))" and
            "lookup (to_transaction2 (derivative_hist_raw w t) s) (ks ! i) = Some (w s (ks ! i))"
            using ** *** `w s 0 = True` `?k' = 0` by auto  }
        ultimately have "w s ?k \<noteq> w s ?k'" and
            "lookup (to_transaction2 (derivative_hist_raw w t) s) (ks ! Suc i) = Some (w s (ks ! Suc i))" and
            "lookup (to_transaction2 (derivative_hist_raw w t) s) (ks ! i) = Some (w s (ks ! i))"
          by auto }
      hence conj1: "(\<forall>i. Suc i < length ks \<longrightarrow>
              lookup (to_transaction2 (derivative_hist_raw w t) s) (ks ! i) \<noteq>
              lookup (to_transaction2 (derivative_hist_raw w t) s) (ks ! Suc i))"
        by auto
      have x_keys: "x \<in> keys (to_transaction2 (derivative_hist_raw w t) s)"
        using Cons(2) by (metis finite_keys insert_iff list.simps(15) sorted_list_of_set(1))
      have "x < t"
      proof (rule ccontr)
        assume "\<not> (x < t)"
        hence "t \<le> x" by auto
        hence "lookup (derivative_hist_raw w t) x = Map.empty"
          by transfer' auto
        with x_keys show False
          by (transfer', auto simp add: zero_option_def to_trans_raw2_def)
      qed
      have "0 < x \<or> x = 0" by auto
      moreover
      { assume "0 < x"
        have "w s x \<noteq> w s (x - 1)"
        proof (rule ccontr)
          assume "\<not> w s x \<noteq> w s (x - 1)"
          with `0 < x` `x < t` have "lookup (to_transaction2 (derivative_hist_raw w t) s) x = None"
            by (transfer', auto simp add : difference_raw_def to_trans_raw2_def)
          hence "x \<notin> keys (to_transaction2 (derivative_hist_raw w t) s)"
            unfolding in_keys_iff zero_option_def by auto
          with x_keys show False by auto
        qed
        have **: "lookup (to_transaction2 (derivative_hist_raw w t) s) x = Some (w s x)"
          using `0 < x` `w s x \<noteq> w s (x - 1)` `x < t`
          by (transfer', auto simp add: to_trans_raw2_def difference_raw_def)
        have *: "\<forall>i. 0 < i \<and> i < x \<longrightarrow> w s i = w s (i-1)"
        proof (rule ccontr)
          assume "\<not> (\<forall>i. 0 < i \<and> i < x \<longrightarrow> w s i = w s (i-1))"
          then obtain i where "0 < i" and "i < x" and "w s i \<noteq> w s (i-1)"
            by auto
          hence "i \<in> keys (to_transaction2 (derivative_hist_raw w t) s)"
            using `0 < x` `x < t`
            by (transfer', auto simp add: zero_option_def to_trans_raw2_def difference_raw_def)
          with Cons(2) have "i = x"
            by (metis \<open>i < x\<close> finite_keys_to_transaction2 leD set_ConsD set_sorted_list_of_set
            sorted.simps(2) sorted_sorted_list_of_set)
          with `i < x` show False by auto
        qed
        { fix i
          assume "0 < i \<and> i < x"
          hence "w s i = w s 0"
          proof (induction i)
            case 0
            then show ?case by auto
          next
            case (Suc i)
            with * have " w s (Suc i) = w s i"
              by auto
            have "0 = i \<or> 0 < i"
              using Suc by auto
            moreover
            { assume "0 = i"
              hence ?case
                using `w s (Suc i) = w s i` by auto }
            moreover
            { assume "0 < i"
              moreover have "i < x"
                using Suc by auto
              ultimately have "w s i = w s 0"
                using Suc(1) by auto
              with `w s (Suc i) = w s i` have ?case by auto }
            ultimately show ?case by auto
          qed }
        hence "\<forall>i. 0 < i \<and> i < x \<longrightarrow> w s i =  w s 0"
          by auto
        hence "w s (x - 1) = w s 0"
          using `0 < x` `x < t`
          by (metis Suc_pred' dual_order.order_iff_strict less_Suc_eq_le  zero_less_Suc)
        with `w s x \<noteq> w s (x - 1)` have "w s x \<noteq> w s 0"
          by auto
        hence "ks \<noteq> [] \<longrightarrow> w s 0 \<noteq> the (lookup (to_transaction2 (derivative_hist_raw w t) s) (ks ! 0))"
          using Cons(2) ks_def **  by (metis nth_Cons_0 option.sel)
        moreover have "w s 0 = False"
        proof (rule ccontr)
          have "0 < t"
            using `0 < x` `x < t` by auto
          assume "w s 0 \<noteq> False" hence " w s 0 = True" by auto
          hence "lookup (to_transaction2 (derivative_hist_raw w t) s) 0 = Some True"
            using `0 < t` apply transfer' unfolding to_trans_raw2_def difference_raw_def by auto
          hence "0 \<in> keys (to_transaction2 (derivative_hist_raw w t) s)"
            by (metis not_in_keys_iff_lookup_eq_zero option.distinct(1) zero_fun_def zero_map)
          thus False
            using Cons `0 < x` by (metis finite_keys leD neq0_conv set_ConsD sorted.simps(2)
            sorted_list_of_set(1) sorted_sorted_list_of_set)
        qed
        ultimately have ?case
          using conj1 ks_def unfolding non_stuttering_def by auto }
      moreover
      { assume "x = 0"
        hence "0 < t"
          using `x < t` by auto
        have "w s 0 = True"
        proof (rule ccontr)
          assume "w s 0 \<noteq> True" hence "w s 0 = False" by auto
          hence "lookup (to_transaction2 (derivative_hist_raw w t) s) 0 = None"
            using `0 < t` by (transfer', auto simp add: to_trans_raw2_def difference_raw_def)
          hence "x \<notin> keys (to_transaction2 (derivative_hist_raw w t) s)"
            unfolding `x = 0` by (simp add: zero_option_def)
          with x_keys show False by auto
        qed
        hence "lookup (to_transaction2 (derivative_hist_raw w t) s) x = Some True"
          using `0 < t` unfolding `x = 0` apply transfer' unfolding to_trans_raw2_def difference_raw_def
          by auto
        hence "ks \<noteq> [] \<longrightarrow> False \<noteq> the (lookup (to_transaction2 (derivative_hist_raw w t) s) (ks ! 0))"
          using Cons(2) ks_def by (metis (full_types) nth_Cons_0 option.sel)
        hence ?case
          using conj1 ks_def unfolding non_stuttering_def by auto }
      ultimately have ?case by auto }
    ultimately show ?case by auto
  qed
qed

lemma worldline_deg_fixpoint_empty_trans:
  assumes "\<forall>s. non_stuttering (to_transaction2 \<tau>) \<sigma> s"
  assumes "context_invariant_weaker t \<sigma> \<theta> \<tau>"
  assumes "worldline_deg (snd (worldline2 t \<sigma> \<theta> \<tau>)) \<le> t"
  shows "\<tau> = 0"
proof (rule ccontr)
  let ?w = "worldline_deg (snd (worldline2 t \<sigma> \<theta> \<tau>))"
  assume "\<tau> \<noteq> 0"
  then obtain time sig val where "lookup \<tau> time sig = Some val"
    apply transfer' unfolding zero_fun_def zero_map zero_option_def
    by (meson not_None_eq)
  have " Rep_worldline (snd (worldline2 t \<sigma> \<theta> \<tau>)) = worldline t \<sigma> \<theta> \<tau>"
    by transfer' auto
  hence *: "\<forall>ta\<ge>?w. \<forall>s. worldline t \<sigma> \<theta> \<tau> s ta = worldline t \<sigma> \<theta> \<tau> s t"
    using property_of_degree[of "snd (worldline2 t \<sigma> \<theta> \<tau>)"] assms(3) by metis
  have "t \<le> time"
    using assms(2) unfolding context_invariant_weaker_def
    by (metis \<open>get_trans \<tau> time sig = Some val\<close> domI domIff le_less_linear zero_fun_def zero_option_def)
  have "lookup \<tau> t = 0"
    using no_mapping_at_t_if_non_stuttering2[OF assms(2) assms(1)] by auto
  hence "lookup \<tau> t sig = 0"
    by transfer' (auto simp add: zero_map zero_option_def)
  have "\<And>n. n < t \<Longrightarrow> lookup \<tau> n  = 0"
    using assms(2) unfolding context_invariant_weaker_def by auto
  hence "\<And>n. n < t \<Longrightarrow> lookup \<tau> n sig = 0"
    by (transfer', auto simp add: zero_map zero_option_def)
  define ks where "ks = sorted_list_of_set (keys (to_transaction2 \<tau> sig))"
  have "time \<in> keys (to_transaction2 \<tau> sig)"
    using `lookup \<tau> time sig = Some val` by (transfer', auto simp add: to_trans_raw2_def zero_option_def)
  hence "ks \<noteq> []"
    unfolding ks_def by auto
  have "ks ! 0 = time \<or> ks ! 0 \<noteq> time"
    by auto
  moreover
  { assume "ks ! 0 = time"
    hence "\<sigma> sig \<noteq> the (lookup (to_transaction2 \<tau> sig) (ks ! 0))"
      using `ks \<noteq> []` assms(1) unfolding ks_def non_stuttering_def Let_def by auto
    hence "val \<noteq> \<sigma> sig"
      using `ks ! 0 = time` `lookup \<tau> time sig = Some val` apply transfer' unfolding to_trans_raw2_def
      by auto
    hence "signal_of2 (\<sigma> sig) \<tau> sig time = val"
      using `lookup \<tau> time sig = Some val` by (meson lookup_some_signal_of2')
    hence "worldline t \<sigma> \<theta> \<tau> sig time = val"
      unfolding worldline_def using `t \<le> time` by auto
    have "t = 0 \<or> 0 < t" by auto
    moreover
    { assume "t = 0"
      hence "signal_of2 (\<sigma> sig) \<tau> sig t = signal_of2 (\<sigma> sig) \<tau> sig 0"
        by auto }
    moreover
    { assume "0 < t"
      hence " signal_of2 (\<sigma> sig) \<tau> sig t = signal_of2 (\<sigma> sig) \<tau> sig 0"
        using assms(2) unfolding context_invariant_weaker_def
        by (metis assms(1) assms(2) no_mapping_at_t_if_non_stuttering2 order.order_iff_strict signal_of2_less_ind) }
    ultimately have "signal_of2 (\<sigma> sig) \<tau> sig t = signal_of2 (\<sigma> sig) \<tau> sig 0"
      by auto
    have "lookup \<tau> 0 sig = 0"
      using `lookup \<tau> t sig = 0` \<open>\<And>n. n < t \<Longrightarrow> lookup \<tau> n sig = 0\<close>
      by (cases "t = 0") auto
    hence "signal_of2 (\<sigma> sig) \<tau> sig 0 = \<sigma> sig"
      using `lookup \<tau> t sig = 0` by (intro signal_of2_zero)
    hence "signal_of2 (\<sigma> sig) \<tau> sig t = \<sigma> sig"
      using \<open>signal_of2 (\<sigma> sig) \<tau> sig t = signal_of2 (\<sigma> sig) \<tau> sig 0\<close> by auto
    hence "worldline t \<sigma> \<theta> \<tau> sig t = \<sigma> sig"
      unfolding worldline_def by auto
    hence "worldline t \<sigma> \<theta> \<tau> sig time \<noteq> worldline t \<sigma> \<theta> \<tau> sig t"
      using `worldline t \<sigma> \<theta> \<tau> sig time = val` `val \<noteq> \<sigma> sig` by auto
    hence "False"
      using * `time \<ge> t` assms(3) le_trans by blast }
  moreover
  { assume "ks ! 0 \<noteq> time"
    then obtain itime where "ks ! itime = time" and "itime \<noteq> 0" and "itime < length ks"
      using `time \<in> keys (to_transaction2 \<tau> sig)` ks_def
      by (metis \<open>ks \<noteq> []\<close> in_set_conv_nth sorted_list_of_set(1) sorted_list_of_set.infinite)
    hence " lookup (to_transaction2 \<tau> sig) (ks ! (itime - 1)) \<noteq> lookup (to_transaction2 \<tau> sig) (ks ! itime)"
      using assms(1) unfolding non_stuttering_def ks_def Let_def
      by (metis less_one linordered_semidom_class.add_diff_inverse plus_1_eq_Suc)
    have at_least_t: "\<forall>k \<in> keys (to_transaction2 \<tau> sig). t \<le> k"
    proof (rule ccontr)
      assume "\<not> (\<forall>k \<in> keys (to_transaction2 \<tau> sig). t \<le> k)"
      then obtain k where "k \<in> keys (to_transaction2 \<tau> sig)" and "k < t"
        by auto
      with \<open>\<And>n. n < t \<Longrightarrow> lookup \<tau> n sig = 0\<close> have "lookup \<tau> k sig = None"
        by (auto simp add: zero_option_def)
      hence "k \<notin> keys (to_transaction2 \<tau> sig)"
        by (transfer', auto simp add: to_trans_raw2_def zero_option_def)
      with `k \<in> keys (to_transaction2 \<tau> sig)` show False by auto
    qed
    have "ks ! (itime - 1) \<in> keys (to_transaction2 \<tau> sig)"
      using `itime \<noteq> 0` `itime < length ks` ks_def
      by (metis Suc_lessD \<open>ks \<noteq> []\<close> less_one linordered_semidom_class.add_diff_inverse nth_mem
      plus_1_eq_Suc sorted_list_of_set(1) sorted_list_of_set.infinite)
    hence "t \<le> ks ! (itime - 1)"
      using at_least_t by auto
    obtain val and val' where "lookup (to_transaction2 \<tau> sig) (ks ! itime) = Some val" and
      "lookup (to_transaction2 \<tau> sig) (ks ! (itime - 1)) = Some val'" and "val \<noteq> val'"
    proof -
    assume a1: "\<And>val val'. \<lbrakk>lookup (to_transaction2 \<tau> sig) (ks ! itime) = Some val; lookup (to_transaction2 \<tau> sig) (ks ! (itime - 1)) = Some val'; val \<noteq> val'\<rbrakk> \<Longrightarrow> thesis"
      have f2: "ks ! (itime - 1) \<in> dom (lookup (to_transaction2 \<tau> sig))"
        by (metis (no_types) \<open>ks ! (itime - 1) \<in> keys (to_transaction2 \<tau> sig)\<close> domIff lookup_eq_zero_in_keys_contradict zero_option_def)
      have "time \<in> dom (lookup (to_transaction2 \<tau> sig))"
        by (metis \<open>time \<in> keys (to_transaction2 \<tau> sig)\<close> domIff lookup_eq_zero_in_keys_contradict zero_option_def)
      then show ?thesis
        using f2 a1 \<open>ks ! itime = time\<close> \<open>lookup (to_transaction2 \<tau> sig) (ks ! (itime - 1)) \<noteq> lookup (to_transaction2 \<tau> sig) (ks ! itime)\<close> by fastforce
    qed
    hence "get_trans \<tau> time sig = Some ((def_state(sig := val)) sig)"
      using `ks ! itime = time` apply transfer' unfolding to_trans_raw2_def by auto
    hence "signal_of2 (\<sigma> sig) \<tau> sig time = val"
      using lookup_some_signal_of2'[of "\<tau>" "time" "sig" "def_state (sig := val)" "\<sigma> sig"]
      by auto
    hence "worldline t \<sigma> \<theta> \<tau> sig time = val"
      unfolding worldline_def using `t \<le> time` by auto
    have "get_trans \<tau> (ks ! (itime - 1)) sig = Some ((def_state(sig := val')) sig)"
      using `lookup (to_transaction2 \<tau> sig) (ks ! (itime - 1)) = Some val'`
      by (transfer', auto simp add: to_trans_raw2_def)
    hence "signal_of2 (\<sigma> sig) \<tau> sig (ks ! (itime - 1)) = val'"
      using lookup_some_signal_of2'[of "\<tau>" "ks ! (itime - 1)" "sig" "def_state (sig := val')" "\<sigma> sig"]
      by auto
    hence "worldline t \<sigma> \<theta> \<tau> sig (ks ! (itime - 1)) = val'"
      unfolding worldline_def using `t \<le> ks ! (itime - 1)` by auto
    hence "worldline t \<sigma> \<theta> \<tau> sig (ks ! (itime - 1)) \<noteq> worldline t \<sigma> \<theta> \<tau> sig time"
      using `worldline t \<sigma> \<theta> \<tau> sig time = val` `val \<noteq> val'` by auto
    hence False
      using * `t \<le> time` `t \<le> ks ! (itime - 1)` assms(3)  le_trans by blast }
  ultimately show False by auto
qed

definition next_time_world :: "nat \<times> 'signal worldline2 \<Rightarrow> nat" where
  "next_time_world tw =  (let t  = fst tw; w = snd tw;
                              \<tau>  = derivative_raw (Rep_worldline w) (worldline_deg w) t
                          in
                              next_time t \<tau>)"

text \<open>In the definition of @{term "next_time_world"} above, note that after we ``differentiate''
--- perform @{term "derivative_raw"} operation which is a term borrowed from the domain of real
analysis --- the worldline, we need to remove the current transaction at time @{term "t"}. Why?
>>>>>>> bf3d1142

This is due to the nature of the derivative operation itself. By peeking into its definition,
there will always be a mapping posted at time @{term "t"}. If we do not remove this mapping, the
@{term "next_time"} operation performed next will always return time @{term "t"} --- because
of the @{term "Least"} operator inside the definition of @{term "next_time"} --- and we cannot
advance to the actual next time.\<close>

<<<<<<< HEAD
lemma world_conc_exec_commute:
  assumes "w, t, (cs1 || cs2) \<Rightarrow>\<^sub>c w1"
  assumes "w, t, (cs2 || cs1) \<Rightarrow>\<^sub>c w2"
  assumes "conc_stmt_wf (cs1 || cs2)"
  shows "w1 = w2"
proof -
  obtain \<sigma> \<gamma> \<theta> \<tau> \<tau>' where "destruct_worldline w t = (\<sigma>, \<gamma>, \<theta>, \<tau>)" and
    "t, \<sigma>, \<gamma>, \<theta> \<turnstile> <cs1 || cs2, \<tau>> \<longrightarrow>\<^sub>c \<tau>'" and "worldline2 t \<sigma> \<theta> \<tau>' = w1"
    using assms(1) unfolding world_conc_exec_def Let_def by (auto split:prod.splits)
  hence "t, \<sigma>, \<gamma>, \<theta> \<turnstile> <cs2 || cs1, \<tau>> \<longrightarrow>\<^sub>c \<tau>'"
    using parallel_comp_commute'[OF assms(3)] by auto
  thus ?thesis
    using assms(2) unfolding world_conc_exec_def Let_def
    using \<open>destruct_worldline w t = (\<sigma>, \<gamma>, \<theta>, \<tau>)\<close> \<open>worldline2 t \<sigma> \<theta> \<tau>' = w1\<close> by auto
qed

lemma world_conc_exec_disjnt:
  assumes "disjnt sl (event_of w t)" shows "w, t, (process sl : ss) \<Rightarrow>\<^sub>c w"
proof -
  obtain \<sigma> \<gamma> \<theta> \<tau> \<tau>' where des: "destruct_worldline w t = (\<sigma>, \<gamma>, \<theta>, \<tau>)" and
    ex: "t, \<sigma>, \<gamma>, \<theta> \<turnstile> <process sl : ss, \<tau>> \<longrightarrow>\<^sub>c \<tau>'"
    using destruct_worldline_exist by blast
  moreover have "disjnt sl \<gamma>"
    using assms unfolding event_of_def des by auto
  ultimately have "\<tau>' = \<tau>"
    by auto
  hence "worldline2 t \<sigma> \<theta> \<tau>' = w"
    using des  worldline2_constructible by blast
  with des ex show ?thesis
    by (simp add: world_conc_exec_def)
qed

lemma world_conc_exec_not_disjnt:
  assumes "\<not> disjnt sl (event_of w t)" and "w, t, ss \<Rightarrow>\<^sub>s w'"
  shows "w, t, (process sl : ss) \<Rightarrow>\<^sub>c w'"
proof -
  obtain \<sigma> \<gamma> \<theta> \<tau> \<tau>' where des: "destruct_worldline w t = (\<sigma>, \<gamma>, \<theta>, \<tau>)" and
    ex: "t, \<sigma>, \<gamma>, \<theta> \<turnstile> <process sl : ss, \<tau>> \<longrightarrow>\<^sub>c \<tau>'"
    using destruct_worldline_exist by blast
  moreover have "\<not> disjnt sl \<gamma>"
    using assms unfolding event_of_def des by auto
  ultimately have "\<tau>' = b_seq_exec t \<sigma> \<gamma> \<theta> ss \<tau>"
    by auto
  hence "worldline2 t \<sigma> \<theta> \<tau>' = w'"
    using assms(2) des by (simp add: world_seq_exec_def)
  thus ?thesis
    using des ex by (simp add: world_conc_exec_def)
qed

definition
conc_hoare_valid :: "nat \<Rightarrow> 'signal assn2 \<Rightarrow> 'signal conc_stmt \<Rightarrow> 'signal assn2 \<Rightarrow> bool" ("\<Turnstile>\<^sub>_ \<lbrace>(1_)\<rbrace>/ (_)/ \<lbrace>(1_)\<rbrace>" 50)
where "\<Turnstile>\<^sub>t \<lbrace>P\<rbrace> c \<lbrace>Q\<rbrace> \<longleftrightarrow>  (\<forall>w w'.  P w \<and> (w, t, c \<Rightarrow>\<^sub>c w') \<longrightarrow> Q w')"
=======
lemma exist_least_nonzero_sig:
  fixes t :: "nat"
  assumes "\<forall>n. n \<le> t \<longrightarrow> lookup \<tau> n = 0"
  assumes "\<tau> \<noteq> 0"
  shows "\<exists>t' sig val. t < t' \<and> lookup \<tau> t' sig = Some val \<and> (\<forall>n>t. n < t' \<longrightarrow> lookup \<tau> n sig = None)"
proof -
  obtain t' sig where *: "lookup \<tau> t' sig \<noteq> None"
    using assms(2) apply transfer' unfolding zero_fun_def zero_option_def by (metis)
  hence "t' > t"
    using assms(1) by (metis leI option.distinct(1) zero_map)
  hence **: "\<exists>t'>t . lookup \<tau> t' sig \<noteq> None"
    using * by auto
  define time where "time = (LEAST n. t < n \<and> lookup \<tau> n sig \<noteq> None)"
  hence "lookup \<tau> time sig \<noteq> None" and "time > t"
    using LeastI_ex[OF **] by auto
  have "\<forall>n > t. n < time \<longrightarrow> lookup \<tau> n sig = None"
    using not_less_Least time_def by blast
  thus ?thesis
    using `lookup \<tau> time sig \<noteq> None` `time > t`
    by blast
qed

lemma exist_least_nonzero:
  fixes \<tau> :: "'a transaction"
  assumes "\<forall>n\<le>t. lookup \<tau> n = 0"
  assumes "\<tau> \<noteq> 0"
  shows "\<exists>t'>t. lookup \<tau> t' \<noteq> 0 \<and> (\<forall>n>t. n < t' \<longrightarrow> lookup \<tau> n = 0)"
proof -
  obtain t' where *: "lookup \<tau> t' \<noteq> 0"
    using assms(2) apply transfer' unfolding zero_fun_def zero_option_def by (metis)
  hence "t' > t"
    using assms(1)  using leI by auto
  hence **: "\<exists>t'>t. lookup \<tau> t' \<noteq> 0"
    using * by auto
  define time where "time = (LEAST n. t < n \<and> lookup \<tau> n \<noteq> 0)"
  hence "lookup \<tau> time \<noteq> 0" and "t < time"
    using LeastI_ex[OF **] by auto
  have "\<forall>n > t. n < time \<longrightarrow> lookup \<tau> n = 0"
    using not_less_Least time_def by blast
  thus ?thesis
    using `lookup \<tau> time \<noteq> 0` `time > t` by blast
qed


lemma next_time_at_most_degree:
  assumes "derivative_raw ((Rep_worldline o snd) tw) ((worldline_deg o snd) tw) (fst tw) \<noteq> 0"
  shows "next_time_world tw \<le> worldline_deg (snd tw)"
proof -
  define t where "t = fst tw"
  define w where "w = snd tw"
  define \<tau> where "\<tau> = derivative_raw (Rep_worldline w) (worldline_deg w) t"

  let ?\<sigma> = "\<lambda>s. Rep_worldline w s t"
  have "\<tau> \<noteq> 0"
    using assms unfolding \<tau>_def w_def t_def by auto
  hence "t < worldline_deg w"
    using \<tau>_def derivative_raw_zero leI by blast
>>>>>>> bf3d1142

  \<comment> \<open>finding explicit solution of next_time\<close>
  have *: "\<And>n. n \<le> t \<Longrightarrow> get_trans \<tau> n = 0"
    unfolding \<tau>_def apply transfer' by (auto simp add: zero_fun_def zero_option_def)
  have non_stut: "\<forall>s. non_stuttering (to_transaction2 \<tau>) ?\<sigma> s"
    using derivative_raw_ensure_non_stuttering unfolding \<tau>_def by metis
  obtain t' where "lookup \<tau> t' \<noteq> 0" and "\<forall>n>t. n < t' \<longrightarrow> lookup \<tau> n = 0" and "t' > t"
    using exist_least_nonzero[OF _ `\<tau> \<noteq> 0`] * by blast
  obtain sig val where "lookup \<tau> t' sig = Some val"
    using `lookup \<tau> t' \<noteq> 0` apply transfer' unfolding zero_fun_def zero_map zero_option_def
    by force
  have "(LEAST n. dom (get_trans \<tau> n) \<noteq> {}) = t'"
  proof (rule Least_equality)
    show "dom (lookup \<tau> t') \<noteq> {}"
      using \<open>get_trans \<tau> t' sig = Some val\<close> by auto
  next
    { fix y
      assume "\<not> t' \<le> y" hence "y < t'" by auto
      hence "dom (lookup \<tau> y) = {}"
        using `t < t'` * `\<forall>n>t. n < t' \<longrightarrow> lookup \<tau> n = 0`
        by (metis dom_eq_empty_conv nat_less_le nat_neq_iff order_refl zero_fun_def zero_option_def) }
    thus "\<And>y. dom (get_trans \<tau> y) \<noteq> {} \<Longrightarrow> t' \<le> y "
      by auto
  qed
  hence "next_time t \<tau> = t'"
    using `\<tau> \<noteq> 0` unfolding next_time_def by auto
  hence "next_time_world tw = t'"
    unfolding next_time_world_def Let_def using t_def \<tau>_def w_def by auto
  have "t' \<le> worldline_deg w \<or> worldline_deg w < t'"
    by auto
  moreover
  { assume "t' \<le> worldline_deg w"
    hence ?thesis
      using `next_time_world tw = t'` w_def by auto }
  moreover
  { assume "worldline_deg w < t'"
    hence t'_worldline: "signal_of2 (?\<sigma> sig) (derivative_raw (Rep_worldline w) (worldline_deg w) t) sig t' = Rep_worldline w sig (worldline_deg w)"
      using signal_of2_derivative_raw2[OF order.strict_implies_order[OF `t < worldline_deg w`],
            where \<sigma>="?\<sigma>" and s'="sig" and w="Rep_worldline w" and t'="t'"]
      by auto
    have "t' - 1 < t'"
      using `worldline_deg w < t'` by linarith
    hence "worldline_deg w \<le> t' - 1"
      using `worldline_deg w  < t'` by auto
    hence "Rep_worldline w sig (t' - 1) = Rep_worldline w sig (worldline_deg w)"
      using property_of_degree by auto
    have "signal_of2 (?\<sigma> sig) \<tau> sig (t' - 1) = Rep_worldline w sig (worldline_deg w)"
      using signal_of2_derivative_raw2[where \<sigma>="?\<sigma>" and s'="sig" and w="Rep_worldline w" and d="worldline_deg w" and t'="t' - 1" and t="t"]
      \<tau>_def \<open>t < worldline_deg w\<close> \<open>worldline_deg w \<le> t' - 1\<close> order.strict_implies_order by blast
    with t'_worldline have "signal_of2 (?\<sigma> sig) \<tau> sig t' = signal_of2 (?\<sigma> sig) \<tau> sig (t' - 1)"
      using \<tau>_def by auto
    hence "lookup \<tau> t' sig = None"
      by (simp add: \<open>worldline_deg w < t'\<close> \<tau>_def derivative_raw.rep_eq)
    with `lookup \<tau> t' sig = Some val` have False by auto
    hence ?thesis
      by auto }
  ultimately show ?thesis
    by auto
qed

<<<<<<< HEAD
lemma world_conc_exec_parallel:
  assumes "conc_stmt_wf (cs1 || cs2)" and "nonneg_delay_conc (cs1 || cs2)"
  shows "w, t, (cs1 || cs2) \<Rightarrow>\<^sub>c (world_conc_exec (world_conc_exec w t cs1) t cs2)"
proof -
  have "nonneg_delay_conc cs1" and "nonneg_delay_conc cs2"
    using assms by auto
  obtain \<sigma> \<gamma> \<theta> \<tau> \<tau>' where des: "destruct_worldline w t = (\<sigma>, \<gamma>, \<theta>, \<tau>)" and
    ex: "t, \<sigma>, \<gamma>, \<theta> \<turnstile> <cs1, \<tau>> \<longrightarrow>\<^sub>c \<tau>'" and ci: "context_invariant t \<sigma> \<gamma> \<theta> \<tau>"
    using destruct_worldline_exist worldline2_constructible by blast
  have ci': "context_invariant t \<sigma> \<gamma> \<theta> \<tau>'"
    using b_conc_exec_preserves_context_invariant[OF ci ex `nonneg_delay_conc cs1`] by auto
  hence wcs1: "world_conc_exec w t cs1 = worldline2 t \<sigma> \<theta> \<tau>'"
    using des ex by (simp add: world_conc_exec_def)
  obtain theta tau' where des2: "destruct_worldline (worldline2 t \<sigma> \<theta> \<tau>') t = (\<sigma>, \<gamma>, theta, tau')"
    and beh_same: "\<And>k s. signal_of2 False \<theta> s k = signal_of2 False theta s k" and
        trans_same: "\<And>k s. signal_of2 (\<sigma> s) \<tau>' s k = signal_of2 (\<sigma> s) tau' s k"
    using destruct_worldline_correctness[OF ci'] by (metis prod_cases4)
  have ci2: "context_invariant t \<sigma> \<gamma> theta tau'" and "worldline2 t \<sigma> \<theta> \<tau>' = worldline2 t \<sigma> theta tau'"
    using worldline2_constructible[OF des2] by auto
  have "\<And>k s. signal_of2 (\<sigma> s) (b_conc_exec t \<sigma> \<gamma> \<theta> cs2 \<tau>') s  k =
              signal_of2  (\<sigma> s) (b_conc_exec t \<sigma> \<gamma> theta cs2 tau') s k"
    using helper_b_conc[OF _ beh_same trans_same _ ci' ci2 `nonneg_delay_conc cs2`]
    by auto
  hence *: "worldline2 t \<sigma> theta (b_conc_exec t \<sigma> \<gamma> theta cs2 tau') =
        worldline2 t \<sigma> \<theta> (b_conc_exec t \<sigma> \<gamma> \<theta> cs2 \<tau>')"
    using beh_same apply transfer' unfolding worldline_def by auto
  have "b_conc_exec t \<sigma> \<gamma> \<theta> (cs1 || cs2) \<tau> =  b_conc_exec t \<sigma> \<gamma> \<theta> cs2 \<tau>'"
    using b_conc_exec_sequential[OF assms(1)] ex by auto
  hence "world_conc_exec w t (cs1 || cs2) = worldline2 t \<sigma> \<theta> (b_conc_exec t \<sigma> \<gamma> \<theta> cs2 \<tau>')"
    using des ex by (auto simp add: world_conc_exec_def)
  hence "(world_conc_exec w t cs1), t , cs2 \<Rightarrow>\<^sub>c (world_conc_exec w t (cs1 || cs2))"
    using des2 wcs1 *  by (simp add: world_conc_exec_def)
  thus ?thesis
    by simp
qed

lemma world_conc_exec_parallel2:
  assumes "conc_stmt_wf (cs1 || cs2)" and "nonneg_delay_conc (cs1 || cs2)"
  shows "w, t, (cs1 || cs2) \<Rightarrow>\<^sub>c (world_conc_exec (world_conc_exec w t cs2) t cs1)"
proof -
  have wf: "conc_stmt_wf (cs2 || cs1)" and nd: "nonneg_delay_conc (cs2 || cs1)"
    using assms unfolding conc_stmt_wf_def by auto
  have "w , t, (cs1 || cs2) \<Rightarrow>\<^sub>c world_conc_exec w t (cs2 || cs1)"
    using world_conc_exec_commute[OF _ _ assms(1)] by blast
  with world_conc_exec_parallel[OF wf nd] show ?thesis
=======
lemma signal_of2_not_default:
  assumes "lookup \<tau> t sig = Some (\<not> def)"
  shows "signal_of2 def \<tau> sig t \<noteq> def"
proof -
  have "inf_time (to_transaction2 \<tau>) sig t = Some t"
  proof (rule inf_time_someI)
    show "t \<in> dom (lookup (to_transaction2 \<tau> sig))"
      using assms(1) by (transfer', auto simp add: to_trans_raw2_def)
  qed auto
  hence "signal_of2 def \<tau> sig t = the (lookup (to_transaction2 \<tau> sig) t)"
    unfolding to_signal2_def comp_def by auto
  also have "... \<longleftrightarrow> \<not> def"
    using assms(1) by (transfer', auto simp add: to_trans_raw2_def)
  finally show ?thesis
    by auto
qed

lemma signal_of2_defaultE:
  assumes "signal_of2 def \<tau> sig t = def"
  shows "lookup \<tau> t sig = None \<or> lookup \<tau> t sig = Some def"
  using assms
proof (rule contrapos_pp)
  assume " \<not> (get_trans \<tau> t sig = None \<or> get_trans \<tau> t sig = Some def) "
  hence "lookup \<tau> t sig = Some (\<not> def)"
>>>>>>> bf3d1142
    by auto
  thus "signal_of2 def \<tau> sig t \<noteq> def"
    by (meson signal_of2_not_default)
qed

<<<<<<< HEAD
lemma parallel_valid:
  assumes "\<Turnstile>\<^sub>t \<lbrace>P\<rbrace> c1 \<lbrace>R\<rbrace>" and "\<Turnstile>\<^sub>t \<lbrace>R\<rbrace> c2 \<lbrace>Q\<rbrace>" and "conc_stmt_wf (c1 || c2)"
  assumes "nonneg_delay_conc (c1 || c2)"
  shows "\<Turnstile>\<^sub>t \<lbrace>P\<rbrace> c1 || c2 \<lbrace>Q\<rbrace>"
  unfolding conc_hoare_valid_def
proof rule+
  fix w w'
  assume "P w \<and> w, t , c1 || c2 \<Rightarrow>\<^sub>c w'"
  hence "P w" and "w, t, c1 || c2 \<Rightarrow>\<^sub>c w'"
    by auto
  then obtain \<sigma> \<gamma> \<theta> \<tau> \<tau>' where des: "destruct_worldline w t = (\<sigma>, \<gamma>, \<theta>, \<tau>)" and
    *: "t, \<sigma>, \<gamma>, \<theta> \<turnstile> <c1 || c2, \<tau>> \<longrightarrow>\<^sub>c \<tau>'" and w'_def: "worldline2 t \<sigma> \<theta> \<tau>' = w'" and
    ci: "context_invariant t \<sigma> \<gamma> \<theta> \<tau>"
    unfolding world_conc_exec_def Let_def  using destruct_worldline_exist
    by (metis (mono_tags, lifting) old.prod.case worldline2_constructible)
  define \<tau>1 where "\<tau>1 = b_conc_exec t \<sigma> \<gamma> \<theta> c1 \<tau>"
  hence ci1: "context_invariant t \<sigma> \<gamma> \<theta> \<tau>1"
    using b_conc_exec_preserves_context_invariant[OF ci] assms(4) by auto
  define \<tau>2 where "\<tau>2 = b_conc_exec t \<sigma> \<gamma> \<theta> c2 \<tau>"
  hence ci2: "context_invariant t \<sigma> \<gamma> \<theta> \<tau>2"
    using b_conc_exec_preserves_context_invariant[OF ci] assms(4) by auto
  have \<tau>'_def: "\<tau>' = b_conc_exec t \<sigma> \<gamma> \<theta> c2 \<tau>1"
    using b_conc_exec_sequential[OF assms(3)] * unfolding \<tau>1_def by auto
  define w1 where "w1 = worldline2 t \<sigma> \<theta> \<tau>1"
  have "w, t, c1 \<Rightarrow>\<^sub>c w1"
    using des \<tau>1_def unfolding world_conc_exec_def Let_def by (simp add: w1_def)
  hence "R w1"
    using assms(1) `P w` unfolding conc_hoare_valid_def by auto
  obtain theta1 tau1 where des2: "destruct_worldline w1 t = (\<sigma>, \<gamma>, theta1, tau1)" and
    beh_same: "\<And>k s. signal_of2 False \<theta> s k = signal_of2 False theta1 s k" and
    trans_same: "\<And>k s. signal_of2 (\<sigma> s) \<tau>1 s k = signal_of2 (\<sigma> s) tau1 s k"
    using destruct_worldline_exist[of "worldline2 t \<sigma> \<theta> \<tau>1" "t"] unfolding w1_def
    using destruct_worldline_correctness[OF ci1] by metis
  have "context_invariant t \<sigma> \<gamma> theta1 tau1"
    using des2 worldline2_constructible by blast
  moreover have "nonneg_delay_conc c2"
    using assms(4) by auto
  ultimately have "worldline2 t \<sigma> theta1 (b_conc_exec t \<sigma> \<gamma> theta1 c2 tau1) = worldline2 t \<sigma> \<theta> \<tau>'"
    using beh_same trans_same \<tau>'_def ci1
  proof (transfer')
    fix \<sigma> :: "'a state"
    fix \<theta> theta1 :: "'a transaction"
    fix \<tau>1 tau1 \<tau>'
    fix t \<gamma> c2
    assume bs: "\<And>s k. signal_of2 False \<theta> s k = signal_of2 False theta1 s k"
    assume ts: "\<And>s k. signal_of2 (\<sigma> s) \<tau>1 s k = signal_of2 (\<sigma> s) tau1 s k"
    assume \<tau>'_def': "\<tau>' = b_conc_exec t \<sigma> \<gamma> \<theta> c2 \<tau>1"
    assume ci1': " context_invariant t \<sigma> \<gamma> \<theta> \<tau>1"
    assume ci2': "context_invariant t \<sigma> \<gamma> theta1 tau1"
    assume "nonneg_delay_conc c2"
    hence "\<And>k s. signal_of2 (\<sigma> s) (b_conc_exec t \<sigma> \<gamma> theta1 c2 tau1) s k =
          signal_of2 (\<sigma> s) (b_conc_exec t \<sigma> \<gamma> \<theta> c2 \<tau>1) s k"
      using helper_b_conc[OF _ bs ts _ ci1' ci2'] \<tau>'_def' by metis
    thus "worldline t \<sigma> theta1 (b_conc_exec t \<sigma> \<gamma> theta1 c2 tau1) = worldline t \<sigma> \<theta> \<tau>'"
      unfolding worldline_def \<tau>'_def' using bs by auto
  qed
  hence "w1, t , c2 \<Rightarrow>\<^sub>c w'"
    using des2 by (simp add: w'_def world_conc_exec_def)
  with `R w1` show "Q w'"
    using assms(2) using conc_hoare_valid_def by metis
qed

lemma soundness_conc_hoare:
  assumes "\<turnstile>\<^sub>t \<lbrace>P\<rbrace> c \<lbrace>Q\<rbrace>"
  assumes "conc_stmt_wf c" and "nonneg_delay_conc c"
  shows "\<Turnstile>\<^sub>t \<lbrace>P\<rbrace> c \<lbrace>Q\<rbrace>"
  using assms
proof (induction rule:conc_hoare.induct)
  case (Single t P sl ss Q)
  { fix w w'
    assume as: "P w \<and> (w, t ,  process sl : ss \<Rightarrow>\<^sub>c w')"
    then obtain \<sigma> \<gamma> \<theta> \<tau> \<tau>' where des: "destruct_worldline w t = (\<sigma>, \<gamma>, \<theta>, \<tau>)" and "P w" and
      ex: "t, \<sigma>, \<gamma>, \<theta> \<turnstile> <process sl : ss, \<tau>> \<longrightarrow>\<^sub>c \<tau>'" and "worldline2 t \<sigma> \<theta> \<tau>' = w'"
      unfolding world_seq_exec_def Let_def
      by (smt case_prod_conv destruct_worldline_exist world_conc_exec_def)
    have "nonneg_delay ss"
      using Single by auto
    have "disjnt sl \<gamma> \<or> \<not> disjnt sl \<gamma>"
      by auto
    moreover
    { assume "disjnt sl \<gamma>"
      hence "\<tau>' = \<tau>" using ex by auto
      hence "w' = w"
        using \<open>destruct_worldline w t = (\<sigma>, \<gamma>, \<theta>, \<tau>)\<close> \<open>worldline2 t \<sigma> \<theta> \<tau>' = w'\<close> worldline2_constructible
        by blast
      with Single have "Q w'"
        unfolding event_of_def  using \<open>P w \<and> w, t , process sl : ss \<Rightarrow>\<^sub>c w'\<close>
        \<open>destruct_worldline w t = (\<sigma>, \<gamma>, \<theta>, \<tau>)\<close> \<open>disjnt sl \<gamma>\<close>  disjnt_sym by fastforce }
    moreover
    { assume "\<not> disjnt sl \<gamma>"
      hence "\<not> disjnt sl (event_of w t)"
        unfolding event_of_def using des by auto
      moreover have "w, t, ss \<Rightarrow>\<^sub>s w'"
        using as `\<not> disjnt sl \<gamma>`
      proof -
        have "t , \<sigma> , \<gamma> , \<theta> \<turnstile> <ss , \<tau>> \<longrightarrow>\<^sub>s \<tau>'"
          using \<open>\<not> disjnt sl \<gamma>\<close> ex by force
        then show ?thesis
          by (simp add: \<open>worldline2 t \<sigma> \<theta> \<tau>' = w'\<close> des world_seq_exec_def)
      qed
      ultimately have "Q w'"
        using soundness_hoare2[OF Single(1) `nonneg_delay ss`] `P w` unfolding seq_hoare_valid2_def
        by auto }
    ultimately have "Q w'" by auto }
  then show ?case
    unfolding conc_hoare_valid_def by auto
next
  case (Parallel t P cs\<^sub>1 R cs\<^sub>2 Q)
  hence "conc_stmt_wf cs\<^sub>1" and "conc_stmt_wf cs\<^sub>2"
    by (simp add: conc_stmt_wf_def)+
  moreover have "nonneg_delay_conc cs\<^sub>1" and "nonneg_delay_conc cs\<^sub>2"
    using Parallel by auto
  ultimately have " \<Turnstile>\<^sub>t \<lbrace>P\<rbrace> cs\<^sub>1 \<lbrace>R\<rbrace>" and " \<Turnstile>\<^sub>t \<lbrace>R\<rbrace> cs\<^sub>2 \<lbrace>Q\<rbrace>"
    using Parallel by auto
  then show ?case
    using parallel_valid Parallel by blast
next
  case (Parallel2 t P cs\<^sub>2 R cs\<^sub>1 Q)
  hence "conc_stmt_wf cs\<^sub>1" and "conc_stmt_wf cs\<^sub>2"
    by (simp add: conc_stmt_wf_def)+
  moreover have "nonneg_delay_conc cs\<^sub>1" and "nonneg_delay_conc cs\<^sub>2"
    using Parallel2 by auto
  ultimately have cs2: " \<Turnstile>\<^sub>t \<lbrace>P\<rbrace> cs\<^sub>2 \<lbrace>R\<rbrace>" and cs1: " \<Turnstile>\<^sub>t \<lbrace>R\<rbrace> cs\<^sub>1 \<lbrace>Q\<rbrace>"
    using Parallel2 by auto
  have "conc_stmt_wf (cs\<^sub>2 || cs\<^sub>1)"
    using Parallel2(3) unfolding conc_stmt_wf_def by auto
  moreover have " nonneg_delay_conc (cs\<^sub>2 || cs\<^sub>1) "
    using Parallel2(7) by auto
  ultimately have "\<Turnstile>\<^sub>t \<lbrace>P\<rbrace> cs\<^sub>2 || cs\<^sub>1 \<lbrace>Q\<rbrace>"
    using parallel_valid[OF cs2 cs1]   by auto
  thus ?case
    using world_conc_exec_commute[OF _ _ Parallel2(3)]  by (metis conc_hoare_valid_def)
next
  case (Conseq' P' P t c Q Q')
  then show ?case by (auto simp add: conc_hoare_valid_def)
qed

definition wp_conc :: "'signal conc_stmt \<Rightarrow> nat \<Rightarrow> 'signal assn2 \<Rightarrow> 'signal assn2" where
  "wp_conc cs t Q = (\<lambda>w. \<forall>w'. (w, t, cs \<Rightarrow>\<^sub>c w') \<longrightarrow> Q w')"

lemma wp_conc_single:
  "wp_conc (process sl : ss) t Q =
  (\<lambda>w. if disjnt sl (event_of w t) then Q w else wp ss t Q w)"
  by (rule ext) (auto simp add: wp_conc_def wp_def world_conc_exec_disjnt world_conc_exec_not_disjnt)

lemma wp_conc_parallel:
  assumes "conc_stmt_wf (cs1 || cs2)" and "nonneg_delay_conc (cs1 || cs2)"
  shows "wp_conc (cs1 || cs2) t Q =  wp_conc cs1 t (wp_conc cs2 t Q)"
  by (rule ext)(auto simp add: wp_conc_def world_conc_exec_parallel[OF assms])

lemma wp_conc_parallel2:
  assumes "conc_stmt_wf (cs1 || cs2)" and "nonneg_delay_conc (cs1 || cs2)"
  shows "wp_conc (cs1 || cs2) t Q =  wp_conc cs2 t (wp_conc cs1 t Q)"
  by (rule ext)(auto simp add: wp_conc_def world_conc_exec_parallel2[OF assms])

lemma wp_conc_is_pre:
  assumes "conc_stmt_wf cs" and "nonneg_delay_conc cs"
  shows "\<turnstile>\<^sub>t \<lbrace>wp_conc cs t Q\<rbrace> cs \<lbrace>Q\<rbrace>"
  using assms
proof (induction cs arbitrary:Q)
  case (Bpar cs1 cs2)
  hence "conc_stmt_wf cs1" and "conc_stmt_wf cs2" and "nonneg_delay_conc cs1" and "nonneg_delay_conc cs2"
    by auto
  hence "\<And>Q.  \<turnstile>\<^sub>t \<lbrace>wp_conc cs1 t Q\<rbrace> cs1 \<lbrace>Q\<rbrace>" and "\<And>Q.  \<turnstile>\<^sub>t \<lbrace>wp_conc cs2 t Q\<rbrace> cs2 \<lbrace>Q\<rbrace>"
    using Bpar(1-2) by auto
  then show ?case
    unfolding wp_conc_parallel[OF Bpar(3-4)]
    by (auto intro!: Parallel simp add: Bpar)
next
  case (Bsingle sl ss)
  hence "nonneg_delay ss"
    by auto
  then show ?case  unfolding wp_conc_single
    by (auto intro!: Single simp add: hoare_complete seq_hoare_valid2_def wp_def)
qed

lemma conc_hoare_complete:
  assumes "conc_stmt_wf cs" and "nonneg_delay_conc cs"
  assumes "\<Turnstile>\<^sub>t \<lbrace>P\<rbrace> cs \<lbrace>Q\<rbrace>" shows "\<turnstile>\<^sub>t \<lbrace>P\<rbrace> cs \<lbrace>Q\<rbrace>"
proof (rule strengthen_pre_conc_hoare)
  show " \<forall>w. P w \<longrightarrow> wp_conc cs t Q w" using assms
    by (auto simp add: conc_hoare_valid_def wp_conc_def)
next
  show "\<turnstile>\<^sub>t \<lbrace>wp_conc cs t Q\<rbrace> cs \<lbrace>Q\<rbrace>"
    using assms by (intro wp_conc_is_pre)
qed

corollary conc_hoare_sound_and_complete:
  assumes "conc_stmt_wf cs" and "nonneg_delay_conc cs"
  shows "\<turnstile>\<^sub>t \<lbrace>P\<rbrace> cs \<lbrace>Q\<rbrace> \<longleftrightarrow> \<Turnstile>\<^sub>t \<lbrace>P\<rbrace> cs \<lbrace>Q\<rbrace>"
  using conc_hoare_complete soundness_conc_hoare assms by auto
=======
lemma next_time_world_alt_def1:
  assumes "derivative_raw ((Rep_worldline o snd) tw) ((worldline_deg o snd) tw) (fst tw) \<noteq> 0"
  shows "next_time_world tw = (LEAST n. n \<ge> fst tw \<and> (\<lambda>s. (Rep_worldline o snd) tw s (fst tw)) \<noteq> (\<lambda>s. (Rep_worldline o snd) tw s n))"
proof -
  define t where "t = fst tw"
  define w where "w = snd tw"
  define \<tau> where "\<tau> = derivative_raw (Rep_worldline w) (worldline_deg w) t"
  have non_stut: "\<forall>s. non_stuttering (to_transaction2 \<tau>) (\<lambda>s. Rep_worldline w s t) s"
    by (simp add: derivative_raw_ensure_non_stuttering \<tau>_def)
  have "\<tau> \<noteq> 0"
    using assms unfolding \<tau>_def w_def t_def by auto
  hence "next_time_world tw = next_time t \<tau>"
    unfolding next_time_world_def Let_def w_def t_def \<tau>_def by auto
  also have "... = (LEAST n. dom (get_trans \<tau> n) \<noteq> {})"
    unfolding next_time_def using `\<tau> \<noteq> 0` by auto
  finally have t'_def: "next_time_world tw = (LEAST n. dom (lookup \<tau> n) \<noteq> {})"
    by auto
  let ?t' = "next_time_world tw"
  have "\<And>n. n \<le> t \<Longrightarrow> get_trans \<tau> n = 0"
    unfolding \<tau>_def apply transfer' by (auto simp add: zero_fun_def zero_option_def)
  hence "t \<le> ?t'"
    unfolding `next_time_world tw = next_time t \<tau>`  by (simp add: next_time_at_least)
  have "\<exists>x. dom (get_trans \<tau> x) \<noteq> {}"
    using `\<tau> \<noteq> 0` apply transfer'
    by (metis dom_eq_empty_conv map_add_subsumed1 map_add_subsumed2 map_le_def zero_map)
  hence "dom (lookup \<tau> ?t') \<noteq> {}"
    unfolding `next_time_world tw = (LEAST n. dom (lookup \<tau> n) \<noteq> {})` by (rule LeastI_ex)
  hence "lookup \<tau> ?t' \<noteq> Map.empty"
    by simp
  then obtain sig val where "lookup \<tau> ?t' sig = Some val"
    by (meson not_Some_eq)
  hence non_stut_sig: "non_stuttering (to_transaction2 \<tau>) (\<lambda>s. Rep_worldline w s t) sig"
    using non_stut by auto
  have "t < worldline_deg w"
    using derivative_raw_zero[of "worldline_deg w" "t" "Rep_worldline w"] `\<tau> \<noteq> 0` \<tau>_def leI by blast
  have "(\<lambda>s. Rep_worldline w s t) \<noteq> (\<lambda>s. Rep_worldline w s (next_time_world tw))"
  proof
    let ?\<sigma> = "\<lambda>s. Rep_worldline w s t"
    assume " (\<lambda>s. Rep_worldline w s t) = (\<lambda>s. Rep_worldline w s (next_time_world tw))"
    hence "Rep_worldline w sig t = Rep_worldline w sig (next_time_world tw)"
      by metis
    moreover have helper1: "Rep_worldline w sig t = signal_of2 (?\<sigma> sig) \<tau> sig t"
    proof -
      have f1: "t \<le> worldline_deg w"
        by (meson \<open>t < worldline_deg w\<close> order.strict_implies_order)
      then have f2: "\<forall>p a. (Rep_worldline w a t \<or> p a) \<or> \<not> signal_of2 False \<tau> a t"
        by (metis (full_types) \<tau>_def signal_of2_derivative_raw_t)
      have "\<forall>a p. (signal_of2 (p a) \<tau> a t \<or> \<not> Rep_worldline w a t) \<or> \<not> p a"
        using f1 by (metis \<tau>_def signal_of2_derivative_raw_t)
      then have "(\<exists>b. b \<and> signal_of2 b \<tau> sig t) \<or> (\<exists>p. \<not> Rep_worldline w sig t \<and> \<not> p sig)"
        by auto
      then have "Rep_worldline w sig t = signal_of2 (Rep_worldline w sig t) \<tau> sig t \<or> (\<exists>p. \<not> Rep_worldline w sig t \<and> \<not> p sig)"
        by force
      then show ?thesis
        using f2 by (metis (full_types))
    qed
    moreover have " signal_of2 (?\<sigma> sig)  \<tau> sig ?t' = Rep_worldline w sig ?t'"
    proof (unfold \<tau>_def, intro signal_of2_derivative_raw)
      show "next_time_world tw \<le> worldline_deg w"
        using `\<tau> \<noteq> 0` unfolding \<tau>_def w_def t_def  by (simp add: next_time_at_most_degree)
    qed (auto simp add: `t \<le> ?t'`)
    ultimately have "signal_of2 (?\<sigma> sig) \<tau> sig t = signal_of2 (?\<sigma> sig) \<tau> sig ?t'"
      by auto
    have "t < ?t'"
    proof (rule ccontr)
      assume "\<not> t < ?t'" hence "?t' \<le> t" by auto
      hence "lookup \<tau> ?t' = 0"
        using `\<And>n. n \<le> t \<Longrightarrow> get_trans \<tau> n = 0` by auto
      with `lookup \<tau> ?t' sig = Some val` show False
        by (simp add: zero_fun_def zero_option_def)
    qed
    have "t < ?t' - 1 \<Longrightarrow> signal_of2 (?\<sigma> sig) \<tau> sig (?t' - 1) = signal_of2 (?\<sigma> sig) \<tau> sig t"
    proof (rule signal_of2_less_ind)
      have "\<forall>n. t < n \<and> n < ?t' \<longrightarrow> get_trans \<tau> n = 0"
        using t'_def \<open>next_time_world tw = next_time t \<tau>\<close> next_time_at_least2 by auto
      thus "\<And>n. t < n \<Longrightarrow> n \<le> next_time_world tw - 1 \<Longrightarrow> get_trans \<tau> n = 0"
        by auto
    qed auto
    with `t < ?t'` have "signal_of2 (?\<sigma> sig) \<tau> sig (?t' - 1) = signal_of2 (?\<sigma> sig) \<tau> sig t"
      by (metis \<tau>_def helper1 linorder_neqE_nat signal_of2_derivative_before_now)
    hence "signal_of2 (?\<sigma> sig) \<tau> sig (?t' - 1) = signal_of2 (?\<sigma> sig) \<tau> sig ?t'"
      using \<open>signal_of2 (Rep_worldline w sig t) \<tau> sig t = signal_of2 (Rep_worldline w sig t) \<tau> sig (next_time_world tw)\<close>
      by blast
    hence "lookup \<tau> ?t' sig = None"
      using \<open>t < next_time_world tw\<close> current_sig_and_prev_same non_stut_sig zero_option_def
      by fastforce
    with `lookup \<tau> ?t' sig = Some val` show False by auto
  qed
  have "(LEAST n. n \<ge> t \<and> (\<lambda>s. Rep_worldline w s t) \<noteq> (\<lambda>s. Rep_worldline w s n)) = next_time_world tw"
  proof (rule Least_equality)
    show "t \<le> next_time_world tw \<and> (\<lambda>s. Rep_worldline w s t) \<noteq> (\<lambda>s. Rep_worldline w s (next_time_world tw))"
      by (simp add: \<open>(\<lambda>s. Rep_worldline w s t) \<noteq> (\<lambda>s. Rep_worldline w s (next_time_world tw))\<close> \<open>t \<le> next_time_world tw\<close>)
  next
    { fix y
      let ?\<sigma> = "\<lambda>s. Rep_worldline w s t"
      assume "\<not> ?t' \<le> y" hence "y < ?t'" by auto
      have "y < t \<or> \<not> y < t" by auto
      moreover
      { assume "\<not> y < t" hence "t \<le> y" by auto
        have "\<And>n. t < n \<Longrightarrow> n \<le> y \<Longrightarrow> lookup \<tau> n = 0"
          using `y < ?t'` t'_def
          by (metis \<open>next_time_world tw = next_time t \<tau>\<close> le_less_trans  next_time_at_least2)
        have "\<And>s. Rep_worldline w s t = signal_of2 (?\<sigma> s) \<tau> s t"
          using `\<And>n. n \<le> t \<Longrightarrow> get_trans \<tau> n = 0`
          by (metis lookup_zero order_refl signal_of2_empty signal_of2_lookup_same)
        moreover have "\<And>s. signal_of2 (?\<sigma> s) \<tau> s y = Rep_worldline w s y"
        proof (unfold \<tau>_def, intro signal_of2_derivative_raw)
          show "y \<le> worldline_deg w"
            using \<open>\<tau> \<noteq> 0\<close> \<open>y < ?t'\<close> \<tau>_def next_time_at_most_degree t_def w_def by fastforce
        qed (auto simp add: `t \<le> y`)
        moreover have "\<And>s. signal_of2 (?\<sigma> s) \<tau> s y = signal_of2 (?\<sigma> s) \<tau> s t"
        proof (cases "t < y")
          case True
          thus "\<And>s. signal_of2 (?\<sigma> s) \<tau> s y = signal_of2 (?\<sigma> s) \<tau> s t"
            by (meson \<open>\<And>n. \<lbrakk>t < n; n \<le> y\<rbrakk> \<Longrightarrow> get_trans \<tau> n = 0\<close> signal_of2_less_ind)
        next
          case False
          with `t \<le> y` show "\<And>s. signal_of2 (?\<sigma> s) \<tau> s y = signal_of2 (?\<sigma> s) \<tau> s t"
            by auto
        qed
        ultimately have "(\<lambda>s. Rep_worldline w s t) = (\<lambda>s. Rep_worldline w s y)"
          by blast
        hence "\<not> (t \<le> y \<and> (\<lambda>s. Rep_worldline w s t) \<noteq> (\<lambda>s. Rep_worldline w s y))"
          by auto }
      moreover
      { assume "y < t"
        hence "\<not> (t \<le> y \<and> (\<lambda>s. Rep_worldline w s t) \<noteq> (\<lambda>s. Rep_worldline w s y))"
          by auto }
      ultimately have "\<not> (t \<le> y \<and> (\<lambda>s. Rep_worldline w s t) \<noteq> (\<lambda>s. Rep_worldline w s y))"
        by auto }
    thus "\<And>y. t \<le> y \<and> (\<lambda>s. Rep_worldline w s t) \<noteq> (\<lambda>s. Rep_worldline w s y) \<Longrightarrow> ?t' \<le> y"
      by auto
  qed
  thus ?thesis
    unfolding w_def t_def by auto
qed

lemma next_time_world_alt_def2:
  assumes "derivative_raw ((Rep_worldline o snd) tw) ((worldline_deg o snd) tw) (fst tw) = 0"
  shows "next_time_world tw = fst tw + 1"
  using assms  by (simp add: next_time_world_def)

lemma time_lt_degree_nonempty_trans:
  assumes "fst tw < worldline_deg (snd tw)"
  shows "derivative_raw ((Rep_worldline o snd) tw) ((worldline_deg o snd) tw) (fst tw) \<noteq> 0"
proof -
  define t where "t = fst tw"
  define w where "w = (Rep_worldline o snd) tw"
  have "\<not> (\<forall>k > t. \<forall>s. w s k = w s t)"
    using assms not_less_Least unfolding t_def w_def comp_def worldline_deg_def  by blast
  hence *: "\<exists>k. k > t \<and> (\<lambda>s. w s k) \<noteq> (\<lambda>s. w s t)"
    by meson
  define k where "k = (LEAST n. n > t \<and> (\<lambda>s. w s n) \<noteq> (\<lambda>s. w s t))"
  then obtain sig where "k > t" and "w sig k \<noteq> w sig t"
    using LeastI_ex[OF *] by auto
  have "\<forall>i>t. i < k \<longrightarrow> (\<forall>s. w s i = w s t)"
    using k_def  by (metis (mono_tags, lifting) not_less_Least)
  define d where "d = (worldline_deg o snd) tw"
  have "t < d"
    using assms unfolding t_def d_def by auto
  have "k \<le> d"
  proof (rule ccontr)
    assume "\<not> k \<le> d" hence "d < k" by auto
    hence " w sig k = w sig d"
      using property_of_degree' unfolding d_def  by (simp add: property_of_degree' w_def)
    also have "... = w sig t"
      using `t < d` \<open>\<forall>i>t. i < k \<longrightarrow> (\<forall>s. w s i = w s t)\<close> \<open>d < k\<close> by blast
    finally have " w sig k = w sig t"
      by auto
    with `w sig k \<noteq> w sig t` show False by auto
  qed
  hence "lookup (derivative_raw w d t) k = difference_raw w k"
    using lookup_derivative_in_between[OF `k > t`] by blast
  moreover have "w sig k \<noteq> w sig (k - 1)"
    by (metis Suc_diff_1 \<open>\<And>thesis. (\<And>sig. \<lbrakk>t < k; w sig k \<noteq> w sig t\<rbrakk> \<Longrightarrow> thesis) \<Longrightarrow> thesis\<close>
    \<open>\<forall>i>t. i < k \<longrightarrow> (\<forall>s. w s i = w s t)\<close> \<open>w sig k \<noteq> w sig t\<close> leI le_neq_implies_less less_Suc_eq_le
    not_less_zero)
  hence "lookup (derivative_raw w d t) k sig = Some (w sig k)"
    by (smt \<open>t < k\<close> calculation difference_raw_def not_less_zero)
  hence "derivative_raw w d t \<noteq> 0"
    by (metis lookup_zero option.discI zero_fun_def zero_option_def)
  thus ?thesis
    unfolding w_def d_def t_def by auto
qed

lemma time_geq_degree_empty_trans:
  assumes "fst tw \<ge> worldline_deg (snd tw)"
  shows "derivative_raw ((Rep_worldline o snd) tw) ((worldline_deg o snd) tw) (fst tw) = 0"
  by (simp add: assms derivative_raw_zero)

lemma next_time_world_alt_def:
  "next_time_world tw = (let
                            t = fst tw; w2 = snd tw; w = Rep_worldline w2; d = worldline_deg w2
                         in
                            if t \<ge> d then t + 1 else (LEAST n. n \<ge> t \<and> (\<lambda>s. w s t) \<noteq> (\<lambda>s. w s n)))"
proof -
  define t where "t = fst tw"
  define w2 where "w2 = snd tw"
  define w where "w = Rep_worldline w2"
  define d where "d = worldline_deg w2"
  define \<tau> where "\<tau> = derivative_raw w d t"

  have "t \<ge> d \<or> t < d"
    by auto
  moreover
  { assume "t \<ge> d"
    hence "\<tau> = 0"
      by (simp add: \<tau>_def derivative_raw_zero)
    hence "next_time_world tw  = t + 1"
      by (metis \<tau>_def d_def next_time_def next_time_world_def t_def w2_def w_def)
    hence ?thesis
      using \<open>d \<le> t\<close> d_def t_def w2_def by auto }
  moreover
  { assume "t < d"
    hence "\<tau> \<noteq> 0"
      using \<tau>_def d_def time_lt_degree_nonempty_trans w_def by force
    hence "next_time_world tw = (LEAST n. n \<ge> t \<and> (\<lambda>s. w s t) \<noteq> (\<lambda>s. w s n))"
      by (simp add: \<tau>_def d_def next_time_world_alt_def1 t_def w2_def w_def)
    hence ?thesis
      using \<open>t < d\<close> d_def t_def w2_def w_def  by (metis (full_types) calculation(2)) }
  ultimately show ?thesis by auto
qed

inductive
  conc_sim :: "'signal assn2 \<Rightarrow> 'signal conc_stmt \<Rightarrow> 'signal assn2 \<Rightarrow> bool"
  ("\<turnstile>\<^sub>s (\<lbrace>(1_)\<rbrace>/ (_)/ \<lbrace>(1_)\<rbrace>)" 50)
  where
While: "\<turnstile> \<lbrace>\<lambda>tw. P tw\<rbrace> cs \<lbrace> \<lambda>tw. P (next_time_world tw, snd tw)\<rbrace>  \<Longrightarrow> \<turnstile>\<^sub>s \<lbrace>P\<rbrace> cs \<lbrace>P\<rbrace>" |
Conseq_sim: "\<forall>tw. P' tw \<longrightarrow> P tw \<Longrightarrow> \<turnstile>\<^sub>s \<lbrace>P\<rbrace> cs \<lbrace>Q\<rbrace> \<Longrightarrow> \<forall>tw. Q tw \<longrightarrow> Q' tw \<Longrightarrow> \<turnstile>\<^sub>s \<lbrace>P'\<rbrace> cs \<lbrace>Q'\<rbrace>"

lemma worldline_next_config:
  assumes "context_invariant t \<sigma> \<gamma> \<theta> \<tau>'"
  shows "worldline t \<sigma> \<theta> \<tau>' = worldline (next_time t \<tau>') (next_state t \<tau>' \<sigma>) (add_to_beh \<sigma> \<theta> t (next_time t \<tau>')) \<tau>'"
proof (rule ext)+
  fix s' t'
  have "t' < t \<or> t \<le> t' \<and> t' < next_time t \<tau>' \<or> next_time t \<tau>' \<le> t'"
    by auto
  moreover
  { assume "t' < t"
    hence "t' < next_time t \<tau>'"
      using next_time_at_least assms unfolding context_invariant_def
      by (metis (full_types) dual_order.strict_trans leD less_linear)
    have "\<And>n. n \<le> t' \<Longrightarrow> lookup \<theta> n = lookup (add_to_beh \<sigma> \<theta> t (next_time t \<tau>')) n"
      using `t' < t` unfolding add_to_beh_def
      by (cases "t < next_time t \<tau>'") (auto simp add: lookup_update)
    hence "signal_of2 False \<theta> s' t' = signal_of2 False (add_to_beh \<sigma> \<theta> t (next_time t \<tau>')) s' t'"
      using signal_of2_lookup_same[where maxtime="t'" and n="t'"] by (metis order_refl)
    hence "worldline t \<sigma> \<theta> \<tau>' s' t' = worldline (next_time t \<tau>') (next_state t \<tau>' \<sigma>) (add_to_beh \<sigma> \<theta> t (next_time t \<tau>')) \<tau>' s' t'"
      unfolding worldline_def using `t' < t` `t' < next_time t \<tau>'` by auto }
  moreover
  { assume "next_time t \<tau>' \<le> t'"
    moreover have "t \<le> next_time t \<tau>'"
      using next_time_at_least assms unfolding context_invariant_def  by auto
    ultimately have "t \<le> t'"
      by auto
    have "signal_of2 (\<sigma> s') \<tau>' s' t' =  signal_of2 (next_state t \<tau>' \<sigma> s') \<tau>' s' t'"
    proof (cases "inf_time (to_transaction2 \<tau>') s' t' = None")
      case True
      hence " \<forall>t\<in>dom (lookup (to_transaction2 \<tau>' s')). t' < t"
        by (auto elim!: inf_time_noneE)
      hence "\<forall>t. t \<le> t' \<longrightarrow> t \<notin> dom (lookup  (to_transaction2 \<tau>' s'))"
        using not_le by blast
      hence "next_time t \<tau>' \<notin> dom (lookup  (to_transaction2 \<tau>' s'))"
        using `next_time t \<tau>' \<le> t'` by auto
      hence "s' \<notin> dom (get_trans \<tau>' (next_time t \<tau>'))"
        unfolding next_time_def by (transfer', auto simp add: to_trans_raw2_def)
      hence "next_state t \<tau>' \<sigma> s' = \<sigma> s'"
        unfolding next_state_def Let_def by auto
      then show ?thesis
        using True unfolding to_signal2_def comp_def by auto
    next
      case False
      then show ?thesis
        unfolding to_signal2_def comp_def by auto
    qed
    hence "worldline t \<sigma> \<theta> \<tau>' s' t' =
         worldline (next_time t \<tau>') (next_state t \<tau>' \<sigma>) (add_to_beh \<sigma> \<theta> t (next_time t \<tau>')) \<tau>' s' t'"
      unfolding worldline_def using `t \<le> t'` and `next_time t \<tau>' \<le> t'` by auto }
  moreover
  { assume "t \<le> t' \<and> t' < next_time t \<tau>'"
    hence "t < next_time t \<tau>'"
      by auto
    have add_to_beh: "add_to_beh \<sigma> \<theta> t (next_time t \<tau>') = Poly_Mapping.update t (Some o \<sigma>) \<theta>"
      unfolding add_to_beh_def using `t < next_time t \<tau>'` by auto
    have "signal_of2 (\<sigma> s') \<tau>' s' t' = \<sigma> s'"
    proof -
      have "\<forall>n<next_time t \<tau>'. get_trans \<tau>' n = 0"
        using `t < next_time t \<tau>'` next_time_at_least2 by auto
      hence "\<forall>n. n \<le> t' \<longrightarrow> lookup \<tau>' n = 0"
        using `t \<le> t' \<and> t' < next_time t \<tau>'` by auto
      have "\<forall>t\<in>dom (lookup (to_transaction2 \<tau>' s')). t' < t"
      proof (rule ccontr)
        assume "\<not> (\<forall>t\<in>dom (lookup (to_transaction2 \<tau>' s')). t' < t)"
        then obtain time where "time \<in> dom (lookup (to_transaction2 \<tau>' s'))" and "time \<le> t'"
          using leI by blast
        hence "lookup \<tau>' time \<noteq> 0"
          by (transfer', auto simp add: to_trans_raw2_def zero_fun_def zero_map zero_option_def)
        moreover have "lookup \<tau>' time = 0"
          using `\<forall>n. n \<le> t' \<longrightarrow> lookup \<tau>' n = 0` `time \<le> t'` by auto
        ultimately show False by auto
      qed
      hence "inf_time (to_transaction2 \<tau>') s' t' = None"
        by (intro inf_time_noneI)
      thus ?thesis
        unfolding to_signal2_def comp_def by auto
    qed
    moreover have "signal_of2 False (Poly_Mapping.update t (Some o \<sigma>) \<theta>) s' t' = \<sigma> s'"
    proof -
      have "\<forall>n<next_time t \<tau>'. get_trans \<tau>' n = 0"
        using next_time_at_least2 `t < next_time t \<tau>'` by auto
      hence "\<forall>n. n \<le> t' \<longrightarrow> lookup \<tau>' n = 0"
        using `t \<le> t' \<and> t' < next_time t \<tau>'` by auto
      have "t \<in> dom (lookup (to_transaction2 (Poly_Mapping.update t (Some \<circ> \<sigma>) \<theta>) s'))"
        by transfer' (auto simp add: to_trans_raw2_def)
      moreover have "t \<le> t'"
        using `t \<le> t' \<and> t' < next_time t \<tau>'` by auto
      moreover have "\<forall>ta\<in>dom (lookup (to_transaction2 (Poly_Mapping.update t (Some \<circ> \<sigma>) \<theta>) s')). ta \<le> t' \<longrightarrow> ta \<le> t"
      proof (rule ccontr)
        assume "\<not> (\<forall>ta\<in>dom (lookup (to_transaction2 (Poly_Mapping.update t (Some \<circ> \<sigma>) \<theta>) s')). ta \<le> t' \<longrightarrow> ta \<le> t)"
        then obtain ta where ta_dom: "ta\<in>dom (lookup (to_transaction2 (Poly_Mapping.update t (Some \<circ> \<sigma>) \<theta>) s'))"  and  "ta \<le> t'" and "ta > t"
          using leI by blast
        have "lookup (to_transaction2 (Poly_Mapping.update t (Some o \<sigma>) \<theta>) s') ta =  lookup (to_transaction2 \<theta> s') ta"
          using `ta > t` by transfer' (auto simp add: to_trans_raw2_def)
        hence "lookup \<theta> ta \<noteq> 0"
          using ta_dom by (transfer', auto simp add: to_trans_raw2_def zero_fun_def zero_map zero_option_def)
        have "\<forall>n \<ge> t. lookup \<theta> n = 0"
          using assms(1) unfolding context_invariant_def by auto
        hence "lookup \<theta> ta = 0"
          using `ta > t` by auto
        with `lookup \<theta> ta \<noteq> 0` show False by auto
      qed
      ultimately have "inf_time (to_transaction2 (Poly_Mapping.update t (Some o \<sigma>) \<theta>)) s' t' = Some t"
        by (rule inf_time_someI)
      moreover have "the (lookup (to_transaction2 (Poly_Mapping.update t (\<lambda>x. Some (\<sigma> x)) \<theta>) s') t) = \<sigma> s'"
        by transfer' (auto simp add: to_trans_raw2_def)
      ultimately show ?thesis
        unfolding to_signal2_def comp_def by auto
    qed
    ultimately have "signal_of2 (\<sigma> s') \<tau>' s' t' = signal_of2 False (Poly_Mapping.update t (Some o \<sigma>) \<theta>) s' t'"
      by auto
    hence "signal_of2 (\<sigma> s') \<tau>' s' t' = signal_of2 False (add_to_beh \<sigma> \<theta> t (next_time t \<tau>')) s' t'"
      unfolding add_to_beh by auto
    hence "worldline t \<sigma> \<theta> \<tau>' s' t' = worldline (next_time t \<tau>') (next_state t \<tau>' \<sigma>) (add_to_beh \<sigma> \<theta> t (next_time t \<tau>')) \<tau>' s' t'"
      unfolding worldline_def using `t \<le> t' \<and> t' < next_time t \<tau>'` by auto }
  ultimately show "worldline t \<sigma> \<theta> \<tau>' s' t' = worldline (next_time t \<tau>') (next_state t \<tau>' \<sigma>) (add_to_beh \<sigma> \<theta> t (next_time t \<tau>')) \<tau>' s' t'"
    by auto
qed

lemma worldline_next_config_next_time:
  assumes "context_invariant t \<sigma> \<gamma> \<theta> \<tau>'"
  shows "worldline t \<sigma> \<theta> \<tau>' = worldline (next_time t \<tau>') (next_state t \<tau>' \<sigma>) (add_to_beh \<sigma> \<theta> t (next_time t \<tau>')) (rem_curr_trans (next_time t \<tau>') \<tau>')"
proof (rule ext)+
  fix s' t'
  have "t' < t \<or> t \<le> t' \<and> t' < next_time t \<tau>' \<or> next_time t \<tau>' \<le> t'"
    by auto
  moreover
  { assume "t' < t"
    hence "t' < next_time t \<tau>'"
      using next_time_at_least assms unfolding context_invariant_def
      by (metis (full_types) dual_order.strict_trans leD less_linear)
    have "\<And>n. n \<le> t' \<Longrightarrow> lookup \<theta> n = lookup (add_to_beh \<sigma> \<theta> t (next_time t \<tau>')) n"
      using `t' < t` unfolding add_to_beh_def
      by (cases "t < next_time t \<tau>'") (auto simp add: lookup_update)
    hence "signal_of2 False \<theta> s' t' = signal_of2 False (add_to_beh \<sigma> \<theta> t (next_time t \<tau>')) s' t'"
      using signal_of2_lookup_same[where maxtime="t'" and n="t'"] by (metis order_refl)
    hence "worldline t \<sigma> \<theta> \<tau>' s' t' = worldline (next_time t \<tau>') (next_state t \<tau>' \<sigma>) (add_to_beh \<sigma> \<theta> t (next_time t \<tau>')) (rem_curr_trans (next_time t \<tau>') \<tau>') s' t'"
      unfolding worldline_def using `t' < t` `t' < next_time t \<tau>'` by auto }
  moreover
  { assume "next_time t \<tau>' \<le> t'"
    moreover have "t \<le> next_time t \<tau>'"
      using next_time_at_least assms unfolding context_invariant_def  by auto
    ultimately have "t \<le> t'"
      by auto
    have "signal_of2 (\<sigma> s') \<tau>' s' t' =  signal_of2 (next_state t \<tau>' \<sigma> s') (rem_curr_trans (next_time t \<tau>') \<tau>') s' t'"
    proof (cases "inf_time (to_transaction2 \<tau>') s' t' = None")
      case True
      hence " \<forall>t\<in>dom (lookup (to_transaction2 \<tau>' s')). t' < t"
        by (auto elim!: inf_time_noneE)
      hence "\<forall>t. t \<le> t' \<longrightarrow> t \<notin> dom (lookup  (to_transaction2 \<tau>' s'))"
        using not_le by blast
      hence "next_time t \<tau>' \<notin> dom (lookup  (to_transaction2 \<tau>' s'))"
        using `next_time t \<tau>' \<le> t'` by auto
      hence "s' \<notin> dom (get_trans \<tau>' (next_time t \<tau>'))"
        unfolding next_time_def by (transfer', auto simp add: to_trans_raw2_def)
      hence "next_state t \<tau>' \<sigma> s' = \<sigma> s'"
        unfolding next_state_def Let_def by auto
      moreover have "inf_time (to_transaction2 (rem_curr_trans (next_time t \<tau>') \<tau>')) s' t' =
            inf_time (to_transaction2 \<tau>') s' t'"
        using True  by (simp add: inf_time_rem_curr_trans)
      ultimately show ?thesis
        using True unfolding to_signal2_def comp_def by auto
    next
      case False
      then obtain time where "inf_time (to_transaction2 \<tau>') s' t' = Some time"
        by auto
      have "time = next_time t \<tau>' \<or> time \<noteq> next_time t \<tau>'"
        by auto
      moreover
      { assume "time \<noteq> next_time t \<tau>'"
        hence "inf_time (to_transaction2 (rem_curr_trans (next_time t \<tau>') \<tau>')) s' t' =  inf_time (to_transaction2 \<tau>') s' t'"
          using `inf_time (to_transaction2 \<tau>') s' t' = Some time` by (simp add: inf_time_rem_curr_trans)
        hence ?thesis
          using `inf_time (to_transaction2 \<tau>') s' t' = Some time` `time \<noteq> next_time t \<tau>'`
          unfolding to_signal2_def comp_def  by (metis option.simps(5) trans_value_same_except_at_removed) }
      moreover
      { assume "time = next_time t \<tau>'"
        hence "inf_time (to_transaction2 \<tau>') s' t' = Some (next_time t \<tau>')"
          using `inf_time (to_transaction2 \<tau>') s' t' = Some time` by auto
        hence *: "signal_of2 (\<sigma> s') \<tau>' s' t' = the (lookup (to_transaction2 \<tau>' s') (next_time t \<tau>'))"
          unfolding to_signal2_def comp_def by auto
        have "next_time t \<tau>' \<in> dom (lookup (to_transaction2 \<tau>' s'))"
          using inf_time_someE2[OF `inf_time (to_transaction2 \<tau>') s' t' = Some (next_time t \<tau>')`]
          by auto
        hence "s' \<in> dom (get_trans \<tau>' (next_time t \<tau>'))"
          unfolding next_time_def by (transfer', auto simp add: to_trans_raw2_def)
        moreover have "the (lookup (to_transaction2 \<tau>' s') (next_time t \<tau>')) = the (get_trans \<tau>' (next_time t \<tau>') s')"
          unfolding next_time_def apply transfer' by (auto simp add: to_trans_raw2_def)
        ultimately have "the (lookup (to_transaction2 \<tau>' s') (next_time t \<tau>')) = next_state t \<tau>' \<sigma> s'"
          unfolding next_state_def Let_def by auto
        with * have "signal_of2 (\<sigma> s') \<tau>' s' t' = next_state t \<tau>' \<sigma> s'"
          by auto
        have "\<And>n. n < next_time t \<tau>' \<Longrightarrow> get_trans \<tau>' n = 0"
          using next_time_at_least2 by auto
        hence "inf_time (to_transaction2 (rem_curr_trans (next_time t \<tau>') \<tau>')) s' t' = None"
          using inf_time_rem_curr_trans_at_t[OF `inf_time (to_transaction2 \<tau>') s' t' = Some (next_time t \<tau>')`]
          by auto
        hence ?thesis
          unfolding `signal_of2 (\<sigma> s') \<tau>' s' t' = next_state t \<tau>' \<sigma> s'` to_signal2_def by auto }
      ultimately show ?thesis
        unfolding to_signal2_def comp_def by auto
    qed
    hence "worldline t \<sigma> \<theta> \<tau>' s' t' =
         worldline (next_time t \<tau>') (next_state t \<tau>' \<sigma>) (add_to_beh \<sigma> \<theta> t (next_time t \<tau>')) (rem_curr_trans (next_time t \<tau>') \<tau>') s' t'"
      unfolding worldline_def using `t \<le> t'` and `next_time t \<tau>' \<le> t'` by auto }
  moreover
  { assume "t \<le> t' \<and> t' < next_time t \<tau>'"
    hence "t < next_time t \<tau>'"
      by auto
    have add_to_beh: "add_to_beh \<sigma> \<theta> t (next_time t \<tau>') = Poly_Mapping.update t (Some o \<sigma>) \<theta>"
      unfolding add_to_beh_def using `t < next_time t \<tau>'` by auto
    have "signal_of2 (\<sigma> s') \<tau>' s' t' = \<sigma> s'"
    proof -
      have "\<forall>n<next_time t \<tau>'. get_trans \<tau>' n = 0"
        using `t < next_time t \<tau>'` next_time_at_least2 by auto
      hence "\<forall>n. n \<le> t' \<longrightarrow> lookup \<tau>' n = 0"
        using `t \<le> t' \<and> t' < next_time t \<tau>'` by auto
      have "\<forall>t\<in>dom (lookup (to_transaction2 \<tau>' s')). t' < t"
      proof (rule ccontr)
        assume "\<not> (\<forall>t\<in>dom (lookup (to_transaction2 \<tau>' s')). t' < t)"
        then obtain time where "time \<in> dom (lookup (to_transaction2 \<tau>' s'))" and "time \<le> t'"
          using leI by blast
        hence "lookup \<tau>' time \<noteq> 0"
          by (transfer', auto simp add: to_trans_raw2_def zero_fun_def zero_map zero_option_def)
        moreover have "lookup \<tau>' time = 0"
          using `\<forall>n. n \<le> t' \<longrightarrow> lookup \<tau>' n = 0` `time \<le> t'` by auto
        ultimately show False by auto
      qed
      hence "inf_time (to_transaction2 \<tau>') s' t' = None"
        by (intro inf_time_noneI)
      thus ?thesis
        unfolding to_signal2_def comp_def by auto
    qed
    moreover have "signal_of2 False (Poly_Mapping.update t (Some o \<sigma>) \<theta>) s' t' = \<sigma> s'"
    proof -
      have "\<forall>n<next_time t \<tau>'. get_trans \<tau>' n = 0"
        using next_time_at_least2 `t < next_time t \<tau>'` by auto
      hence "\<forall>n. n \<le> t' \<longrightarrow> lookup \<tau>' n = 0"
        using `t \<le> t' \<and> t' < next_time t \<tau>'` by auto
      have "t \<in> dom (lookup (to_transaction2 (Poly_Mapping.update t (Some \<circ> \<sigma>) \<theta>) s'))"
        by transfer' (auto simp add: to_trans_raw2_def)
      moreover have "t \<le> t'"
        using `t \<le> t' \<and> t' < next_time t \<tau>'` by auto
      moreover have "\<forall>ta\<in>dom (lookup (to_transaction2 (Poly_Mapping.update t (Some \<circ> \<sigma>) \<theta>) s')). ta \<le> t' \<longrightarrow> ta \<le> t"
      proof (rule ccontr)
        assume "\<not> (\<forall>ta\<in>dom (lookup (to_transaction2 (Poly_Mapping.update t (Some \<circ> \<sigma>) \<theta>) s')). ta \<le> t' \<longrightarrow> ta \<le> t)"
        then obtain ta where ta_dom: "ta\<in>dom (lookup (to_transaction2 (Poly_Mapping.update t (Some \<circ> \<sigma>) \<theta>) s'))"  and  "ta \<le> t'" and "ta > t"
          using leI by blast
        have "lookup (to_transaction2 (Poly_Mapping.update t (Some o \<sigma>) \<theta>) s') ta =  lookup (to_transaction2 \<theta> s') ta"
          using `ta > t` by transfer' (auto simp add: to_trans_raw2_def)
        hence "lookup \<theta> ta \<noteq> 0"
          using ta_dom by (transfer', auto simp add: to_trans_raw2_def zero_fun_def zero_map zero_option_def)
        have "\<forall>n \<ge> t. lookup \<theta> n = 0"
          using assms(1) unfolding context_invariant_def by auto
        hence "lookup \<theta> ta = 0"
          using `ta > t` by auto
        with `lookup \<theta> ta \<noteq> 0` show False by auto
      qed
      ultimately have "inf_time (to_transaction2 (Poly_Mapping.update t (Some o \<sigma>) \<theta>)) s' t' = Some t"
        by (rule inf_time_someI)
      moreover have "the (lookup (to_transaction2 (Poly_Mapping.update t (\<lambda>x. Some (\<sigma> x)) \<theta>) s') t) = \<sigma> s'"
        by transfer' (auto simp add: to_trans_raw2_def)
      ultimately show ?thesis
        unfolding to_signal2_def comp_def by auto
    qed
    ultimately have "signal_of2 (\<sigma> s') \<tau>' s' t' = signal_of2 False (Poly_Mapping.update t (Some o \<sigma>) \<theta>) s' t'"
      by auto
    hence "signal_of2 (\<sigma> s') \<tau>' s' t' = signal_of2 False (add_to_beh \<sigma> \<theta> t (next_time t \<tau>')) s' t'"
      unfolding add_to_beh by auto
    hence "worldline t \<sigma> \<theta> \<tau>' s' t' = worldline (next_time t \<tau>') (next_state t \<tau>' \<sigma>) (add_to_beh \<sigma> \<theta> t (next_time t \<tau>')) (rem_curr_trans (next_time t \<tau>') \<tau>') s' t'"
      unfolding worldline_def using `t \<le> t' \<and> t' < next_time t \<tau>'` by auto }
  ultimately show "worldline t \<sigma> \<theta> \<tau>' s' t' = worldline (next_time t \<tau>') (next_state t \<tau>' \<sigma>) (add_to_beh \<sigma> \<theta> t (next_time t \<tau>')) (rem_curr_trans (next_time t \<tau>') \<tau>') s' t'"
    by auto
qed

lemma worldline2_next_config:
  assumes "context_invariant t \<sigma> \<gamma> \<theta> \<tau>'"
  shows "(next_time t \<tau>', snd (worldline2 t \<sigma> \<theta> \<tau>')) = worldline2 (next_time t \<tau>') (next_state t \<tau>' \<sigma>) (add_to_beh \<sigma> \<theta> t (next_time t \<tau>')) \<tau>'"
  using assms
proof transfer
  fix t :: nat
  fix \<sigma> :: "'a \<Rightarrow> bool"
  fix \<gamma> :: "'a set"
  fix \<theta> \<tau>'
  assume "context_invariant t \<sigma> \<gamma> \<theta> \<tau>'"
  hence "worldline t \<sigma> \<theta> \<tau>' = worldline (next_time t \<tau>') (next_state t \<tau>' \<sigma>) (add_to_beh \<sigma> \<theta> t (next_time t \<tau>')) \<tau>'"
    using worldline_next_config by metis
  thus "(next_time t \<tau>', snd (t, worldline t \<sigma> \<theta> \<tau>')) = (next_time t \<tau>', worldline (next_time t \<tau>') (next_state t \<tau>' \<sigma>) (add_to_beh \<sigma> \<theta> t (next_time t \<tau>')) \<tau>')"
    by auto
qed

lemma worldline2_next_config_next_time:
  assumes "context_invariant t \<sigma> \<gamma> \<theta> \<tau>'"
  shows "(next_time t \<tau>', snd (worldline2 t \<sigma> \<theta> \<tau>')) = worldline2 (next_time t \<tau>') (next_state t \<tau>' \<sigma>) (add_to_beh \<sigma> \<theta> t (next_time t \<tau>')) (rem_curr_trans (next_time t \<tau>') \<tau>')"
  using assms
proof transfer
  fix t :: nat
  fix \<sigma> :: "'a \<Rightarrow> bool"
  fix \<gamma> :: "'a set"
  fix \<theta> \<tau>'
  assume "context_invariant t \<sigma> \<gamma> \<theta> \<tau>'"
  hence "worldline t \<sigma> \<theta> \<tau>' = worldline (next_time t \<tau>') (next_state t \<tau>' \<sigma>) (add_to_beh \<sigma> \<theta> t (next_time t \<tau>')) (rem_curr_trans (next_time t \<tau>') \<tau>')"
    using worldline_next_config_next_time by metis
  thus "(next_time t \<tau>', snd (t, worldline t \<sigma> \<theta> \<tau>')) = (next_time t \<tau>', worldline (next_time t \<tau>') (next_state t \<tau>' \<sigma>) (add_to_beh \<sigma> \<theta> t (next_time t \<tau>')) (rem_curr_trans (next_time t \<tau>') \<tau>'))"
    by auto
qed

lemma non_stuttering_preserved:
  assumes "context_invariant_weaker t \<sigma> \<theta> \<tau>"
  assumes "non_stuttering (to_transaction2 \<tau>) \<sigma> s"
  shows   "non_stuttering (to_transaction2 (rem_curr_trans (next_time t \<tau>) \<tau>)) (next_state t \<tau> \<sigma>) s"
proof (cases "\<tau> \<noteq> 0")
  case True
  define ks where "ks = sorted_list_of_set (keys (to_transaction2 \<tau> s))"
  have conj1: "\<forall>i. Suc i < length ks \<longrightarrow> lookup (to_transaction2 \<tau> s) (ks ! i) \<noteq> lookup (to_transaction2 \<tau> s) (ks ! Suc i)"
   and conj2: "ks \<noteq> [] \<longrightarrow> \<sigma> s \<noteq> the (lookup (to_transaction2 \<tau> s) (ks ! 0))"
    using assms(2) unfolding non_stuttering_def Let_def ks_def by auto
  define ks' where "ks' = sorted_list_of_set (keys (to_transaction2 (rem_curr_trans (next_time t \<tau>) \<tau>) s))"
  have keys_diff: "keys (to_transaction2 (rem_curr_trans (next_time t \<tau>) \<tau>) s) =  keys (to_transaction2 \<tau> s) - {next_time t \<tau>}"
    unfolding rem_curr_trans_def to_transaction2_delete[where n="next_time t \<tau>"] keys_update by auto
  hence "ks' = remove1 (next_time t \<tau>) ks"
    unfolding ks'_def ks_def  by (simp add: sorted_list_of_set_remove)
  have exi: "\<exists>n. dom (lookup \<tau> n) \<noteq> {}"
  proof (rule ccontr)
    assume "\<not> (\<exists>n. dom (lookup \<tau> n) \<noteq> {})" hence "\<forall>n. dom (lookup \<tau> n) = {}"
      by auto
    hence "\<tau> = 0"
      apply transfer' by (auto simp add: zero_fun_def zero_option_def)
    with `\<tau> \<noteq> 0` show False
      by auto
  qed
  have "\<forall>n < next_time t \<tau>. lookup \<tau> n = 0"
    using next_time_at_least2 by auto
  hence *: "\<And>n. n < next_time t \<tau> \<Longrightarrow> lookup (to_transaction2 \<tau> s) n = 0"
    unfolding next_time_def apply transfer' unfolding to_trans_raw2_def  by (simp add: zero_fun_def)
  have "lookup (to_transaction2 \<tau> s) (next_time t \<tau>) \<noteq> None \<or> lookup (to_transaction2 \<tau> s) (next_time t \<tau>) = None"
    by auto
  moreover
  { assume lookup: "lookup (to_transaction2 \<tau> s) (next_time t \<tau>) \<noteq> None"
    hence "next_time t \<tau> \<in> keys (to_transaction2 \<tau> s)"
      by (simp add: in_keys_iff zero_option_def)
    hence "s \<in> dom (get_trans \<tau> (next_time t \<tau>))"
      unfolding next_time_def apply transfer'
      unfolding to_trans_raw2_def by (auto simp add: zero_map zero_fun_def zero_option_def)
    have lookup_same: "the (lookup (to_transaction2 \<tau> s) (next_time t \<tau>)) = the (get_trans \<tau> (next_time t \<tau>) s)"
      unfolding next_time_def apply transfer'
      unfolding to_trans_raw2_def by (auto)
    have "ks \<noteq> []"
      using `next_time t \<tau> \<in> keys (to_transaction2 \<tau> s)` unfolding ks_def by fastforce
    moreover have "ks ! 0 = next_time t \<tau>"
      using lookup hd_of_keys[of "next_time t \<tau>" "to_transaction2 \<tau>", OF *] unfolding ks_def by auto
    ultimately have "hd ks = next_time t \<tau>"
      by (simp add:  hd_conv_nth)
    hence "ks' = tl ks"
      using `ks' = remove1 (next_time t \<tau>) ks` by (metis \<open>ks \<noteq> []\<close> hd_Cons_tl remove1.simps(2))
    hence conj1': "\<forall>i. Suc i < length ks' \<longrightarrow> lookup (to_transaction2 (rem_curr_trans (next_time t \<tau>) \<tau>) s) (ks' ! i) \<noteq> lookup (to_transaction2 (rem_curr_trans (next_time t \<tau>) \<tau>) s) (ks' ! Suc i)"
      using conj1
      by (metis Diff_iff Suc_lessD Suc_mono keys_diff hd_Cons_tl insertI1 ks'_def length_Cons
      list.sel(2) nth_mem nth_tl sorted_list_of_set(1) sorted_list_of_set.infinite
      trans_value_same_except_at_removed)
    { assume "ks' \<noteq> []"
      hence "ks' ! 0 = ks ! 1"
        using `ks' = tl ks`  using nth_tl by fastforce
      have "ks ! 0 \<noteq> ks ! 1"
        using `ks \<noteq> []` `ks' = tl ks` `ks' \<noteq> []` conj1
        by (metis One_nat_def length_greater_0_conv length_tl zero_less_diff)
      have "the (lookup (to_transaction2 \<tau> s) (next_time t \<tau>)) = next_state t \<tau> \<sigma> s"
        using lookup_same `s \<in> dom (get_trans \<tau> (next_time t \<tau>))` unfolding next_state_def Let_def
        by auto
      have "next_state t \<tau> \<sigma> s \<noteq> the (lookup (to_transaction2 \<tau> s) (ks' ! 0))"
        by (smt One_nat_def \<open>ks ! 0 = next_time t \<tau>\<close> \<open>ks \<noteq> []\<close> \<open>ks' ! 0 = ks ! 1\<close> \<open>ks' = tl ks\<close> \<open>ks' \<noteq> []\<close>
        \<open>the (lookup (to_transaction2 \<tau> s) (next_time t \<tau>)) = next_state t \<tau> \<sigma> s\<close> conj1 ks_def
        length_greater_0_conv length_tl not_in_keys_iff_lookup_eq_zero nth_mem option.expand
        sorted_list_of_set(1) sorted_list_of_set.infinite zero_less_diff zero_option_def)
      hence "next_state t \<tau> \<sigma> s \<noteq> the (lookup (to_transaction2 (rem_curr_trans (next_time t \<tau>) \<tau>) s) (ks' ! 0))"
        by (metis \<open>ks ! 0 = next_time t \<tau>\<close> \<open>ks ! 0 \<noteq> ks ! 1\<close> \<open>ks' ! 0 = ks ! 1\<close>
        trans_value_same_except_at_removed) }
    hence "ks' \<noteq> [] \<longrightarrow> next_state t \<tau> \<sigma> s \<noteq> the (lookup (to_transaction2 (rem_curr_trans (next_time t \<tau>) \<tau>) s) (ks' ! 0))"
      by auto
    with conj1' have ?thesis
      using ks'_def unfolding non_stuttering_def by auto }
  moreover
  { assume lookup: "lookup (to_transaction2 \<tau> s) (next_time t \<tau>) = None"
    hence "next_time t \<tau> \<notin> keys (to_transaction2 \<tau> s)"
      by (simp add: in_keys_iff zero_option_def)
    hence "s \<notin> dom (get_trans \<tau> (next_time t \<tau>))"
      unfolding next_time_def apply transfer'
      unfolding to_trans_raw2_def by (auto simp add: zero_map zero_fun_def zero_option_def)
    have "next_time t \<tau> \<notin> set ks"
      using `next_time t \<tau> \<notin> keys (to_transaction2 \<tau> s)` unfolding ks_def by simp
    hence "ks' = ks"
      using `ks' = remove1 (next_time t \<tau>) ks` by (simp add: remove1_idem)
    hence conj1': "(\<forall>i. Suc i < length ks' \<longrightarrow>
            lookup (to_transaction2 (rem_curr_trans (next_time t \<tau>) \<tau>) s) (ks' ! i) \<noteq> lookup (to_transaction2 (rem_curr_trans (next_time t \<tau>) \<tau>) s) (ks' ! Suc i))"
      using conj1 by (metis Suc_lessD \<open>next_time t \<tau> \<notin> set ks\<close> in_set_conv_nth trans_value_same_except_at_removed)
    have "next_state t \<tau> \<sigma> s = \<sigma> s"
      unfolding next_state_def Let_def using `s \<notin> dom (get_trans \<tau> (next_time t \<tau>))`
      by auto
    hence conj2': "ks' \<noteq> [] \<longrightarrow> next_state t \<tau> \<sigma> s \<noteq> the (lookup (to_transaction2 (rem_curr_trans (next_time t \<tau>) \<tau>) s) (ks' ! 0))"
      using conj2 `ks' = ks` by (metis \<open>next_time t \<tau> \<notin> keys (to_transaction2 \<tau> s)\<close> ks_def
      length_greater_0_conv nth_mem set_sorted_list_of_set sorted_list_of_set.infinite
      trans_value_same_except_at_removed)
    have ?thesis
      using conj1' conj2' ks'_def unfolding non_stuttering_def by auto }
  ultimately show ?thesis
    by auto
next
  case False hence "\<tau> = 0" by auto
  have "lookup \<tau> t = 0"
    using False by auto
  have ntime: "next_time t \<tau> = t + 1"
    using `\<tau> = 0` unfolding next_time_def by auto
  hence nstate: "next_state t \<tau> \<sigma> = \<sigma>"
    unfolding next_state_def Let_def using `\<tau> = 0` by auto
  hence nevent: "next_event t \<tau> \<sigma> = {}"
    unfolding next_event_alt_def by auto
  have nhist: "add_to_beh \<sigma> \<theta> t (next_time t \<tau>) = Poly_Mapping.update t (Some o \<sigma>) \<theta>"
    unfolding add_to_beh_def using `next_time t \<tau> = t + 1` by auto
  have ntrans: "rem_curr_trans (next_time t \<tau>) \<tau> = \<tau>"
    using `lookup \<tau> t = 0` `next_time t \<tau> = t + 1` unfolding rem_curr_trans_def
    by (metis `\<tau> = 0` aux lookup_update)
  show ?thesis
    unfolding ntrans nstate using assms by auto
qed

lemma while_soundness:
  assumes "\<Turnstile> \<lbrace>\<lambda>tw. P tw \<rbrace> cs \<lbrace> \<lambda>tw. P (next_time_world tw, snd tw)\<rbrace>"
  assumes "tw, cs \<Rightarrow>\<^sub>S tw'"
  assumes "P tw"
  assumes "nonneg_delay_conc cs" and "conc_stmt_wf cs"
  shows   "P tw'"
proof -
  obtain t \<sigma> \<gamma> \<theta> \<tau> tres where des: "destruct_worldline tw = (t, \<sigma>, \<gamma>, \<theta>, \<tau>)" and
  sim: "t, \<sigma>, \<gamma>, \<theta> \<turnstile> <cs, \<tau>> \<leadsto> tres" and   woh: "tw' = (fst tres, worldline_of_history (snd tres))"
    using premises_of_world_sim[OF assms(2)] by blast
  have tau_def: "\<tau> = derivative_raw (Rep_worldline (snd tw)) (worldline_deg (snd tw)) (fst tw)" and
      sigma_def: "\<sigma> = (\<lambda>s. Rep_worldline (snd tw) s (fst tw))" and
      theta_def: "\<theta> = derivative_hist_raw (Rep_worldline (snd tw)) (fst tw)" and
      gamma_def: "\<gamma> = {s. Rep_worldline (snd tw) s (fst tw) \<noteq> signal_of2 False (derivative_hist_raw (Rep_worldline (snd tw)) (fst tw)) s (fst tw - 1)}"
    using des unfolding destruct_worldline_def Let_def by auto
  have non_stut: "\<forall>s. non_stuttering (to_transaction2 \<tau>) \<sigma> s"
    using derivative_raw_ensure_non_stuttering unfolding tau_def sigma_def by metis
  have "tw = worldline2 t \<sigma> \<theta> \<tau>" and "context_invariant t \<sigma> \<gamma> \<theta> \<tau>"
    using worldline2_constructible[OF des] by auto
  with sim show ?thesis
    using woh assms(1) assms(3-5) non_stut gamma_def
  proof (induction arbitrary: tw rule:b_simulate_inf.induct)
    case (1 \<tau> \<gamma> t \<sigma> \<theta> cs \<tau>' tres)
    hence "\<And>n. n < t \<Longrightarrow> lookup \<tau> n = 0"
      unfolding context_invariant_def by auto
    have "Rep_worldline (snd tw) = worldline t \<sigma> \<theta> \<tau>"
      using 1(5-6) by transfer' auto
    have "\<not> world_quiet tw \<or> world_quiet tw" by auto
    moreover
    { assume "\<not> world_quiet tw"
      obtain tw_conc where "tw, cs \<Rightarrow>\<^sub>c tw_conc" by auto
      with `P tw` `\<not> world_quiet tw` have "P (next_time_world tw_conc, snd tw_conc)"
        using 1(8) unfolding conc_hoare_valid_def by blast
      have "fst tw = fst tw_conc"
        using fst_world_conc_exec `tw, cs \<Rightarrow>\<^sub>c tw_conc` by metis
      have "world_conc_exec tw cs = tw_conc"
        using world_conc_exec_rem_curr_trans_eq[OF 1(10-11)] `tw, cs \<Rightarrow>\<^sub>c tw_conc` by auto
      have " get_trans \<tau> t = 0"
        using no_mapping_at_t_if_non_stuttering2[OF ci_implies_ci_weaker[OF `context_invariant t \<sigma> \<gamma> \<theta> \<tau>`] `\<forall>s. non_stuttering (to_transaction2 \<tau>) \<sigma> s`]
        by auto
      hence "t < next_time t \<tau>'"
        using  nonneg_delay_conc_next_time_strict[OF _ `t , \<sigma> , \<gamma> , \<theta> \<turnstile> <cs , \<tau>> \<longrightarrow>\<^sub>c \<tau>'` `nonneg_delay_conc cs` `conc_stmt_wf cs`]
        \<open>\<And>n. n < t \<Longrightarrow> lookup \<tau> n = 0\<close> dual_order.order_iff_strict by auto
      have ci: "context_invariant (next_time t \<tau>') (next_state t \<tau>' \<sigma>) (next_event t \<tau>' \<sigma>) (add_to_beh \<sigma> \<theta> t (next_time t \<tau>')) (rem_curr_trans (next_time t \<tau>') \<tau>')"
        using context_invariant_new[OF 1(6) 1(2) 1(10-11) `lookup \<tau> t  = 0`] by auto
      obtain time sigma gamma theta tau where dw_def: "destruct_worldline tw = (time, sigma, gamma, theta, tau)"
        using destruct_worldline_exist by blast
      hence  "time = t" and "sigma = \<sigma>" and "gamma = \<gamma>" and
             same_beh: "\<And>k s. signal_of2 False \<theta> s k = signal_of2 False theta s k"  and
             same_trans: "\<And>k s. signal_of2 (\<sigma> s) \<tau> s k = signal_of2 (\<sigma> s) tau s k"
        using destruct_worldline_correctness[OF `context_invariant t \<sigma> \<gamma> \<theta> \<tau>`]
        unfolding `tw = worldline2 t \<sigma> \<theta> \<tau>` by auto
      moreover have "tau = \<tau>"
        using dw_def unfolding destruct_worldline_def Let_def `tw = worldline2 t \<sigma> \<theta> \<tau>`
        using derivative_raw_of_worldline2[OF ci_implies_ci_weaker[OF `context_invariant t \<sigma> \<gamma> \<theta> \<tau>`] 1(12)]
        by auto
      ultimately have "destruct_worldline tw = (t, \<sigma>, \<gamma>, theta, \<tau>)"
        using dw_def by auto
      hence "context_invariant t \<sigma> \<gamma> theta \<tau>"
        using worldline2_constructible by blast
      hence "context_invariant_weaker t \<sigma> theta \<tau>"
        by (auto elim!: ci_implies_ci_weaker)
      obtain tau' where "t, \<sigma>, \<gamma>, theta \<turnstile> <cs, \<tau>> \<longrightarrow>\<^sub>c tau'"
        by auto
      hence "\<And>s' t'. signal_of2 (\<sigma> s') \<tau>' s' t' = signal_of2 (\<sigma> s') tau' s' t'"
        using helper_b_conc[OF 1(2) same_beh _ `t, \<sigma>, \<gamma>, theta \<turnstile> <cs, \<tau>> \<longrightarrow>\<^sub>c tau'`
        ci_implies_ci_weaker[OF `context_invariant t \<sigma> \<gamma> \<theta> \<tau>`] `context_invariant_weaker t \<sigma> theta \<tau>`
        `nonneg_delay_conc cs`]  by auto
      hence "worldline t \<sigma> \<theta> \<tau>' = worldline t \<sigma> theta tau'"
        unfolding worldline_def using same_beh by auto
      hence "worldline2 t \<sigma> \<theta> \<tau>' = worldline2 t \<sigma> theta tau'"
        by transfer' auto
      also have "... = tw_conc"
        using `world_conc_exec tw cs = tw_conc` unfolding world_conc_exec_def Let_def
        using `destruct_worldline tw = (t, \<sigma>, \<gamma> , theta, \<tau>)`
        by (simp add: \<open>t , \<sigma> , \<gamma> , theta \<turnstile> <cs , \<tau>> \<longrightarrow>\<^sub>c tau'\<close>)
      finally have "worldline2 t \<sigma> \<theta> \<tau>' = tw_conc"
        by auto
      hence "fst tw_conc = t"
        by transfer' auto
      have "Rep_worldline (snd tw_conc) = worldline t \<sigma> \<theta> \<tau>'"
        using `worldline2 t \<sigma> \<theta> \<tau>' = tw_conc` by transfer' auto
      have "context_invariant t \<sigma> \<gamma> \<theta> \<tau>'"
        using b_conc_exec_preserves_context_invariant[OF `context_invariant t \<sigma> \<gamma> \<theta> \<tau>` 1(2) `nonneg_delay_conc cs`]
        by auto
      hence "\<And>n. n < t \<Longrightarrow> lookup \<tau>' n = 0"
        unfolding context_invariant_def by auto
      have "\<forall>s. non_stuttering (to_transaction2 \<tau>') \<sigma> s"
        using b_conc_exec_preserves_non_stuttering[OF `t , \<sigma> , \<gamma> , \<theta> \<turnstile> <cs , \<tau>> \<longrightarrow>\<^sub>c \<tau>'`]
        rem_curr_trans_preserve_trans_removal[OF `\<And>n. n < t \<Longrightarrow> lookup \<tau> n = 0`]
        `nonneg_delay_conc cs` `context_invariant t \<sigma> \<gamma> \<theta> \<tau>` `\<forall>s. non_stuttering (to_transaction2 \<tau>) \<sigma> s`
        `conc_stmt_wf cs` \<open>\<And>n. n < t \<Longrightarrow> get_trans \<tau> n = 0\<close> ci_implies_ci_weaker
        by blast
      have "next_time_world tw_conc = next_time t \<tau>'"
        unfolding next_time_world_def Let_def `Rep_worldline (snd tw_conc) = worldline t \<sigma> \<theta> \<tau>'`
        using derivative_raw_of_worldline[OF ci_implies_ci_weaker[OF `context_invariant t \<sigma> \<gamma> \<theta> \<tau>'`]] `\<forall>s. non_stuttering (to_transaction2 \<tau>') \<sigma> s`
        unfolding world_quiet_def worldline_deg_def `fst tw = fst tw_conc` `Rep_worldline (snd tw_conc) = worldline t \<sigma> \<theta> \<tau>'`
        by (simp add: \<open>fst tw_conc = t\<close>)
      hence twc: "(next_time_world tw_conc, snd tw_conc) =
               worldline2 (next_time t \<tau>') (next_state t \<tau>' \<sigma>) (add_to_beh \<sigma> \<theta> t (next_time t \<tau>')) (rem_curr_trans (next_time t \<tau>') \<tau>')"
        using `worldline2 t \<sigma> \<theta> \<tau>' = tw_conc` worldline2_next_config_next_time[OF `context_invariant t \<sigma> \<gamma> \<theta> \<tau>'`]
        by auto
      moreover have " \<forall>s. non_stuttering (to_transaction2 (rem_curr_trans (next_time t \<tau>') \<tau>')) (next_state t \<tau>' \<sigma>) s"
        using non_stuttering_preserved[OF ci_implies_ci_weaker[OF `context_invariant t \<sigma> \<gamma> \<theta> \<tau>'`] _ ]
        `\<forall>s. non_stuttering (to_transaction2 \<tau>') \<sigma> s` by auto
      moreover have "next_event t \<tau>' \<sigma> = {s. Rep_worldline (snd (next_time_world tw_conc, snd tw_conc)) s (fst (next_time_world tw_conc, snd tw_conc)) \<noteq>
        signal_of2 False (derivative_hist_raw (Rep_worldline (snd (next_time_world tw_conc, snd tw_conc))) (fst (next_time_world tw_conc, snd tw_conc))) s
         (fst (next_time_world tw_conc, snd tw_conc) - 1)}" (is "_ = ?complex")
      proof -
        have "?complex = {s. Rep_worldline (snd tw_conc) s (next_time_world tw_conc) \<noteq>
        signal_of2 False (derivative_hist_raw (Rep_worldline (snd tw_conc)) (next_time_world tw_conc)) s
         (next_time_world tw_conc - 1)}"
          by auto
        also have "... = {s. worldline t \<sigma> \<theta> \<tau>' s (next_time t \<tau>') \<noteq>
                             signal_of2 False (derivative_hist_raw (worldline t \<sigma> \<theta> \<tau>') (next_time t \<tau>')) s (next_time t \<tau>' - 1)}"
          using `Rep_worldline (snd tw_conc) = worldline t \<sigma> \<theta> \<tau>'` `next_time_world tw_conc = next_time t \<tau>'`
          by auto
        also have "... = {s. worldline t \<sigma> \<theta> \<tau>' s (next_time t \<tau>') \<noteq>  signal_of2 False (add_to_beh \<sigma> \<theta> t (next_time t \<tau>')) s (next_time t \<tau>' - 1)}"
        proof -
          have 0: "(Rep_worldline \<circ> snd) (worldline2 t \<sigma> \<theta> \<tau>') = worldline t \<sigma> \<theta> \<tau>'"
            by transfer' auto
          have *: "... = worldline (next_time t \<tau>') (next_state t \<tau>' \<sigma>) (add_to_beh \<sigma> \<theta> t (next_time t \<tau>')) (rem_curr_trans (next_time t \<tau>') \<tau>') "
            using worldline_next_config_next_time[OF `context_invariant t \<sigma> \<gamma> \<theta> \<tau>'`] by auto
          have **: "(Rep_worldline \<circ> snd) (worldline2 (next_time t \<tau>') (next_state t \<tau>' \<sigma>) (add_to_beh \<sigma> \<theta> t (next_time t \<tau>')) (rem_curr_trans (next_time t \<tau>') \<tau>')) =
                worldline (next_time t \<tau>') (next_state t \<tau>' \<sigma>) (add_to_beh \<sigma> \<theta> t (next_time t \<tau>')) (rem_curr_trans (next_time t \<tau>') \<tau>')"
            by transfer' auto
          have "\<And>s. signal_of2 False (derivative_hist_raw (worldline t \<sigma> \<theta> \<tau>') (next_time t \<tau>')) s (next_time t \<tau>' - 1) =
                     signal_of2 False (add_to_beh \<sigma> \<theta> t (next_time t \<tau>')) s (next_time t \<tau>' - 1)"
            using hist_of_worldline[OF ci_implies_ci_weaker[OF ci]]  unfolding ** sym[OF *] by auto
          thus ?thesis
            by auto
        qed
        also have "... = {s. next_state t \<tau>' \<sigma> s \<noteq> signal_of2 False (add_to_beh \<sigma> \<theta> t (next_time t \<tau>')) s (next_time t \<tau>' - 1)}"
        proof -
          have "t \<le> next_time t \<tau>'"
            using next_time_at_least[OF `\<And>n. n < t \<Longrightarrow> get_trans \<tau>' n = 0`] by auto
          hence "\<And>s. worldline t \<sigma> \<theta> \<tau>' s (next_time t \<tau>') = signal_of2 (\<sigma> s) \<tau>' s (next_time t \<tau>')"
            unfolding worldline_def by auto
          moreover have "\<And>s. signal_of2 (\<sigma> s) \<tau>' s (next_time t \<tau>') = next_state t \<tau>' \<sigma> s"
          proof -
            fix s
            have "s \<in> (dom (get_trans \<tau>' (next_time t \<tau>'))) \<or> s \<notin> (dom (get_trans \<tau>' (next_time t \<tau>')))"
              by auto
            moreover
            { assume s_dom: "s \<in> dom (get_trans \<tau>' (next_time t \<tau>'))"
              then obtain val where lookup: "lookup \<tau>' (next_time t \<tau>') s = Some val"
                by auto
              hence "next_state t \<tau>' \<sigma> s = val"
                unfolding next_state_def Let_def using s_dom by auto
              also have "... = signal_of2 (\<sigma> s) \<tau>' s (next_time t \<tau>')"
                using lookup_some_signal_of2' lookup by fastforce
              finally have "signal_of2 (\<sigma> s) \<tau>' s (next_time t \<tau>') = next_state t \<tau>' \<sigma> s"
                by auto }
            moreover
            { have "lookup \<tau> t s = 0"
                using `lookup \<tau> t  = 0` by transfer' (auto simp add: zero_map zero_option_def)
              have "\<And>n. n < t \<Longrightarrow> get_trans \<tau>' n  = 0"
                using `context_invariant t \<sigma> \<gamma> \<theta> \<tau>'` unfolding context_invariant_def by auto
              assume s_not_dom: "s \<notin> dom (get_trans \<tau>' (next_time t \<tau>'))"
              hence "next_state t \<tau>' \<sigma> s = \<sigma> s"
                unfolding next_state_def Let_def by auto
              have "\<And>n. n < t \<Longrightarrow> lookup \<tau>' n s = 0"
                using s_not_dom \<open>\<And>n. n < t \<Longrightarrow> lookup \<tau>' n = 0\<close>  by (simp add: zero_fun_def)
              have "\<And>n. t < n \<Longrightarrow> n < next_time t \<tau>' \<Longrightarrow> lookup \<tau>' n = 0"
                using next_time_lookup_zero by auto
              hence "\<And>n. t < n \<Longrightarrow> n \<le> next_time t \<tau>' \<Longrightarrow> lookup \<tau>' n s = 0"
                using s_not_dom by (metis (full_types) domIff nat_less_le zero_fun_def zero_map)
              hence "signal_of2 (\<sigma> s) \<tau>' s (next_time t \<tau>') = signal_of2 (\<sigma> s) \<tau>' s t"
                by (metis \<open>t \<le> next_time t \<tau>'\<close> le_neq_implies_less signal_of2_less_ind')
              also have "... = signal_of2 (\<sigma> s) \<tau>' s 0"
                by (metis \<open>\<forall>s. non_stuttering (to_transaction2 \<tau>') \<sigma> s\<close> \<open>context_invariant t \<sigma> \<gamma> \<theta> \<tau>'\<close>
                ci_implies_ci_weaker context_invariant_weaker_def le_neq_implies_less
                less_nat_zero_code linorder_neqE_nat no_mapping_at_t_if_non_stuttering2
                signal_of2_less_ind)
              also have "... = \<sigma> s"
                by (metis \<open>get_trans \<tau> t = 0\<close> \<open>get_trans \<tau> t s = 0\<close> domIff le0 le_neq_implies_less
                next_time_at_least2 s_not_dom signal_of2_zero zero_map)
              finally have "signal_of2 (\<sigma> s) \<tau>' s (next_time t \<tau>') = \<sigma> s"
                by auto
              hence "signal_of2 (\<sigma> s) \<tau>' s (next_time t \<tau>') = next_state t \<tau>' \<sigma> s"
                using \<open>next_state t \<tau>' \<sigma> s = \<sigma> s\<close> by blast }
            ultimately show " signal_of2 (\<sigma> s) \<tau>' s (next_time t \<tau>') = next_state t \<tau>' \<sigma> s"
              by auto
          qed
          ultimately have "\<And>s. worldline t \<sigma> \<theta> \<tau>' s (next_time t \<tau>') = next_state t \<tau>' \<sigma> s"
            by auto
          thus ?thesis by auto
        qed
        also have "... = {s. next_state t \<tau>' \<sigma> s \<noteq> \<sigma> s}"
        proof -
          have "t \<le> next_time t \<tau>'"
            using \<open>\<And>n. n < t \<Longrightarrow> get_trans \<tau>' n = 0\<close> next_time_at_least by blast
          moreover have "\<And>n. t \<le> n \<Longrightarrow> lookup \<theta> n = 0"
            using `context_invariant t \<sigma> \<gamma> \<theta> \<tau>` unfolding context_invariant_def by auto
          ultimately have "\<And>s n. t < n \<Longrightarrow> n \<le> next_time t \<tau>' - 1 \<Longrightarrow> get_trans (add_to_beh \<sigma> \<theta> t (next_time t \<tau>')) n s = 0"
            unfolding add_to_beh_def by (simp add: lookup_update zero_fun_def)
          hence "t \<le> next_time t \<tau>' - 1"
            using `t < next_time t \<tau>'` by auto
          { fix s
            have "signal_of2 False (add_to_beh \<sigma> \<theta> t (next_time t \<tau>')) s (next_time t \<tau>' - 1) =
                  signal_of2 False (add_to_beh \<sigma> \<theta> t (next_time t \<tau>')) s t"
              using `t \<le> next_time t \<tau>' - 1`
              by (metis (full_types) \<open>\<And>s n. \<lbrakk>t < n; n \<le> next_time t \<tau>' - 1\<rbrakk> \<Longrightarrow> get_trans (add_to_beh \<sigma> \<theta> t (next_time t \<tau>')) n s = 0\<close> le_neq_implies_less signal_of2_less_ind')
            also have "... =  signal_of2 False (Poly_Mapping.update t (Some o \<sigma>) \<theta>) s t"
              using `t < next_time t \<tau>'` unfolding add_to_beh_def by auto
            also have "... = \<sigma> s"
              by (meson lookup_some_signal_of2 lookup_update)
            finally have "signal_of2 False (add_to_beh \<sigma> \<theta> t (next_time t \<tau>')) s (next_time t \<tau>' - 1) = \<sigma> s"
              by auto }
          hence "\<And>s. signal_of2 False (add_to_beh \<sigma> \<theta> t (next_time t \<tau>')) s (next_time t \<tau>' - 1) = \<sigma> s"
            by auto
          thus ?thesis by auto
        qed
        also have "... = next_event t \<tau>' \<sigma>"
          unfolding next_event_alt_def by auto
        finally show ?thesis by auto
      qed
      ultimately have ?case
        using 1(4)[OF twc ci 1(7-8) _ 1(10-11)] `P (next_time_world tw_conc, snd tw_conc)`  by auto }
    moreover
    { assume "world_quiet tw"
      hence "fst tw > worldline_deg (snd tw)"
        unfolding world_quiet_def by auto
      hence "\<tau> = 0"
        using worldline_deg_fixpoint_empty_trans[OF `\<forall>a. non_stuttering (to_transaction2 \<tau>) \<sigma> a`
        ci_implies_ci_weaker[OF `context_invariant t \<sigma> \<gamma> \<theta> \<tau>`]] `tw = worldline2 t \<sigma> \<theta> \<tau>` by auto
      have unfold1: "Rep_worldline (snd tw) = worldline t \<sigma> \<theta> \<tau>"
        using `tw = worldline2 t \<sigma> \<theta> \<tau>` by transfer' auto
      moreover have unfold2: "fst tw = t"
        using `tw = worldline2 t \<sigma> \<theta> \<tau>`  by transfer' auto
      ultimately have "\<gamma> = {s. worldline t \<sigma> \<theta> \<tau> s t \<noteq> signal_of2 False (derivative_hist_raw (worldline t \<sigma> \<theta> \<tau>) t) s (t - 1)}"
        using 1(13) by auto
      moreover have "\<And>s. signal_of2 False (derivative_hist_raw (worldline t \<sigma> \<theta> \<tau>) t) s (t - 1) = signal_of2 False \<theta> s (t - 1)"
        using hist_of_worldline[OF ci_implies_ci_weaker[OF `context_invariant t \<sigma> \<gamma> \<theta> \<tau>`]]
        unfold1 unfold2 "1.prems"(1) by auto
      ultimately have g_def: "\<gamma> = {s. worldline t \<sigma> \<theta> \<tau> s t \<noteq> signal_of2 False \<theta> s (t - 1)}"
        by auto
      have "0 < t"
        using `fst tw = t` `fst tw > worldline_deg (snd tw)` by auto
      hence "\<And>s. signal_of2 False \<theta> s (t - 1) = worldline t \<sigma> \<theta> \<tau> s (t - 1)"
        unfolding worldline_def by auto
      hence "\<gamma> = {s. worldline t \<sigma> \<theta> \<tau> s t \<noteq> worldline t \<sigma> \<theta> \<tau> s (t - 1)}"
        unfolding g_def by auto
      moreover have "\<forall>k\<ge>worldline_deg (snd tw). \<forall>s. worldline t \<sigma> \<theta> \<tau> s k = worldline t \<sigma> \<theta> \<tau> s (worldline_deg (snd tw))"
        using property_of_degree unfold1 by fastforce
      ultimately have "\<gamma> = {}"
        using `fst tw = t` `fst tw > worldline_deg (snd tw)` by (smt Collect_cong diff_diff_cancel
        diff_le_mono2 empty_def le_cases3 less_imp_le_nat less_one zero_less_diff)
      hence "quiet \<tau> \<gamma>"
        using `\<tau> = 0` unfolding quiet_def by auto
      with `\<not> quiet \<tau> \<gamma>` have False by auto
      hence ?case by auto }
    ultimately show ?case by auto
  next
    case (2 \<tau> \<gamma> t \<sigma> \<theta> res cs)
    have "worldline2 t \<sigma> \<theta> \<tau> = (t, worldline_of_history res)"
    proof
      show "fst (worldline2 t \<sigma> \<theta> \<tau>) = fst (t, worldline_of_history res)"
        using `tw = worldline2 t \<sigma> \<theta> \<tau>` by auto
    next
      have "worldline t \<sigma> \<theta> \<tau> = signal_of2 False res"
      proof (intro ext)+
        fix s' t'
        have "t' < t \<or> t \<le> t'" by auto
        moreover
        { assume "t' < t"
          hence *: "\<And>n. n < t \<Longrightarrow> lookup (to_transaction2 (Poly_Mapping.update t (\<lambda>x. Some (\<sigma> x)) \<theta>) s') n =
                                lookup (to_transaction2 \<theta> s') n"
            by (transfer', auto simp add:to_trans_raw2_def)
          hence "inf_time (to_transaction2 (Poly_Mapping.update t (\<lambda>x. Some (\<sigma> x)) \<theta>)) s' t' =
                 inf_time (to_transaction2 \<theta>) s' t'"
            by (meson \<open>t' < t\<close> inf_time_when_lookups_same_strict)
          hence "signal_of2 False res s' t' = signal_of2 False \<theta> s' t'"
            unfolding 2(2)[THEN sym] to_signal2_def comp_def using `t' < t`
            by (smt * inf_time_at_most le_less_trans not_None_eq option.case_eq_if option.sel)
          hence " worldline t \<sigma> \<theta> \<tau> s' t' = signal_of2 False res s' t'"
            unfolding worldline_def using `t' < t` by auto }
        moreover
        { assume "t \<le> t'"
          have "\<tau> = 0"
            using `quiet \<tau> \<gamma>` unfolding quiet_def by meson
          hence inf_none: "inf_time (to_transaction2 \<tau>) s' t' = None"
            unfolding inf_time_def by (auto simp add: zero_fun_def)
          have *: "keys (to_transaction2 res s') = insert t (keys (to_transaction2 \<theta> s'))"
            unfolding 2(2)[THEN sym]  by (transfer', auto simp add: to_trans_raw2_def zero_option_def)
          have "(\<forall>n\<ge>t. get_trans \<theta> n = 0)"
            using 2(4) unfolding context_invariant_def by auto
          hence **: " \<forall>k\<in> (keys (to_transaction2 \<theta> s')). k < t"
            apply transfer' unfolding to_trans_raw2_def
            by (metis (mono_tags, lifting) le_less_linear mem_Collect_eq zero_fun_def)
          moreover have "finite (keys (to_transaction2 \<theta> s'))"
            using finite_keys by auto
          ultimately have "sorted_list_of_set (keys (to_transaction2 res s')) =
                           sorted_list_of_set (keys (to_transaction2 \<theta> s')) @ [t]"
            unfolding *  using sorted_list_insert by blast
          hence "inf_time (to_transaction2 res) s' t' = Some t"
            unfolding inf_time_def  using inf_key_snoc[OF `t \<le> t'`] **
            by (simp add: less_imp_le_nat)
          moreover have "the (lookup (to_transaction2 res s') t) = \<sigma> s'"
            using 2(2) apply transfer' unfolding to_trans_raw2_def by auto
          ultimately have "signal_of2 (\<sigma> s') \<tau> s' t' = signal_of2 False res s' t'"
            using inf_none unfolding to_signal2_def comp_def by auto
          hence " worldline t \<sigma> \<theta> \<tau> s' t' = signal_of2 False res s' t'"
            unfolding worldline_def using `t \<le> t'` by auto }
        ultimately show "worldline t \<sigma> \<theta> \<tau> s' t' = signal_of2 False res s' t'"
          by auto
      qed
      thus "snd (worldline2 t \<sigma> \<theta> \<tau>) = snd (t, worldline_of_history res)"
        by transfer' auto
    qed
    also have "... = tw'"
      using 2 by auto
    finally have "tw = tw'"
      using `tw = worldline2 t \<sigma> \<theta> \<tau>` by auto
    then show ?case
      using `P tw` by auto
  qed
qed

lemma conc_sim_soundness:
  assumes "\<turnstile>\<^sub>s \<lbrace>P\<rbrace> cs \<lbrace>Q\<rbrace>"
  assumes "nonneg_delay_conc cs" and "conc_stmt_wf cs"
  shows "\<Turnstile>\<^sub>s \<lbrace>P\<rbrace> cs \<lbrace>Q\<rbrace>"
  using assms
proof (induction rule:conc_sim.induct)
  case (While P cs)
  hence " \<Turnstile> \<lbrace>\<lambda>tw. P tw\<rbrace> cs \<lbrace>\<lambda>tw. P (next_time_world tw, snd tw)\<rbrace>"
    using soundness_conc_hoare[OF While(1)] by auto
  then show ?case
    unfolding sim_hoare_valid_def using while_soundness[OF _ _ _ While(2) While(3)] by auto
next
  case (Conseq_sim P' P cs Q Q')
  then show ?case by (metis (full_types) sim_hoare_valid_def)
qed
>>>>>>> bf3d1142

end<|MERGE_RESOLUTION|>--- conflicted
+++ resolved
@@ -12,7 +12,7 @@
   imports Femto_VHDL VHDL_Hoare
 begin
 
-subsection "A sound and complete Hoare logic for VHDL's sequential statements"
+subsection \<open>A sound and complete Hoare logic for VHDL's sequential statements\<close>
 
 text \<open>This theory is the second attempt for defining a Hoare logic for VHDL's sequential statement.
 As shown in the very last part of this theory, we prove that this definition is both sound and
@@ -82,75 +82,91 @@
 qed
 
 lift_definition worldline_upd2 ::
-  "'signal worldline2 \<Rightarrow> 'signal \<Rightarrow> nat \<Rightarrow> val \<Rightarrow> 'signal worldline2" ("_[_, _:=\<^sub>2 _]")
-  is worldline_upd
-proof -
-  fix w :: "'signal \<Rightarrow> nat \<Rightarrow> val"
+  "nat \<times> 'signal worldline2 \<Rightarrow> 'signal \<Rightarrow> nat \<Rightarrow> val \<Rightarrow> nat \<times> 'signal worldline2" ("_[ _, _ :=\<^sub>2 _]")
+  is "\<lambda>tw sig dly val. (fst tw, worldline_upd (snd tw) sig (fst tw + dly) val)"
+proof
+  fix tw :: "nat \<times> ('signal \<Rightarrow> nat \<Rightarrow> val)"
+  show "top (fst tw)"
+    by auto
+next
+  fix tw :: "nat \<times> ('signal \<Rightarrow> nat \<Rightarrow> val)"
+  fix sig dly v
+  assume " pred_prod top (\<lambda>w. \<exists>t. \<forall>t'>t. (\<lambda>s. w s t') = (\<lambda>s. w s t)) tw"
+  hence "\<exists>t. \<forall>t'>t. (\<lambda>s'. snd tw s' t') = (\<lambda>s'. snd tw s' t)"
+    by (auto simp add: prod.pred_set intro!:snds.intros)
+  then obtain tcurr :: "nat" where *: "\<forall>t' > tcurr. (\<lambda>s'. snd tw s' t') = (\<lambda>s'. snd tw s' tcurr)"
+    by auto
+  hence **: "\<And>t' s'. t' > tcurr \<Longrightarrow> snd tw s' t' = snd tw s' tcurr"
+    by meson
+  have "fst tw + dly < tcurr \<or> tcurr \<le> fst tw + dly"
+    by auto
+  moreover
+  { assume "fst tw + dly < tcurr"
+    hence "\<forall>t'> tcurr. (\<lambda>s. snd tw[sig, fst tw + dly := v] s t') = (\<lambda>s. snd tw[sig, fst tw + dly := v] s tcurr)"
+      unfolding worldline_upd_def using ** by auto
+    hence "\<exists>t''. \<forall>t'> t''. (\<lambda>s. snd tw[sig, fst tw + dly := v] s t') = (\<lambda>s. snd tw[sig, fst tw + dly := v] s t'')"
+      by auto }
+  moreover
+  { assume "tcurr \<le> fst tw + dly"
+    hence "\<forall>t'> fst tw + dly. (\<lambda>s. (snd tw)[sig, fst tw + dly:= v] s t') = (\<lambda>s. (snd tw)[sig, fst tw + dly := v] s (fst tw + dly))"
+      unfolding worldline_upd_def using **
+      by (metis (no_types, hide_lams) "*" add_less_mono1 le_antisym le_eq_less_or_eq le_neq_implies_less le_trans less_irrefl_nat)
+    hence "\<exists>t''. \<forall>t'> t''. (\<lambda>s. (snd tw)[sig, fst tw + dly := v] s t') = (\<lambda>s. (snd tw)[sig, fst tw + dly := v] s t'')"
+      by auto }
+  ultimately show "\<exists>t''. \<forall>t'>t''. (\<lambda>s. (snd tw)[sig, fst tw + dly := v] s t') = (\<lambda>s. (snd tw)[sig, fst tw + dly := v] s t'')"
+    by auto
+qed
+
+lift_definition worldline_inert_upd2 ::
+  "nat \<times> 'signal worldline2 \<Rightarrow> 'signal \<Rightarrow> nat \<Rightarrow> val \<Rightarrow> nat \<times> 'signal worldline2" ("_\<lbrakk> _, _ :=\<^sub>2 _\<rbrakk>")
+  is "\<lambda>tw sig dly v. (fst tw, worldline_inert_upd (snd tw) sig (fst tw) dly v)"
+proof
+  fix tw :: "nat \<times> ('signal \<Rightarrow> nat \<Rightarrow> val)"
+  show "top (fst tw)"
+    by auto
+next
+  fix tw :: "nat \<times> ('signal \<Rightarrow> nat \<Rightarrow> val)"
   fix sig v
-  fix t :: nat
-  assume "\<exists>t. \<forall>t'>t. (\<lambda>s'. w s' t') = (\<lambda>s'. w s' t)"
-  then obtain tcurr :: "nat" where *: "\<forall>t' > tcurr. (\<lambda>s'. w s' t') = (\<lambda>s'. w s' tcurr)"
-    by auto
-  have "t < tcurr \<or> tcurr \<le> t"
-    by auto
-  moreover
-  { assume "t < tcurr"
-    hence "\<forall>t'> tcurr. (\<lambda>s. w[sig, t:= v] s t') = (\<lambda>s. w[sig, t:= v] s tcurr)"
-      by (metis * less_trans not_less_iff_gr_or_eq worldline_upd_def)
-    hence "\<exists>t''. \<forall>t'> t''. (\<lambda>s. w[sig, t:= v] s t') = (\<lambda>s. w[sig, t:= v] s t'')"
+  fix dly :: nat
+  assume "pred_prod top (\<lambda>w. \<exists>t. \<forall>t'>t. (\<lambda>s. w s t') = (\<lambda>s. w s t)) tw"
+  hence "\<exists>t. \<forall>t'>t. (\<lambda>s'. snd tw s' t') = (\<lambda>s'. snd tw s' t)"
+    by (auto simp add: prod.pred_set intro!:snds.intros)
+  then obtain tcurr :: "nat" where *: "\<forall>t' > tcurr. (\<lambda>s'. snd tw s' t') = (\<lambda>s'. snd tw s' tcurr)"
+    by auto
+  hence **: "\<And>t' s'. t' > tcurr \<Longrightarrow> snd tw s' t' = snd tw s' tcurr"
+    by meson
+  have "fst tw + dly < tcurr \<or> tcurr \<le> fst tw + dly"
+    by auto
+  moreover
+  { assume "fst tw + dly < tcurr"
+    hence "\<forall>t'> tcurr. (\<lambda>s. (snd tw)[sig, fst tw, dly := v] s t') = (\<lambda>s. (snd tw)[sig, fst tw, dly := v] s tcurr)"
+      unfolding worldline_inert_upd_def using ** by auto
+    hence "\<exists>t''. \<forall>t'> t''. (\<lambda>s. (snd tw)[sig, fst tw, dly:= v] s t') = (\<lambda>s. (snd tw)[sig, fst tw, dly:= v] s t'')"
       by auto }
   moreover
-  { assume "tcurr \<le> t"
-    hence "\<forall>t'> t. (\<lambda>s. w[sig, t:= v] s t') = (\<lambda>s. w[sig, t:= v] s t)"
-      by (metis (full_types) "*" le_less_trans nat_less_le worldline_upd_def)
-    hence "\<exists>t''. \<forall>t'> t''. (\<lambda>s. w[sig, t:= v] s t') = (\<lambda>s. w[sig, t:= v] s t'')"
-      by auto }
-  ultimately show "\<exists>t''. \<forall>t'>t''. (\<lambda>s. w[sig, t:= v] s t') = (\<lambda>s. w[sig, t:= v] s t'')"
-    by auto
-qed
-
-lift_definition worldline_inert_upd2 ::
-  "'signal worldline2 \<Rightarrow> 'signal \<Rightarrow> nat \<Rightarrow> nat \<Rightarrow> val \<Rightarrow> 'signal worldline2" ("_[_, _, _ :=\<^sub>2 _]")
-  is worldline_inert_upd
-proof -
-  fix w :: "'signal \<Rightarrow> nat \<Rightarrow> val"
-  fix sig v
-  fix t1 t2 :: nat
-  assume "\<exists>t. \<forall>t'>t. (\<lambda>s'. w s' t') = (\<lambda>s'. w s' t)"
-  then obtain tcurr :: "nat" where *: "\<forall>t' > tcurr. (\<lambda>s'. w s' t') = (\<lambda>s'. w s' tcurr)"
-    by auto
-  have "t1 + t2 < tcurr \<or> tcurr \<le> t1 + t2"
-    by auto
-  moreover
-  { assume "t1 + t2 < tcurr"
-    hence "\<forall>t'> tcurr. (\<lambda>s. w[sig, t1, t2 := v] s t') = (\<lambda>s. w[sig, t1, t2 := v] s tcurr)"
-      by (metis "*" le_add1 le_less_trans less_irrefl_nat order.strict_trans  worldline_inert_upd_def)
-    hence "\<exists>t''. \<forall>t'> t''. (\<lambda>s. w[sig, t1, t2:= v] s t') = (\<lambda>s. w[sig, t1, t2:= v] s t'')"
-      by auto }
-  moreover
-  { assume "tcurr \<le> t1 + t2"
-    have "\<forall>t'> t1 + t2. (\<lambda>s. w[sig, t1, t2 := v] s t') = (\<lambda>s. w[sig, t1, t2 := v] s (t1 + t2))"
+  { assume "tcurr \<le> fst tw + dly"
+    have "\<forall>t'> fst tw + dly. (\<lambda>s. (snd tw)[sig, fst tw, dly := v] s t') = (\<lambda>s. (snd tw)[sig, (fst tw), dly := v] s (fst tw + dly))"
     proof (rule, rule)
       fix t'
-      assume "t' > t1 + t2" hence "t' > tcurr" using `t1 + t2 \<ge> tcurr` by auto
+      assume "t' > fst tw + dly" hence "t' > tcurr" using `fst tw + dly \<ge> tcurr` by auto
       { fix s
         have "s \<noteq> sig \<or> s = sig" by auto
         moreover
         { assume "s \<noteq> sig"
-          hence "w[sig, t1, t2:= v] s t' = w[sig, t1, t2 := v] s (t1 + t2)"
-            by (metis "*" \<open>tcurr < t'\<close> \<open>tcurr \<le> t1 + t2\<close> le_less option.sel worldline_inert_upd_def) }
+          hence "(snd tw)[sig, fst tw, dly:= v] s t' = (snd tw)[sig, fst tw, dly := v] s (fst tw + dly)"
+            by (metis "*" \<open>tcurr < t'\<close> \<open>tcurr \<le> fst tw + dly\<close> le_less worldline_inert_upd_def) }
         moreover
         { assume "s = sig"
-          hence "w[sig, t1, t2 := v] s t' = w[sig, t1, t2 := v] s (t1 + t2)"
-            by (metis \<open>t1 + t2 < t'\<close> not_less_iff_gr_or_eq trans_less_add1 worldline_inert_upd_def) }
-        ultimately have "w[sig, t1, t2 := v] s t' = w[sig, t1, t2 := v] s (t1 + t2)"
+          hence "(snd tw)[sig, fst tw, dly := v] s t' = (snd tw)[sig, fst tw, dly := v] s (fst tw + dly)"
+            by (metis \<open>fst tw + dly < t'\<close> not_less_iff_gr_or_eq trans_less_add1 worldline_inert_upd_def) }
+        ultimately have "(snd tw)[sig, fst tw, dly := v] s t' = (snd tw)[sig, fst tw, dly := v] s (fst tw + dly)"
           by auto }
-      thus " (\<lambda>s. w[sig, t1, t2 := v] s t') = (\<lambda>s. w[sig, t1, t2 := v] s (t1 + t2))"
+      thus " (\<lambda>s. (snd tw)[sig, fst tw, dly := v] s t') = (\<lambda>s. (snd tw)[sig, fst tw, dly := v] s (fst tw + dly))"
         by auto
     qed
-    hence "\<exists>t''. \<forall>t'> t''. (\<lambda>s. w[sig, t1, t2:= v] s t') = (\<lambda>s. w[sig, t1, t2:= v] s t'')"
+    hence "\<exists>t''. \<forall>t'> t''. (\<lambda>s. (snd tw)[sig, fst tw, dly:= v] s t') = (\<lambda>s. (snd tw)[sig, fst tw, dly:= v] s t'')"
       by auto }
-  ultimately show "\<exists>t''. \<forall>t'> t''. (\<lambda>s. w[sig, t1, t2:= v] s t') = (\<lambda>s. w[sig, t1, t2:= v] s t'')"
+  ultimately show "\<exists>t''. \<forall>t'> t''. (\<lambda>s. (snd tw)[sig, fst tw, dly:= v] s t') = (\<lambda>s. (snd tw)[sig, fst tw, dly:= v] s t'')"
     by auto
 qed
 
@@ -167,57 +183,63 @@
   "beh_of_world2 w 0 = 0"
   by (transfer', auto simp add:  beh_of_world_raw_def zero_option_def zero_fun_def)
 
-lift_definition beval_world2 :: "'signal worldline2 \<Rightarrow> nat \<Rightarrow> 'signal bexp \<Rightarrow> val"
-  is beval_world .
-
-type_synonym 'signal assn2 = "'signal worldline2 \<Rightarrow> bool"
+lift_definition beval_world2 :: "nat \<times> 'signal worldline2 \<Rightarrow> 'signal bexp \<Rightarrow> val"
+  is "\<lambda>tw exp. beval_world (snd tw) (fst tw) exp" .
+
+type_synonym 'signal assn2 = "nat \<times> 'signal worldline2 \<Rightarrow> bool"
 
 inductive
-  seq_hoare2 :: "nat \<Rightarrow> 'signal assn2 \<Rightarrow> 'signal seq_stmt \<Rightarrow> 'signal assn2 \<Rightarrow> bool" ("\<turnstile>\<^sub>_ ([(1_)]/ (_)/ [(1_)])" 50)
+  seq_hoare2 :: "'signal assn2 \<Rightarrow> 'signal seq_stmt \<Rightarrow> 'signal assn2 \<Rightarrow> bool" ("\<turnstile> ([(1_)]/ (_)/ [(1_)])" 50)
   where
-Null2: "\<turnstile>\<^sub>t [P] Bnull [P]" |
-Assign2: "\<turnstile>\<^sub>t [\<lambda>w. P(w[sig, t + dly :=\<^sub>2 beval_world2 w t exp])] Bassign_trans sig exp dly [P]" |
-
-AssignI2: "\<turnstile>\<^sub>t [\<lambda>w. P(w[sig, t, dly :=\<^sub>2 beval_world2 w t exp])] Bassign_inert sig exp dly [P]" |
-
-Comp2: "\<lbrakk> \<turnstile>\<^sub>t [P] s1 [Q]; \<turnstile>\<^sub>t [Q] s2 [R]\<rbrakk> \<Longrightarrow> \<turnstile>\<^sub>t [P] Bcomp s1 s2 [R]" |
-
-If2: "\<lbrakk>\<turnstile>\<^sub>t [\<lambda>w. P w \<and> beval_world2 w t g] s1 [Q]; \<turnstile>\<^sub>t [\<lambda>w. P w \<and> \<not> beval_world2 w t  g] s2 [Q]\<rbrakk>
-        \<Longrightarrow>  \<turnstile>\<^sub>t [P] Bguarded g s1 s2 [Q]" |
-
-Conseq2: "\<lbrakk>\<forall>w. P' w \<longrightarrow> P w; \<turnstile>\<^sub>t [P] s [Q]; \<forall>w. Q w \<longrightarrow> Q' w\<rbrakk> \<Longrightarrow> \<turnstile>\<^sub>t [P'] s [Q']"
-
-inductive_cases seq_hoare2_ic: "\<turnstile>\<^sub>t [P] s [Q]"
+Null2: "\<turnstile> [P] Bnull [P]" |
+Assign2: "\<turnstile> [\<lambda>tw. P(  tw[sig, dly :=\<^sub>2 beval_world2 tw exp] )] Bassign_trans sig exp dly [P]" |
+
+AssignI2: "\<turnstile> [\<lambda>tw. P( tw\<lbrakk>sig, dly :=\<^sub>2 (beval_world2 tw exp)\<rbrakk>  )] Bassign_inert sig exp dly [P]" |
+
+Comp2: "\<lbrakk> \<turnstile> [P] s1 [Q]; \<turnstile> [Q] s2 [R]\<rbrakk> \<Longrightarrow> \<turnstile> [P] Bcomp s1 s2 [R]" |
+
+If2: "\<lbrakk>\<turnstile> [\<lambda>tw. P tw \<and> beval_world2 tw g] s1 [Q]; \<turnstile> [\<lambda>tw. P tw \<and> \<not> beval_world2 tw g] s2 [Q]\<rbrakk>
+        \<Longrightarrow>  \<turnstile> [P] Bguarded g s1 s2 [Q]" |
+
+Conseq2: "\<lbrakk>\<forall>w. P' w \<longrightarrow> P w; \<turnstile> [P] s [Q]; \<forall>w. Q w \<longrightarrow> Q' w\<rbrakk> \<Longrightarrow> \<turnstile> [P'] s [Q']"
+
+inductive_cases seq_hoare2_ic: "\<turnstile> [P] s [Q]"
 
 lemma BnullE_hoare2:
-  assumes "\<turnstile>\<^sub>t [P] s [Q]"
+  assumes "\<turnstile> [P] s [Q]"
   assumes "s = Bnull"
-  shows "\<forall>w. P w \<longrightarrow> Q w"
+  shows "\<forall>tw. P tw \<longrightarrow> Q tw"
   using assms
   by (induction rule:seq_hoare2.induct, auto)
 
 lemma BnullE'_hoare2:
-  "\<turnstile>\<^sub>t [P] Bnull [Q] \<Longrightarrow> \<forall>w. P w \<longrightarrow> Q w"
+  "\<turnstile> [P] Bnull [Q] \<Longrightarrow> \<forall>tw. P tw \<longrightarrow> Q tw"
   using BnullE_hoare2 by blast
 
 lemma BassignE_hoare2:
-  assumes "\<turnstile>\<^sub>t [P] s [Q]"
+  assumes "\<turnstile> [P] s [Q]"
   assumes "s = Bassign_trans sig exp dly"
-  shows "\<forall>w. P w \<longrightarrow> Q(w[sig, t + dly :=\<^sub>2 beval_world2 w t exp])"
+  shows "\<forall>tw. P tw \<longrightarrow> Q(tw[sig, dly :=\<^sub>2 beval_world2 tw exp])"
   using assms
-  by (induction rule: seq_hoare2.induct, auto)
+proof (induction rule: seq_hoare2.induct)
+  case (Conseq2 P' P s Q Q')
+  then show ?case by blast
+qed auto
 
 lemma Bassign_inertE_hoare2:
-  assumes "\<turnstile>\<^sub>t [P] s [Q]"
+  assumes "\<turnstile> [P] s [Q]"
   assumes "s = Bassign_inert sig exp dly"
-  shows "\<forall>w. P w \<longrightarrow> Q(w[sig, t, dly :=\<^sub>2 beval_world2 w t exp])"
+  shows "\<forall>tw. P tw \<longrightarrow> Q(tw \<lbrakk> sig, dly :=\<^sub>2 beval_world2 tw exp\<rbrakk> )"
   using assms
-  by (induction rule: seq_hoare2.induct, auto)
+proof (induction rule: seq_hoare2.induct)
+  case (Conseq2 P' P s Q Q')
+  then show ?case by blast
+qed auto
 
 lemma BcompE_hoare2:
-  assumes "\<turnstile>\<^sub>t [P] s [R]"
+  assumes "\<turnstile> [P] s [R]"
   assumes "s = Bcomp s1 s2"
-  shows "\<exists>Q. \<turnstile>\<^sub>t [P] s1 [Q] \<and> \<turnstile>\<^sub>t [Q] s2 [R]"
+  shows "\<exists>Q. \<turnstile> [P] s1 [Q] \<and> \<turnstile> [Q] s2 [R]"
   using assms Conseq2
   by (induction rule:seq_hoare2.induct, auto) (blast)
 
@@ -225,26 +247,30 @@
 lemmas [intro!] = seq_hoare2.Null2 seq_hoare2.Assign2 seq_hoare2.Comp2 seq_hoare2.If2
 
 lemma strengthen_pre_hoare2:
-  assumes "\<forall>w. P' w \<longrightarrow> P w" and "\<turnstile>\<^sub>t [P] s [Q]"
-  shows "\<turnstile>\<^sub>t [P'] s [Q]"
+  assumes "\<forall>tw. P' tw \<longrightarrow> P tw" and "\<turnstile> [P] s [Q]"
+  shows "\<turnstile> [P'] s [Q]"
   using assms by (blast intro: Conseq2)
 
 lemma weaken_post_hoare2:
-  assumes "\<forall>w. Q w \<longrightarrow> Q' w" and "\<turnstile>\<^sub>t [P] s [Q]"
-  shows "\<turnstile>\<^sub>t [P] s [Q']"
+  assumes "\<forall>tw. Q tw \<longrightarrow> Q' tw" and "\<turnstile> [P] s [Q]"
+  shows "\<turnstile> [P] s [Q']"
   using assms by (blast intro: Conseq2)
 
 lemma Assign'_hoare2:
-  assumes "\<forall>w. P w \<longrightarrow> Q (worldline_upd2 w sig (t + dly) (beval_world2 w t exp))"
-  shows "\<turnstile>\<^sub>t [P] Bassign_trans sig exp dly [Q]"
-  using assms by (simp add: strengthen_pre_hoare2)
+  assumes "\<forall>tw. P tw \<longrightarrow> Q (worldline_upd2 tw sig dly (beval_world2 tw exp))"
+  shows "\<turnstile> [P] Bassign_trans sig exp dly [Q]"
+  using assms by (metis (no_types, lifting) Assign2 strengthen_pre_hoare2)
 
 subsubsection \<open>Validity of Hoare proof rules\<close>
 
 lift_definition worldline2 ::
-  "nat \<Rightarrow> 'signal state \<Rightarrow> 'signal transaction \<Rightarrow> 'signal transaction \<Rightarrow> 'signal worldline2"
-  is worldline
-proof -
+  "nat \<Rightarrow> 'signal state \<Rightarrow> 'signal transaction \<Rightarrow> 'signal transaction \<Rightarrow> nat \<times> 'signal worldline2"
+  is "\<lambda>t \<sigma> \<theta> \<tau>. (t, worldline t \<sigma> \<theta> \<tau>)"
+proof
+  fix t :: nat
+  show "top t"
+    by auto
+next
   fix t0 :: nat
   fix \<sigma> :: "'signal state"
   fix \<theta> \<tau> :: "'signal transaction"
@@ -308,23 +334,18 @@
 qed
 
 definition destruct_worldline ::
-  "'signal worldline2 \<Rightarrow> nat \<Rightarrow> ('signal state \<times> 'signal event \<times> 'signal transaction \<times> 'signal transaction)"
+  "nat \<times> 'signal worldline2 \<Rightarrow> (nat \<times> 'signal state \<times> 'signal event \<times> 'signal transaction \<times> 'signal transaction)"
   where
-<<<<<<< HEAD
-  "destruct_worldline w t = (let \<sigma> = (\<lambda>s. Rep_worldline w s t);
-                                 \<theta> = poly_mapping_of_fun (\<lambda>t. Some o (\<lambda>s. (Rep_worldline w) s t)) 0 t;
-=======
   "destruct_worldline tw = (let  t = fst tw; w = snd tw;
                                  \<sigma> = (\<lambda>s. Rep_worldline w s t);
                                  \<theta> = derivative_hist_raw (Rep_worldline w) t;
                                  \<comment> \<open>\<theta> = poly_mapping_of_fun (\<lambda>t. Some o (\<lambda>s. (Rep_worldline w) s t)) 0 t;\<close>
->>>>>>> bf3d1142
                                  \<gamma> = {s. \<sigma> s \<noteq> signal_of2 False \<theta> s (t - 1)};
                                  \<tau> = derivative_raw (Rep_worldline w) (worldline_deg w) t
-                             in (\<sigma>, \<gamma>, \<theta>, \<tau>))"
+                             in (t, \<sigma>, \<gamma>, \<theta>, \<tau>))"
 
 text \<open>One might concern about the event @{term "\<gamma> :: 'signal event"} obtained from the destruction
-@{term "destruct_worldline w t"} above. What happens if @{term "t = 0"}? This is a valid concern
+@{term "destruct_worldline tw"} above. What happens if @{term "t = 0"}? This is a valid concern
 since we have the expression @{term "t - 1"} in the definition of @{term "\<gamma>"} above.
 
 Note that, we impose the requirement of @{term "context_invariant"} here. When this is the case,
@@ -348,41 +369,33 @@
   unfolding destruct_worldline_def Let_def by auto
 
 lemma destruct_worldline_exist:
-  "\<exists>\<sigma> \<gamma> \<theta> \<tau>. destruct_worldline w t = (\<sigma>, \<gamma>, \<theta>, \<tau>)"
+  "\<exists>t \<sigma> \<gamma> \<theta> \<tau>. destruct_worldline tw = (t, \<sigma>, \<gamma>, \<theta>, \<tau>)"
   unfolding destruct_worldline_def Let_def by auto
 
 lemma worldline2_constructible:
-  fixes w :: "'signal worldline2"
-  assumes "destruct_worldline w t = (\<sigma>, \<gamma>, \<theta>, \<tau>)"
-  shows "w = worldline2 t \<sigma> \<theta> \<tau> \<and> context_invariant t \<sigma> \<gamma> \<theta> \<tau>"
+  fixes tw :: "nat \<times> 'signal worldline2"
+  assumes "destruct_worldline tw = (t, \<sigma>, \<gamma>, \<theta>, \<tau>)"
+  shows "tw = worldline2 t \<sigma> \<theta> \<tau> \<and> context_invariant t \<sigma> \<gamma> \<theta> \<tau>"
 proof -
-  have "\<exists>t. \<forall>t'>t. (\<lambda>s. Rep_worldline w s t') = (\<lambda>s. Rep_worldline w s t)"
+  have "\<exists>t. \<forall>t'>t. (\<lambda>s. Rep_worldline (snd tw) s t') = (\<lambda>s. Rep_worldline (snd tw) s t)"
     by transfer auto
   thus ?thesis
     using assms unfolding destruct_worldline_def Let_def worldline_deg_def
   proof transfer'
-    fix w :: "'signal worldline"
+    fix tw :: "nat \<times> 'signal worldline"
     fix t \<sigma> \<gamma>
     fix \<theta> \<tau> :: "'signal transaction"
-    assume *: "\<exists>t. \<forall>t'>t. (\<lambda>s. w s t') = (\<lambda>s. w s t)"
-    then obtain d where d_def: "d = (LEAST t. \<forall>t'>t. (\<lambda>s. w s t') = (\<lambda>s. w s t))"
+    let ?w = "snd tw"
+    assume *: "\<exists>t. \<forall>t'>t. (\<lambda>s. ?w s t') = (\<lambda>s. ?w s t)"
+    then obtain d where d_def: "d = (LEAST t. \<forall>t'>t. (\<lambda>s. ?w s t') = (\<lambda>s. ?w s t))"
       by auto
-    have d_prop: "\<forall>t'>d. (\<lambda>s. w s t') = (\<lambda>s. w s d)"
+    have d_prop: "\<forall>t'>d. (\<lambda>s. ?w s t') = (\<lambda>s. ?w s d)"
       using LeastI_ex[OF *] unfolding d_def  by blast
-    hence d_prop': "\<And>n s. d < n \<Longrightarrow> w s n = w s d"
+    hence d_prop': "\<And>n s. d < n \<Longrightarrow> ?w s n = ?w s d"
       by meson
-    have d_def': "d = (LEAST n. \<forall>t>n. \<forall>s. w s t = w s n)"
+    have d_def': "d = (LEAST n. \<forall>t>n. \<forall>s. ?w s t = ?w s n)"
       unfolding d_def  by metis
     assume **:
-<<<<<<< HEAD
-      "(\<lambda>s. w s t,
-        {s. w s t \<noteq> signal_of2 False (poly_mapping_of_fun (\<lambda>t. Some \<circ> (\<lambda>s. w s t)) 0 t) s (t - 1)},
-        poly_mapping_of_fun (\<lambda>t. Some \<circ> (\<lambda>s. w s t)) 0 t,
-        derivative_raw w (LEAST n. \<forall>t>n. \<forall>s. w s t = w s n) t) = (\<sigma>, \<gamma>, \<theta>, \<tau>)"
-    hence \<sigma>_def: "\<sigma> = (\<lambda>s. w s t)" and
-          \<gamma>_def: "\<gamma> = {s. w s t \<noteq> signal_of2 False (poly_mapping_of_fun (\<lambda>t. Some \<circ> (\<lambda>s. w s t)) 0 t) s (t - 1)}" and
-          \<theta>_def: "\<theta> = poly_mapping_of_fun (\<lambda>t. Some \<circ> (\<lambda>s. w s t)) 0 t"
-=======
       "(fst tw,
         \<lambda>s. snd tw s (fst tw),
         {s. snd tw s (fst tw) \<noteq> signal_of2 False (derivative_hist_raw (snd tw) (fst tw)) s (fst tw - 1)},
@@ -393,11 +406,10 @@
           \<gamma>_def: "\<gamma> = {s. ?w s t \<noteq> signal_of2 False (derivative_hist_raw (snd tw) (fst tw)) s (fst tw - 1)}" and
           \<theta>_def: "\<theta> = derivative_hist_raw ?w t" and
           "fst tw = t"
->>>>>>> bf3d1142
       by auto
-    have \<tau>_def: "\<tau> = derivative_raw w d t"
+    have \<tau>_def: "\<tau> = derivative_raw ?w d t"
       using ** unfolding d_def' by auto
-    have "w = worldline t \<sigma> \<theta> \<tau>"
+    have "?w = worldline t \<sigma> \<theta> \<tau>"
     proof (rule ext, rule ext, cases "t \<le> d")
       case True
       fix s' t'
@@ -408,32 +420,20 @@
       { assume "t' < t"
         hence "worldline t \<sigma> \<theta> \<tau> s' t' =  signal_of2 False \<theta> s' t'"
           unfolding worldline_def by auto
-<<<<<<< HEAD
-        also have "... = w s' t'"
-          using signal_of2_poly_mapping_fun[OF `t' < t`] unfolding \<theta>_def by metis
-        finally have "w s' t' = worldline t \<sigma> \<theta> \<tau> s' t'"
-=======
         also have "... = ?w s' t'"
           using signal_of2_derivative_hist_raw[OF `t' < t`] unfolding \<theta>_def  by metis
         finally have "?w s' t' = worldline t \<sigma> \<theta> \<tau> s' t'"
->>>>>>> bf3d1142
           by auto }
       moreover
       { assume "t \<le> t'"
         hence "worldline t \<sigma> \<theta> \<tau> s' t' = signal_of2 (\<sigma> s') \<tau> s' t'"
           unfolding worldline_def by auto
-<<<<<<< HEAD
-        also have "... = w s' t'"
-          unfolding \<tau>_def using signal_of2_derivative_raw'[OF `t \<le> t'` True] d_prop' by metis
-        finally have "w s' t' = worldline t \<sigma> \<theta> \<tau> s' t'"
-=======
         also have "... = ?w s' t'"
           unfolding \<tau>_def using signal_of2_derivative_raw'[OF `t \<le> t'` True] d_prop' `snd tw s' t = \<sigma> s'`
           by metis
         finally have "?w s' t' = worldline t \<sigma> \<theta> \<tau> s' t'"
->>>>>>> bf3d1142
           by auto }
-      ultimately show "w s' t' = worldline t \<sigma> \<theta> \<tau> s' t'"
+      ultimately show "?w s' t' = worldline t \<sigma> \<theta> \<tau> s' t'"
         by auto
     next
       case False
@@ -443,15 +443,9 @@
       { assume "t' < t"
         hence "worldline t \<sigma> \<theta> \<tau> s' t' =  signal_of2 False \<theta> s' t'"
           unfolding worldline_def by auto
-<<<<<<< HEAD
-        also have "... = w s' t'"
-          using signal_of2_poly_mapping_fun[OF `t' < t`] unfolding \<theta>_def by metis
-        finally have "w s' t' = worldline t \<sigma> \<theta> \<tau> s' t'"
-=======
         also have "... = ?w s' t'"
           using signal_of2_derivative_hist_raw[OF `t' < t`] unfolding \<theta>_def by metis
         finally have "?w s' t' = worldline t \<sigma> \<theta> \<tau> s' t'"
->>>>>>> bf3d1142
           by auto }
       moreover
       { assume "t \<le> t'"
@@ -461,13 +455,13 @@
           unfolding \<tau>_def using derivative_raw_zero False   by (metis (mono_tags) linear)
         also have "... = \<sigma> s'"
           using signal_of2_empty by fastforce
-        also have "... = w s' t"
+        also have "... = ?w s' t"
           unfolding \<sigma>_def by auto
-        also have "... = w s' t'"
+        also have "... = ?w s' t'"
           using d_prop'[of "t"] d_prop'[of "t'"] False `t \<le> t'` by auto
-        finally have "w s' t' = worldline t \<sigma> \<theta> \<tau> s' t'"
+        finally have "?w s' t' = worldline t \<sigma> \<theta> \<tau> s' t'"
           by auto }
-      ultimately show "w s' t' = worldline t \<sigma> \<theta> \<tau> s' t'"
+      ultimately show "?w s' t' = worldline t \<sigma> \<theta> \<tau> s' t'"
         by auto
     qed
     have "\<forall>n. t \<le> n \<longrightarrow> lookup \<theta> n = 0"
@@ -477,32 +471,20 @@
     moreover have "\<forall>s. s \<in> dom (lookup \<tau> t) \<longrightarrow> \<sigma> s = the (lookup \<tau> t s)"
       unfolding \<tau>_def \<sigma>_def by transfer' auto
     ultimately have "context_invariant t \<sigma> \<gamma> \<theta> \<tau>"
-<<<<<<< HEAD
-      unfolding \<gamma>_def context_invariant_def \<sigma>_def \<theta>_def by auto
-    thus " w = worldline t \<sigma> \<theta> \<tau> \<and> context_invariant t \<sigma> \<gamma> \<theta> \<tau>"
-      using `w = worldline t \<sigma> \<theta> \<tau>` by auto
-=======
       unfolding \<gamma>_def context_invariant_def \<sigma>_def \<theta>_def `fst tw = t` by auto
     thus " tw = (t, worldline t \<sigma> \<theta> \<tau>) \<and> context_invariant t \<sigma> \<gamma> \<theta> \<tau>"
       using `?w = worldline t \<sigma> \<theta> \<tau>` `fst tw = t` surjective_pairing[of "tw"] by auto
->>>>>>> bf3d1142
   qed
 qed
 
 lemma worldline2_constructible':
-  fixes w :: "'signal worldline2"
-  fixes t :: nat
-  shows "\<exists>\<sigma> \<gamma> \<theta> \<tau>. w = worldline2 t \<sigma> \<theta> \<tau> \<and> context_invariant t \<sigma> \<gamma> \<theta> \<tau>"
-  by (meson destruct_worldline_def worldline2_constructible)
+  fixes tw :: "nat \<times> 'signal worldline2"
+  shows "\<exists>t \<sigma> \<gamma> \<theta> \<tau>. tw = worldline2 t \<sigma> \<theta> \<tau> \<and> context_invariant t \<sigma> \<gamma> \<theta> \<tau>"
+  using destruct_worldline_exist worldline2_constructible by blast
 
 lemma state_worldline2:
-<<<<<<< HEAD
-  assumes "context_invariant t \<sigma> \<gamma> \<theta> \<tau>"
-  shows "(\<lambda>s. Rep_worldline (worldline2 t \<sigma> \<theta> \<tau>) s t) = \<sigma>"
-=======
   assumes "context_invariant_weaker t \<sigma> \<theta> \<tau>"
   shows "(\<lambda>s. (Rep_worldline o snd) (worldline2 t \<sigma> \<theta> \<tau>) s t) = \<sigma>"
->>>>>>> bf3d1142
   using assms
 proof (intro ext, transfer')
   fix s t \<sigma>
@@ -546,18 +528,13 @@
       unfolding to_signal2_def comp_def by auto
     hence "worldline t \<sigma> \<theta> \<tau> s t = \<sigma> s"
       unfolding worldline_def by auto }
-  ultimately show "worldline t \<sigma> \<theta> \<tau> s t = \<sigma> s"
+  ultimately show "((\<lambda>x. x) \<circ> snd) (t, worldline t \<sigma> \<theta> \<tau>) s t = \<sigma> s"
     by auto
 qed
 
 lemma history_worldline2:
-<<<<<<< HEAD
-  assumes "context_invariant t \<sigma> \<gamma> \<theta> \<tau>"
-  shows "signal_of2 False (poly_mapping_of_fun (\<lambda>ta. Some \<circ> (\<lambda>s. Rep_worldline (worldline2 t \<sigma> \<theta> \<tau>) s ta)) 0 t) s (t - 1) =
-=======
   assumes "context_invariant_weaker t \<sigma> \<theta> \<tau>"
   shows "signal_of2 False (poly_mapping_of_fun (\<lambda>ta. Some \<circ> (\<lambda>s. (Rep_worldline o snd) (worldline2 t \<sigma> \<theta> \<tau>) s ta)) 0 t) s (t - 1) =
->>>>>>> bf3d1142
          signal_of2 False \<theta> s (t - 1)"
   using assms
 proof transfer'
@@ -598,18 +575,13 @@
       using `t = 0` by auto
     finally have "signal_of2 False (poly_mapping_of_fun (\<lambda>ta. Some \<circ> (\<lambda>s. worldline t \<sigma> \<theta> \<tau> s ta)) 0 t) s (t - 1) = signal_of2 False \<theta> s (t - 1)"
       by auto }
-  ultimately show "signal_of2 False (poly_mapping_of_fun (\<lambda>ta. Some \<circ> (\<lambda>s. worldline t \<sigma> \<theta> \<tau> s ta)) 0 t) s (t - 1) = signal_of2 False \<theta> s (t - 1)"
+  ultimately show "signal_of2 False (poly_mapping_of_fun (\<lambda>ta. Some \<circ> (\<lambda>s. ((\<lambda>x. x) \<circ> snd) (t, worldline t \<sigma> \<theta> \<tau>) s ta)) 0 t) s (t - 1) = signal_of2 False \<theta> s (t - 1)"
     by auto
 qed
 
 lemma beh_of_worldline:
-<<<<<<< HEAD
-  assumes "context_invariant t \<sigma> \<gamma> \<theta> \<tau>"
-  shows "\<And>k. signal_of2 False (poly_mapping_of_fun (\<lambda>ta. Some \<circ> (\<lambda>s. Rep_worldline (worldline2 t \<sigma> \<theta> \<tau>) s ta)) 0 t) s k =
-=======
   assumes "context_invariant_weaker t \<sigma> \<theta> \<tau>"
   shows "\<And>k. signal_of2 False (poly_mapping_of_fun (\<lambda>ta. Some \<circ> (\<lambda>s. (Rep_worldline o snd) (worldline2 t \<sigma> \<theta> \<tau>) s ta)) 0 t) s k =
->>>>>>> bf3d1142
              signal_of2 False \<theta> s k"
   using assms
 proof transfer'
@@ -681,7 +653,7 @@
         using step using "**" by blast }
     ultimately have "signal_of2 False (poly_mapping_of_fun (\<lambda>ta. Some \<circ> (\<lambda>s. worldline t \<sigma> \<theta> \<tau> s ta)) 0 t) s k = signal_of2 False \<theta> s k"
       by auto }
-  ultimately show "signal_of2 False (poly_mapping_of_fun (\<lambda>ta. Some \<circ> (\<lambda>s. worldline t \<sigma> \<theta> \<tau> s ta)) 0 t) s k = signal_of2 False \<theta> s k"
+  ultimately show " signal_of2 False (poly_mapping_of_fun (\<lambda>ta. Some \<circ> (\<lambda>s. ((\<lambda>x. x) \<circ> snd) (t, worldline t \<sigma> \<theta> \<tau>) s ta)) 0 t) s k = signal_of2 False \<theta> s k"
     by auto
 qed
 
@@ -774,43 +746,31 @@
 
 lemma event_worldline2:
   assumes "context_invariant t \<sigma> \<gamma> \<theta> \<tau>"
-<<<<<<< HEAD
-  shows "{s. Rep_worldline (worldline2 t \<sigma> \<theta> \<tau>) s t \<noteq> signal_of2 False (poly_mapping_of_fun (\<lambda>ta. Some \<circ> (\<lambda>s. Rep_worldline (worldline2 t \<sigma> \<theta> \<tau>) s ta)) 0 t) s (t - 1)} = \<gamma>"
-  using assms state_worldline2[OF assms]
-=======
   shows "{s. (Rep_worldline o snd) (worldline2 t \<sigma> \<theta> \<tau>) s t \<noteq> signal_of2 False (poly_mapping_of_fun (\<lambda>ta. Some \<circ> (\<lambda>s. (Rep_worldline o snd) (worldline2 t \<sigma> \<theta> \<tau>) s ta)) 0 t) s (t - 1)} = \<gamma>"
   using assms state_worldline2[OF ci_implies_ci_weaker[OF assms]]
->>>>>>> bf3d1142
 proof transfer'
   fix t \<sigma>
   fix \<gamma> :: "'a event"
   fix \<theta> \<tau>
   assume "context_invariant t \<sigma> \<gamma> \<theta> \<tau>"
-  assume *: "(\<lambda>s. worldline t \<sigma> \<theta> \<tau> s t) = \<sigma>"
+  assume *: "(\<lambda>s. ((\<lambda>x. x) \<circ> snd) (t, worldline t \<sigma> \<theta> \<tau>) s t) = \<sigma>"
   have **: "\<gamma> = {s. \<sigma> s \<noteq> signal_of2 False \<theta> s (t - 1)}"
     using `context_invariant t \<sigma> \<gamma> \<theta> \<tau>` unfolding context_invariant_def by auto
   have "{s. worldline t \<sigma> \<theta> \<tau> s t \<noteq> signal_of2 False (poly_mapping_of_fun (\<lambda>ta. Some \<circ> (\<lambda>s. worldline t \<sigma> \<theta> \<tau> s ta)) 0 t) s (t - 1)} =
         {s. \<sigma> s \<noteq> signal_of2 False (poly_mapping_of_fun (\<lambda>ta. Some \<circ> (\<lambda>s. worldline t \<sigma> \<theta> \<tau> s ta)) 0 t) s (t - 1)}"
-    using * by metis
+    using * by (metis comp_apply snd_conv)
   moreover have "\<And>s. signal_of2 False \<theta> s (t - 1) =
             signal_of2 False (poly_mapping_of_fun (\<lambda>ta. Some \<circ> (\<lambda>s. worldline t \<sigma> \<theta> \<tau> s ta)) 0 t) s (t - 1)"
-<<<<<<< HEAD
-    using history_worldline2 by (metis \<open>context_invariant t \<sigma> \<gamma> \<theta> \<tau>\<close> worldline2.rep_eq)
-=======
     using history_worldline2[OF ci_implies_ci_weaker[OF \<open>context_invariant t \<sigma> \<gamma> \<theta> \<tau>\<close>]] by transfer' auto
->>>>>>> bf3d1142
   ultimately have "{s. worldline t \<sigma> \<theta> \<tau> s t \<noteq> signal_of2 False (poly_mapping_of_fun (\<lambda>ta. Some \<circ> (\<lambda>s. worldline t \<sigma> \<theta> \<tau> s ta)) 0 t) s (t - 1)} =
                    {s. \<sigma> s \<noteq> signal_of2 False \<theta> s (t - 1)}"
     by auto
-  thus " {s. worldline t \<sigma> \<theta> \<tau> s t \<noteq> signal_of2 False (poly_mapping_of_fun (\<lambda>ta. Some \<circ> (\<lambda>s. worldline t \<sigma> \<theta> \<tau> s ta)) 0 t) s (t - 1)} = \<gamma>"
+  thus " {s. ((\<lambda>x. x) \<circ> snd) (t, worldline t \<sigma> \<theta> \<tau>) s t \<noteq> signal_of2 False (poly_mapping_of_fun (\<lambda>ta. Some \<circ> (\<lambda>s. ((\<lambda>x. x) \<circ> snd) (t, worldline t \<sigma> \<theta> \<tau>) s ta)) 0 t) s (t - 1)} = \<gamma>"
     using ** by auto
 qed
 
 lemma event_worldline2':
   assumes "context_invariant t \<sigma> \<gamma> \<theta> \<tau>"
-<<<<<<< HEAD
-  shows "\<And>k s . signal_of2 (\<sigma> s) (derivative_raw (Rep_worldline (worldline2 t \<sigma> \<theta> \<tau>)) (worldline_deg (worldline2 t \<sigma> \<theta> \<tau>)) t) s k =
-=======
   shows "{s. (Rep_worldline o snd) (worldline2 t \<sigma> \<theta> \<tau>) s t \<noteq> signal_of2 False  (derivative_hist_raw ((Rep_worldline o snd) (worldline2 t \<sigma> \<theta> \<tau>)) t) s (t - 1)} = \<gamma>"
   using assms state_worldline2[OF ci_implies_ci_weaker[OF assms]]
 proof transfer'
@@ -837,7 +797,6 @@
 lemma transaction_worldline2:
   assumes "context_invariant_weaker t \<sigma> \<theta> \<tau>"
   shows "\<And>k s . signal_of2 (\<sigma> s) (derivative_raw ((Rep_worldline o snd) (worldline2 t \<sigma> \<theta> \<tau>)) ((worldline_deg o snd) (worldline2 t \<sigma> \<theta> \<tau>)) t) s k =
->>>>>>> bf3d1142
                 signal_of2 (\<sigma> s) \<tau> s k"
   using assms unfolding worldline_deg_def
 proof transfer'
@@ -967,13 +926,8 @@
           have "worldline t \<sigma> \<theta> \<tau> s t = signal_of2 (\<sigma> s) \<tau> s t"
             unfolding worldline_def by auto
           also have "... = \<sigma> s"
-<<<<<<< HEAD
-            using `context_invariant t \<sigma> \<gamma> \<theta> \<tau>`
-            by (metis calculation state_worldline2 worldline2.rep_eq)
-=======
             using calculation state_worldline2[OF `context_invariant_weaker t \<sigma> \<theta> \<tau>`]
             by (transfer', metis fun.map_ident snd_conv)
->>>>>>> bf3d1142
           finally have "worldline t \<sigma> \<theta> \<tau> s t = \<sigma> s"
             by auto
           hence ?thesis
@@ -988,54 +942,11 @@
                     signal_of2 (\<sigma> s) \<tau> s k" by auto }
   ultimately have "signal_of2 (\<sigma> s) (derivative_raw (worldline t \<sigma> \<theta> \<tau>) deg t) s k =
                     signal_of2 (\<sigma> s) \<tau> s k" by auto
-  thus "signal_of2 (\<sigma> s) (derivative_raw (worldline t \<sigma> \<theta> \<tau>) (LEAST n. \<forall>ta>n. \<forall>s. worldline t \<sigma> \<theta> \<tau> s ta = worldline t \<sigma> \<theta> \<tau> s n) t) s k =
+  thus "signal_of2 (\<sigma> s) (derivative_raw (((\<lambda>x. x) \<circ> snd) (t, worldline t \<sigma> \<theta> \<tau>)) (((\<lambda>w. LEAST n. \<forall>t>n. \<forall>s. w s t = w s n) \<circ> snd) (t, worldline t \<sigma> \<theta> \<tau>)) t) s k =
         signal_of2 (\<sigma> s) \<tau> s k"
     unfolding deg_def by auto
 qed
 
-<<<<<<< HEAD
-lemma destruct_worldline_correctness:
-  assumes "context_invariant t \<sigma> \<gamma> \<theta> \<tau>"
-  assumes "destruct_worldline (worldline2 t \<sigma> \<theta> \<tau>) t = (\<sigma>', \<gamma>', \<theta>', \<tau>')"
-  shows "\<sigma> = \<sigma>'" and "\<gamma> = \<gamma>'"
-    and "\<And>k s. signal_of2 False \<theta> s k = signal_of2 False \<theta>' s k"
-    and "\<And>k s. signal_of2 (\<sigma> s) \<tau> s k = signal_of2 (\<sigma> s) \<tau>' s k"
-  using assms(2) state_worldline2[OF assms(1)] event_worldline2[OF assms(1)] beh_of_worldline[OF assms(1)]
-  transaction_worldline2[OF assms(1)] unfolding destruct_worldline_def Let_def by auto
-
-text \<open>Ideally, we want the destructor @{term "destruct_worldline"} is the inverse of the constructor
-@{term "worldline2"}. Unfortunately this is not the case here. Note that in the lemma above,
-the states are the same @{term "\<sigma> = \<sigma>'"}, the events are the same @{term "\<gamma> = \<gamma>'"} but not with
-the history (or behaviours) @{term "\<theta>"} @{term "\<theta>'"} and the transactions @{term "\<tau>"} @{term "\<tau>'"}.
-Why is this the case?
-
-To answer this question, we need to explain the ``inverse'' function of the derivative, i.e.,
-``integral'' which is achieved via the function @{term "signal_of2"}. It is basically the function
-to turn a transaction into a signal. This ``integral'' function runs through over time, note if
-there is a mapping, and change the signal value according to this mapping. It is basically like
-integration function in real calculus, but the value can only either be ``0'' or ``1''.
-
-The reason why we cannot have the equality @{term "\<tau> = \<tau>'"} and @{term "\<theta> = \<theta>'"} is because a
-worldline does not have a unique ``derivative''. Suppose that the transaction @{term "\<tau>"} maps the
-signal @{term "sig\<^sub>1 :: 'signal"} to @{term "True :: val"} at time 0 and none at other times.
-Suppose also that we have another transaction @{term "\<tau>'"} which is the same with @{term "\<tau>"} except
-that it also maps @{term "sig\<^sub>1 :: 'signal"} to @{term "True :: val"} at time 1. When we
-``integrate'' both of these transactions, we will obtain an identical worldline; posting (setting) a
-signal to @{term "True"} where we have previously posted (maps) the same value is futile.
-
-However, even though the transaction @{term "\<tau>'"} and history @{term "\<theta>"} are not guaranteed to be
-the same with @{term "\<tau>"} and @{term "\<theta>"} any longer, the ``integrals'' are still the same; see
-property 3 and 4 in the theorem above.\<close>
-
-definition world_seq_exec :: "'signal worldline2 \<Rightarrow> nat \<Rightarrow> 'signal seq_stmt \<Rightarrow> 'signal worldline2" where
-  "world_seq_exec w t s = (let (\<sigma>, \<gamma>, \<theta>, \<tau>) = destruct_worldline w t;
-                                         \<tau>' = b_seq_exec t \<sigma> \<gamma> \<theta> s \<tau>
-                           in worldline2 t \<sigma> \<theta> \<tau>')"
-
-abbreviation world_seq_exec_abb :: "'signal worldline2 \<Rightarrow> nat \<Rightarrow> 'signal seq_stmt \<Rightarrow> 'signal worldline2 \<Rightarrow> bool"
-  ("(_, _ , _) \<Rightarrow>\<^sub>s _")
-  where "world_seq_exec_abb w t s w' \<equiv> (world_seq_exec w t s = w')"
-=======
 text \<open>The following definition is an attempt to define a condition such that the derivative @{term
 "derivative_raw"} and @{term "derivative_hist_raw"} are the inverses of the integral (@{term
 "signal_of2"}). The predicate non-stuttering below indicates that, in each signal, there are no two
@@ -1051,7 +962,6 @@
 definition non_stuttering :: "'signal transaction2 \<Rightarrow> 'signal state \<Rightarrow> 'signal \<Rightarrow> bool" where
   "non_stuttering \<tau> \<sigma> s = (let ks = sorted_list_of_set (keys (\<tau> s)) in
                         (\<forall>i. Suc i < length ks \<longrightarrow> lookup (\<tau> s) (ks ! i) \<noteq> lookup (\<tau> s) (ks ! Suc i)) \<and> (ks \<noteq> [] \<longrightarrow> \<sigma> s \<noteq> the (lookup (\<tau> s) (ks ! 0))))"
->>>>>>> bf3d1142
 
 lemma hd_of_keys:
   fixes \<tau> :: "'signal transaction2"
@@ -1083,11 +993,6 @@
   thus False by auto
 qed
 
-<<<<<<< HEAD
-definition
-seq_hoare_valid2 :: "nat \<Rightarrow> 'signal assn2 \<Rightarrow> 'signal seq_stmt \<Rightarrow> 'signal assn2 \<Rightarrow> bool" ("\<Turnstile>\<^sub>_ [(1_)]/ (_)/ [(1_)]" 50)
-where "\<Turnstile>\<^sub>t [P] s [Q] \<longleftrightarrow>  (\<forall>w w'.  P w \<and> (w, t, s \<Rightarrow>\<^sub>s w') \<longrightarrow> Q w')"
-=======
 lemma no_mapping_at_t_if_non_stuttering:
   assumes "context_invariant_weaker t \<sigma> \<theta> \<tau>"
   assumes "non_stuttering (to_transaction2 \<tau>) \<sigma> s"
@@ -1131,7 +1036,6 @@
   thus ?thesis
     apply transfer' by (transfer', auto simp add: zero_fun_def)
 qed
->>>>>>> bf3d1142
 
 lemma two_successive_keys_diff_value:
   fixes \<tau> :: "'a transaction2"
@@ -4263,109 +4167,6 @@
 definition wp_conc :: "'signal conc_stmt \<Rightarrow> 'signal assn2 \<Rightarrow> 'signal assn2" where
   "wp_conc cs Q = (\<lambda>tw. \<forall>tw'. (tw, cs \<Rightarrow>\<^sub>c tw') \<longrightarrow> Q tw')"
 
-<<<<<<< HEAD
-lemma Bcomp_hoare_valid':
-  assumes "\<Turnstile>\<^sub>t [P] s1 [Q]" and "\<Turnstile>\<^sub>t [Q] s2 [R]"
-  assumes "nonneg_delay (Bcomp s1 s2)"
-  shows "\<Turnstile>\<^sub>t [P] Bcomp s1 s2 [R]"
-  unfolding seq_hoare_valid2_def
-proof (rule)+
-  fix w w'
-  have "nonneg_delay s1" and "nonneg_delay s2"
-    using assms(3) by auto
-  assume "P w \<and> (w, t, Bcomp s1 s2 \<Rightarrow>\<^sub>s w')"
-  hence "P w" and "w, t, Bcomp s1 s2 \<Rightarrow>\<^sub>s w'" by auto
-  then obtain \<sigma> \<gamma> \<theta> \<tau> \<tau>' where des: "destruct_worldline w t = (\<sigma>, \<gamma>, \<theta>, \<tau>)" and
-    "(t, \<sigma>, \<gamma>, \<theta> \<turnstile> <Bcomp s1 s2, \<tau>> \<longrightarrow>\<^sub>s \<tau>')" and "w'= worldline2 t \<sigma> \<theta> \<tau>'"
-    unfolding world_seq_exec_def Let_def using destruct_worldline_exist by fastforce
-  then obtain \<tau>'' where tau1: "(t, \<sigma>, \<gamma>, \<theta> \<turnstile> <s1, \<tau>> \<longrightarrow>\<^sub>s \<tau>'')" and tau2: "(t, \<sigma>, \<gamma>, \<theta> \<turnstile> <s2, \<tau>''> \<longrightarrow>\<^sub>s \<tau>')"
-    by auto
-  define w'' where "w'' = worldline2 t \<sigma> \<theta> \<tau>''"
-  hence "w, t, s1 \<Rightarrow>\<^sub>s w''"
-    using des tau1 unfolding world_seq_exec_def Let_def by auto
-  with assms(1) have "Q w''"
-    unfolding seq_hoare_valid2_def using `P w` by auto
-  have "context_invariant t \<sigma> \<gamma> \<theta> \<tau>"
-    using worldline2_constructible[OF des] by auto
-  hence "context_invariant t \<sigma> \<gamma> \<theta> \<tau>''"
-    using b_seq_exec_preserves_context_invariant[OF _ tau1] assms(3) by auto
-  obtain \<theta>''' \<tau>''' where des2: "destruct_worldline w'' t = (\<sigma>, \<gamma>, \<theta>''', \<tau>''')" and
-    sig_beh: "\<And>k s. signal_of2 False \<theta> s k = signal_of2 False \<theta>''' s k" and
-    sig_trans: "\<And>k s. signal_of2 (\<sigma> s) \<tau>'' s k = signal_of2 (\<sigma> s) \<tau>''' s k"
-    unfolding w''_def using destruct_worldline_correctness[OF `context_invariant t \<sigma> \<gamma> \<theta> \<tau>''`]
-    by (metis destruct_worldline_exist)
-  have "context_invariant t \<sigma> \<gamma> \<theta>''' \<tau>'''"
-    using worldline2_constructible[OF des2] by auto
-  then obtain \<tau>4 where tau3: "t, \<sigma>, \<gamma>, \<theta>''' \<turnstile> <s2, \<tau>'''> \<longrightarrow>\<^sub>s \<tau>4" and
-    sig_trans: "\<And>k s. signal_of2 (\<sigma> s) \<tau>4 s k = signal_of2 (\<sigma> s) \<tau>' s k"
-    using helper[OF tau2 sig_beh sig_trans `context_invariant t \<sigma> \<gamma> \<theta> \<tau>''`]  \<open>nonneg_delay s2\<close> by blast
-  have "worldline2 t \<sigma> \<theta> \<tau>' = worldline2 t \<sigma> \<theta>''' \<tau>4"
-    using sig_beh sig_trans
-  proof transfer'
-    fix \<theta>  \<theta>''' :: "'a transaction"
-    fix \<sigma> :: "'a state"
-    fix \<tau>'' \<tau>''' \<tau>4 t \<tau>'
-    assume 1: "\<And>s k. signal_of2 False \<theta> s k = signal_of2 False \<theta>''' s k"
-    assume  "\<And>s k. signal_of2 (\<sigma> s) \<tau>4 s k = signal_of2 (\<sigma> s) \<tau>' s k"
-    thus " worldline t \<sigma> \<theta> \<tau>' = worldline t \<sigma> \<theta>''' \<tau>4"
-      unfolding worldline_def using 1 by auto
-  qed
-  hence "w'', t, s2 \<Rightarrow>\<^sub>s w'"
-    unfolding world_seq_exec_def using des2 tau3 `w'= worldline2 t \<sigma> \<theta> \<tau>'` by auto
-  with `Q w''` show "R w'"
-    using assms(2) unfolding seq_hoare_valid2_def by auto
-qed
-
-lemma Bnull_sound_hoare2:
-  "\<turnstile>\<^sub>t [P] Bnull [Q] \<Longrightarrow> \<Turnstile>\<^sub>t [P] Bnull [Q]"
-  by (auto dest!: BnullE'_hoare2 worldline2_constructible  simp add: seq_hoare_valid2_def world_seq_exec_def
-      split: prod.splits)
-
-lemma Bguarded_hoare_valid2:
-  assumes "\<Turnstile>\<^sub>t [\<lambda>a. P a \<and> beval_world2 a t g] s1 [Q]" and "\<Turnstile>\<^sub>t [\<lambda>a. P a \<and> \<not> beval_world2 a t g] s2 [Q]"
-  shows "\<Turnstile>\<^sub>t [P] Bguarded g s1 s2 [Q]"
-  unfolding seq_hoare_valid2_def
-proof (rule)+
-  fix w w'
-  assume "P w \<and> (w, t, Bguarded g s1 s2 \<Rightarrow>\<^sub>s w')"
-  hence "P w" and "w, t, Bguarded g s1 s2 \<Rightarrow>\<^sub>s w'" by auto
-  obtain \<sigma> \<gamma> \<theta> \<tau> where "destruct_worldline w t = (\<sigma>, \<gamma>, \<theta>, \<tau>)"
-    by (meson destruct_worldline_def)
-  hence "w = worldline2 t \<sigma> \<theta> \<tau> " and "context_invariant t \<sigma> \<gamma> \<theta> \<tau>"
-    by(auto dest!: worldline2_constructible)
-  obtain \<tau>' where "t , \<sigma> , \<gamma> , \<theta> \<turnstile> <Bguarded g s1 s2, \<tau>> \<longrightarrow>\<^sub>s \<tau>'"
-    by auto
-  hence "w' = worldline2 t \<sigma> \<theta> \<tau>'"
-    using `w, t, Bguarded g s1 s2 \<Rightarrow>\<^sub>s w'` `destruct_worldline w t = (\<sigma>, \<gamma>, \<theta>, \<tau>)`
-    unfolding world_seq_exec_def by auto
-  have "beval t \<sigma> \<gamma> \<theta> g \<or> \<not> beval t \<sigma> \<gamma> \<theta> g"
-    by auto
-  moreover
-  { assume "beval t \<sigma> \<gamma> \<theta> g"
-    hence "t, \<sigma>, \<gamma>, \<theta> \<turnstile> <s1, \<tau>> \<longrightarrow>\<^sub>s \<tau>'"
-      using `t, \<sigma>, \<gamma>, \<theta> \<turnstile> <Bguarded g s1 s2, \<tau>> \<longrightarrow>\<^sub>s \<tau>'` by auto
-    hence "beval_world2 w t g"
-      using `beval t \<sigma> \<gamma> \<theta> g` `w = worldline2 t \<sigma> \<theta> \<tau>` `context_invariant t \<sigma> \<gamma> \<theta> \<tau>`
-      by (transfer', simp add: beval_beval_world_ci)
-    have "w, t , s1 \<Rightarrow>\<^sub>s w'"
-      using `destruct_worldline w t = (\<sigma>, \<gamma>, \<theta>, \<tau>)` `t, \<sigma>, \<gamma>, \<theta> \<turnstile> <s1, \<tau>> \<longrightarrow>\<^sub>s \<tau>'`
-      `w' = worldline2 t \<sigma> \<theta> \<tau>'` unfolding world_seq_exec_def Let_def by auto
-    with assms(1) and `P w` have "Q w'"
-      using `beval_world2 w t g` unfolding seq_hoare_valid2_def by auto }
-  moreover
-  { assume "\<not> beval t \<sigma> \<gamma> \<theta> g"
-    hence "t, \<sigma>, \<gamma>, \<theta> \<turnstile> <s2, \<tau>> \<longrightarrow>\<^sub>s \<tau>'"
-      using `t, \<sigma>, \<gamma>, \<theta> \<turnstile> <Bguarded g s1 s2, \<tau>> \<longrightarrow>\<^sub>s \<tau>'` by auto
-    hence "\<not> beval_world2 w t g"
-      using `\<not> beval t \<sigma> \<gamma> \<theta> g` `w = worldline2 t \<sigma> \<theta> \<tau>` `context_invariant t \<sigma> \<gamma> \<theta> \<tau>`
-      by (transfer', simp add: beval_beval_world_ci)
-    have "w, t, s2 \<Rightarrow>\<^sub>s w'"
-      using `destruct_worldline w t = (\<sigma>, \<gamma>, \<theta>, \<tau>)` `t, \<sigma>, \<gamma>, \<theta> \<turnstile> <s2, \<tau>> \<longrightarrow>\<^sub>s \<tau>'`
-      `w' = worldline2 t \<sigma> \<theta> \<tau>'` unfolding world_seq_exec_def Let_def by auto
-    with assms(2) and `P w` have "Q w'"
-      using `\<not> beval_world2 w t g` unfolding seq_hoare_valid2_def by auto }
-  ultimately show "Q w'"
-=======
 lemma wp_conc_single:
   "wp_conc (process sl : ss) Q =
   (\<lambda>tw. if disjnt sl (event_of tw) then Q tw else wp ss Q tw)"
@@ -4397,132 +4198,11 @@
 next
   case (Bsingle sl ss)
   hence "nonneg_delay ss"
->>>>>>> bf3d1142
     by auto
   then show ?case  unfolding wp_conc_single
     by (auto intro!: Single simp add: hoare_sound_complete seq_hoare_valid2_def wp_def)
 qed
 
-<<<<<<< HEAD
-lemma lift_world_trans_worldline_upd2:
-  assumes "w, t, Bassign_trans sig exp dly \<Rightarrow>\<^sub>s w'"
-  shows "w' = w[sig, t + dly :=\<^sub>2 beval_world2 w t exp]"
-  using assms
-proof transfer'
-  fix w t sig
-  fix exp :: "'a bexp"
-  fix dly w'
-  assume "w, t , Bassign_trans sig exp dly \<Rightarrow>\<^sub>s w'"
-  obtain \<sigma> \<gamma> \<theta> \<tau> where "destruct_worldline w t = (\<sigma>, \<gamma>, \<theta>, \<tau>)"
-    by (meson destruct_worldline_def)
-  hence w_def: "w = worldline2 t \<sigma> \<theta> \<tau> " and "context_invariant t \<sigma> \<gamma> \<theta> \<tau>"
-    by(auto dest!: worldline2_constructible)
-  obtain \<tau>' where "t , \<sigma> , \<gamma> , \<theta> \<turnstile> <Bassign_trans sig exp dly, \<tau>> \<longrightarrow>\<^sub>s \<tau>'"
-    and "\<tau>' = trans_post sig (beval t \<sigma> \<gamma> \<theta> exp) \<tau> (t + dly)"
-    by auto
-  moreover have "beval t \<sigma> \<gamma> \<theta> exp = beval_world2 w t exp"
-    using `w = worldline2 t \<sigma> \<theta> \<tau> ` and `context_invariant t \<sigma> \<gamma> \<theta> \<tau>`
-    by (transfer', simp add: beval_beval_world_ci)
-  ultimately have \<tau>'_def: "\<tau>' = trans_post sig (beval_world2 w t exp) \<tau> (t + dly)"
-      by auto
-  have "w' = worldline2 t \<sigma> \<theta> \<tau>'"
-    using `w, t , Bassign_trans sig exp dly \<Rightarrow>\<^sub>s w'` `destruct_worldline w t = (\<sigma>, \<gamma>, \<theta>, \<tau>)`
-    unfolding world_seq_exec_def  using \<open>t , \<sigma> , \<gamma> , \<theta> \<turnstile> <Bassign_trans sig exp dly , \<tau>> \<longrightarrow>\<^sub>s \<tau>'\<close>
-    by auto
-  also have "... = w[sig, t + dly:=\<^sub>2 beval_world2 w t exp]"
-    using w_def \<tau>'_def by (transfer', meson lift_trans_post_worldline_upd)
-  finally show "w' = w[sig, t + dly:=\<^sub>2 beval_world2 w t exp]"
-    by auto
-qed
-
-lemma Bassign_trans_sound_hoare2:
-  "\<turnstile>\<^sub>t [P] Bassign_trans sig exp dly [Q] \<Longrightarrow> \<Turnstile>\<^sub>t [P] Bassign_trans sig exp dly [Q]"
-  unfolding seq_hoare_valid2_def
-proof rule+
-  fix w w'
-  assume "\<turnstile>\<^sub>t [P] Bassign_trans sig exp dly [Q]"
-  hence imp: "\<forall>w. P w \<longrightarrow> Q(w[sig, t + dly :=\<^sub>2 beval_world2 w t exp])"
-    by (auto dest!: BassignE_hoare2)
-  assume " P w \<and> (w, t , Bassign_trans sig exp dly \<Rightarrow>\<^sub>s w')"
-  hence "P w" and "w, t, Bassign_trans sig exp dly \<Rightarrow>\<^sub>s w'" by auto
-  obtain \<sigma> \<gamma> \<theta> \<tau> where "destruct_worldline w t = (\<sigma>, \<gamma>, \<theta>, \<tau>)"
-    by (meson destruct_worldline_def)
-  obtain \<tau>' where "t , \<sigma> , \<gamma> , \<theta> \<turnstile> <Bassign_trans sig exp dly, \<tau>> \<longrightarrow>\<^sub>s \<tau>'"
-    by auto
-  hence "w' = worldline2 t \<sigma> \<theta> \<tau>'"
-    using `w, t , Bassign_trans sig exp dly \<Rightarrow>\<^sub>s w'` `destruct_worldline w t = (\<sigma>, \<gamma>, \<theta>, \<tau>)`
-    unfolding world_seq_exec_def  using \<open>t , \<sigma> , \<gamma> , \<theta> \<turnstile> <Bassign_trans sig exp dly , \<tau>> \<longrightarrow>\<^sub>s \<tau>'\<close> by auto
-  have "w' = w[sig, t + dly :=\<^sub>2 beval_world2 w t exp]"
-    unfolding `w' = worldline2 t \<sigma> \<theta> \<tau>'`
-    by (simp add: \<open>w' = worldline2 t \<sigma> \<theta> \<tau>'\<close> \<open>w, t , Bassign_trans sig exp dly \<Rightarrow>\<^sub>s w'\<close> lift_world_trans_worldline_upd2)
-  with imp and `P w` have "Q(w[sig, t + dly :=\<^sub>2 beval_world2 w t exp])"
-    by auto
-  thus "Q w'"
-    using `Q(w[sig, t + dly :=\<^sub>2 beval_world2 w t exp])` `w' = w[sig, t + dly :=\<^sub>2 beval_world2 w t exp]`
-    by auto
-qed
-
-lemma lift_world_inert_worldline_upd2:
-  assumes "w, t, Bassign_inert sig exp dly \<Rightarrow>\<^sub>s w'"
-  assumes "0 < dly"
-  shows "w' = w[sig, t, dly :=\<^sub>2 beval_world2 w t exp]"
-  using assms
-proof transfer'
-  fix w t sig
-  fix exp :: "'a bexp"
-  fix dly w'
-  assume "w, t , Bassign_inert sig exp dly \<Rightarrow>\<^sub>s w'"
-  assume "0 < dly"
-  obtain \<sigma> \<gamma> \<theta> \<tau> where "destruct_worldline w t = (\<sigma>, \<gamma>, \<theta>, \<tau>)"
-    by (meson destruct_worldline_def)
-  hence w_def: "w = worldline2 t \<sigma> \<theta> \<tau> " and "context_invariant t \<sigma> \<gamma> \<theta> \<tau>"
-    by(auto dest!: worldline2_constructible)
-  obtain \<tau>' where "t , \<sigma> , \<gamma> , \<theta> \<turnstile> <Bassign_inert sig exp dly, \<tau>> \<longrightarrow>\<^sub>s \<tau>'"
-    and "\<tau>' = inr_post sig (beval t \<sigma> \<gamma> \<theta> exp) (\<sigma> sig) \<tau> t dly"
-    by auto
-  moreover have "beval t \<sigma> \<gamma> \<theta> exp = beval_world2 w t exp"
-    using `w = worldline2 t \<sigma> \<theta> \<tau> ` and `context_invariant t \<sigma> \<gamma> \<theta> \<tau>`
-    by (transfer', simp add: beval_beval_world_ci)
-  ultimately have \<tau>'_def: "\<tau>' = inr_post sig (beval_world2 w t exp) (\<sigma> sig) \<tau> t dly"
-    by auto
-  have "w' = worldline2 t \<sigma> \<theta> \<tau>'"
-    using `w, t , Bassign_inert sig exp dly \<Rightarrow>\<^sub>s w'` `destruct_worldline w t = (\<sigma>, \<gamma>, \<theta>, \<tau>)`
-    unfolding world_seq_exec_def  using \<open>t , \<sigma> , \<gamma> , \<theta> \<turnstile> <Bassign_inert sig exp dly , \<tau>> \<longrightarrow>\<^sub>s \<tau>'\<close>
-    by auto
-  also have "... = w[sig, t, dly:=\<^sub>2 beval_world2 w t exp]"
-    using `w = worldline2 t \<sigma> \<theta> \<tau>` `context_invariant t \<sigma> \<gamma> \<theta> \<tau>`
-    `t , \<sigma> , \<gamma> , \<theta> \<turnstile> <Bassign_inert sig exp dly, \<tau>> \<longrightarrow>\<^sub>s \<tau>'` `0 < dly`
-    by (transfer', simp add: lift_inr_post_worldline_upd)
-  finally show "w' = w[sig, t, dly:=\<^sub>2 beval_world2 w t exp]"
-    by auto
-qed
-
-lemma Bassign_inert_sound_hoare2:
-  assumes "0 < dly"
-  shows "\<turnstile>\<^sub>t [P] Bassign_inert sig exp dly [Q] \<Longrightarrow> \<Turnstile>\<^sub>t [P] Bassign_inert sig exp dly [Q]"
-  unfolding seq_hoare_valid2_def
-proof rule+
-  fix w w'
-  assume "\<turnstile>\<^sub>t [P] Bassign_inert sig exp dly [Q]"
-  hence imp: "\<forall>w. P w \<longrightarrow> Q(w[sig, t, dly :=\<^sub>2 beval_world2 w t exp])"
-    by (auto dest!: Bassign_inertE_hoare2)
-  assume "P w \<and> (w, t , Bassign_inert sig exp dly \<Rightarrow>\<^sub>s w')"
-  hence "P w" and "w, t , (Bassign_inert sig exp dly) \<Rightarrow>\<^sub>s w'" by auto
-  obtain \<sigma> \<gamma> \<theta> \<tau> where "destruct_worldline w t = (\<sigma>, \<gamma>, \<theta>, \<tau>)"
-    by (meson destruct_worldline_def)
-  obtain \<tau>' where "t , \<sigma> , \<gamma> , \<theta> \<turnstile> <Bassign_inert sig exp dly, \<tau>> \<longrightarrow>\<^sub>s \<tau>'"
-    by auto
-  hence "w' = worldline2 t \<sigma> \<theta> \<tau>'"
-    using `w, t , Bassign_inert sig exp dly \<Rightarrow>\<^sub>s w'` `destruct_worldline w t = (\<sigma>, \<gamma>, \<theta>, \<tau>)`
-    unfolding world_seq_exec_def  using \<open>t , \<sigma> , \<gamma> , \<theta> \<turnstile> <Bassign_inert sig exp dly , \<tau>> \<longrightarrow>\<^sub>s \<tau>'\<close> by auto
-  have "w' = w[sig, t, dly :=\<^sub>2 beval_world2 w t exp]"
-    by (simp add: \<open>w, t , Bassign_inert sig exp dly \<Rightarrow>\<^sub>s w'\<close> assms lift_world_inert_worldline_upd2)
-  with imp and `P w` have "Q(w[sig, t, dly :=\<^sub>2 beval_world2 w t exp])"
-    by auto
-  thus "Q w'"
-    using `Q(w[sig, t,  dly :=\<^sub>2 beval_world2 w t exp])` `w' = w[sig, t, dly :=\<^sub>2 beval_world2 w t exp]`
-    by auto
-=======
 lemma conc_hoare_complete:
   assumes "conc_stmt_wf cs" and "nonneg_delay_conc cs"
   assumes "\<Turnstile> \<lbrace>P\<rbrace> cs \<lbrace>Q\<rbrace>" shows "\<turnstile> \<lbrace>P\<rbrace> cs \<lbrace>Q\<rbrace>"
@@ -4716,7 +4396,6 @@
 next
   case Bnull
   then show ?case by auto
->>>>>>> bf3d1142
 qed
 
 text \<open>The following lemma is based on the assumption (premise) that @{term "conc_stmt_wf cs"}. This
@@ -4724,16 +4403,6 @@
 processes can be seen as executing two sequential processes. This is, of course, relies on the
 assumption that both processes do not modify the same signals.
 
-<<<<<<< HEAD
-lemma soundness_hoare2:
-  assumes "\<turnstile>\<^sub>t [P] s [R]"
-  assumes "nonneg_delay s"
-  shows "\<Turnstile>\<^sub>t [P] s [R]"
-  using assms
-proof (induction rule:seq_hoare2.induct)
-  case (AssignI2 t P sig dly exp)
-  hence "0 < dly" by auto
-=======
 A more fundamental question arises: can we prove this theorem without this well-formedness premise
 and this theorem? We certainly would need to reason about @{term "clean_zip"} as this is the
 primitive operation for handling parallel execution.\<close>
@@ -4754,60 +4423,9 @@
   with Bpar have "t , \<sigma> , \<gamma> , \<theta> \<turnstile> <cs2 , rem_curr_trans t \<tau>1> \<longrightarrow>\<^sub>c rem_curr_trans t \<tau>'"
     unfolding conc_stmt_wf_def
     by (metis \<tau>1_def b_conc_exec_preserves_context_invariant distinct_append nonneg_delay_conc.simps(2) signals_from.simps(2))
->>>>>>> bf3d1142
   then show ?case
     using * Bpar(3)  by (metis Bpar.prems(3) ** b_conc_exec_sequential)
 next
-<<<<<<< HEAD
-  case (Conseq2 P' P t s Q Q')
-  then show ?case  by (auto simp add: seq_hoare_valid2_def)
-qed (auto simp add: Bnull_sound_hoare2 Bassign_trans_sound_hoare2 Bcomp_hoare_valid' Bguarded_hoare_valid2)
-
-lemma  world_seq_exec_bnull:
-  "w, t, Bnull \<Rightarrow>\<^sub>s w"
-  unfolding world_seq_exec_def Let_def
-  by (metis (mono_tags, lifting) b_seq_exec.simps(1) destruct_worldline_exist old.prod.case
-      worldline2_constructible)
-
-lemma world_seq_exec_comp:
-  assumes "nonneg_delay (Bcomp ss1 ss2)"
-  shows "w, t, (Bcomp ss1 ss2) \<Rightarrow>\<^sub>s (world_seq_exec (world_seq_exec w t ss1) t ss2)"
-proof -
-  obtain \<sigma> \<gamma> \<theta> \<tau> \<tau>' where des1: "destruct_worldline w t = (\<sigma>, \<gamma>, \<theta>, \<tau>)" and
-    "t, \<sigma>, \<gamma>, \<theta> \<turnstile> <Bcomp ss1 ss2, \<tau>> \<longrightarrow>\<^sub>s \<tau>'" and ci1: "context_invariant t \<sigma> \<gamma> \<theta> \<tau>"
-    using destruct_worldline_exist worldline2_constructible by blast
-  then obtain \<tau>'' where "t, \<sigma>, \<gamma>, \<theta> \<turnstile> <ss1, \<tau>> \<longrightarrow>\<^sub>s \<tau>''" and exec1: "t, \<sigma>, \<gamma>, \<theta> \<turnstile> <ss2, \<tau>''> \<longrightarrow>\<^sub>s \<tau>'"
-    and ci2: "context_invariant t \<sigma> \<gamma> \<theta> \<tau>''" using b_seq_exec_preserves_context_invariant
-    using assms by fastforce
-  hence *: "worldline2 t \<sigma> \<theta> \<tau>'' = world_seq_exec w t ss1"
-    unfolding world_seq_exec_def Let_def using des1 by auto
-
-  obtain \<theta>2 \<tau>2 \<tau>3 where des2: "destruct_worldline (worldline2 t \<sigma> \<theta> \<tau>'') t = (\<sigma>, \<gamma>, \<theta>2, \<tau>2)" and
-    beh_same:"\<And>s k. signal_of2 False \<theta> s k = signal_of2 False \<theta>2 s k" and
-    trans_same: "\<And>s k. signal_of2 (\<sigma> s) \<tau>'' s k = signal_of2 (\<sigma> s) \<tau>2 s k" and
-    exec2: "t, \<sigma>, \<gamma>, \<theta>2 \<turnstile> <ss2, \<tau>2> \<longrightarrow>\<^sub>s \<tau>3"
-    using destruct_worldline_correctness[OF ci2]  by (metis prod.exhaust_sel)
-  have ci3: "context_invariant t \<sigma> \<gamma> \<theta>2 \<tau>2"
-    using worldline2_constructible[OF des2] by auto
-  have "\<And>s k. signal_of2 (\<sigma> s) \<tau>' s k = signal_of2 (\<sigma> s) \<tau>3 s k"
-    using helper'[OF exec1 beh_same trans_same exec2 ci2 ci3] assms by auto
-  hence "worldline2 t \<sigma> \<theta> \<tau>' = worldline2 t \<sigma> \<theta>2 \<tau>3"
-    using beh_same
-  proof (transfer')
-    fix \<sigma> :: "'a state"
-    fix \<tau>' \<tau>3
-    fix \<theta> \<theta>2 :: "'a transaction"
-    fix t
-    assume 1: "\<And>s k. signal_of2 (\<sigma> s) \<tau>' s k = signal_of2 (\<sigma> s) \<tau>3 s k"
-    assume "\<And>s k. signal_of2 False \<theta> s k = signal_of2 False \<theta>2 s k"
-    thus " worldline t \<sigma> \<theta> \<tau>' = worldline t \<sigma> \<theta>2 \<tau>3 "
-      unfolding worldline_def  using 1 by auto
-  qed
-  also have "... = world_seq_exec (worldline2 t \<sigma> \<theta> \<tau>'') t ss2"
-    using des2 `t, \<sigma>, \<gamma>, \<theta>2 \<turnstile> <ss2, \<tau>2> \<longrightarrow>\<^sub>s \<tau>3` unfolding world_seq_exec_def Let_def
-    by auto
-  finally have "worldline2 t \<sigma> \<theta> \<tau>' = world_seq_exec (worldline2 t \<sigma> \<theta> \<tau>'') t ss2"
-=======
   case (Bsingle sl ss)
   hence "nonneg_delay ss"
     by auto
@@ -4854,23 +4472,9 @@
     unfolding \<tau>'_def using context_invariant_rem_curr_trans[OF `context_invariant t \<sigma> \<gamma> \<theta> \<tau>`]
     by auto
   ultimately show ?thesis
->>>>>>> bf3d1142
-    by auto
-qed
-
-<<<<<<< HEAD
-lemma world_seq_exec_guarded:
-  assumes "beval_world2 w t g"
-  shows "world_seq_exec w t (Bguarded g ss1 ss2) = world_seq_exec w t ss1"
-proof -
-  obtain \<sigma> \<gamma> \<theta> \<tau> \<tau>' where des1: "destruct_worldline w t = (\<sigma>, \<gamma>, \<theta>, \<tau>)" and
-    "t, \<sigma>, \<gamma>, \<theta> \<turnstile> <Bguarded g ss1 ss2, \<tau>> \<longrightarrow>\<^sub>s \<tau>'" and ci1: "context_invariant t \<sigma> \<gamma> \<theta> \<tau>" and
-    "w = worldline2 t \<sigma> \<theta> \<tau>" using destruct_worldline_exist worldline2_constructible by blast
-  moreover have "beval t \<sigma> \<gamma> \<theta> g"
-    using assms `w = worldline2 t \<sigma> \<theta> \<tau>` ci1  apply transfer' using beval_beval_world_ci by metis
-  ultimately have "t, \<sigma>, \<gamma>, \<theta> \<turnstile> <ss1, \<tau>> \<longrightarrow>\<^sub>s \<tau>'"
-    by auto
-=======
+    by auto
+qed
+
 definition world_conc_exec2 :: "nat \<times> 'signal worldline2 \<Rightarrow> 'signal conc_stmt \<Rightarrow> nat \<times> 'signal worldline2"
   where
   "world_conc_exec2 tw c = (let (t, \<sigma>, \<gamma>, \<theta>, \<tau>) = destruct_worldline tw;
@@ -4891,118 +4495,11 @@
     using b_conc_exec_preserves_context_invariant[OF ci ex assms(1)] by auto
   ultimately have "worldline2 t \<sigma> \<theta> \<tau>' = worldline2 t \<sigma> \<theta> (rem_curr_trans t \<tau>')"
     using worldline_rem_curr_trans_eq unfolding context_invariant_def by auto
->>>>>>> bf3d1142
   thus ?thesis
     unfolding world_conc_exec2_def world_conc_exec_def Let_def using des ex ex2
     by auto
 qed
 
-<<<<<<< HEAD
-lemma world_seq_exec_guarded_not:
-  assumes "\<not> beval_world2 w t g"
-  shows "world_seq_exec w t (Bguarded g ss1 ss2) = world_seq_exec w t ss2"
-proof -
-  obtain \<sigma> \<gamma> \<theta> \<tau> \<tau>' where des1: "destruct_worldline w t = (\<sigma>, \<gamma>, \<theta>, \<tau>)" and
-    "t, \<sigma>, \<gamma>, \<theta> \<turnstile> <Bguarded g ss1 ss2, \<tau>> \<longrightarrow>\<^sub>s \<tau>'" and ci1: "context_invariant t \<sigma> \<gamma> \<theta> \<tau>" and
-    "w = worldline2 t \<sigma> \<theta> \<tau>" using destruct_worldline_exist worldline2_constructible by blast
-  moreover have "\<not> beval t \<sigma> \<gamma> \<theta> g"
-    using assms `w = worldline2 t \<sigma> \<theta> \<tau>` ci1  apply transfer' using beval_beval_world_ci by metis
-  ultimately have "t, \<sigma>, \<gamma>, \<theta> \<turnstile> <ss2, \<tau>> \<longrightarrow>\<^sub>s \<tau>'"
-    by auto
-  thus ?thesis
-    by (metis (no_types, lifting) \<open>t , \<sigma> , \<gamma> , \<theta> \<turnstile> <Bguarded g ss1 ss2 , \<tau>> \<longrightarrow>\<^sub>s \<tau>'\<close> case_prod_conv
-        des1 world_seq_exec_def)
-qed
-
-definition wp :: "'signal seq_stmt \<Rightarrow> nat \<Rightarrow> 'signal assn2 \<Rightarrow> 'signal assn2" where
-  "wp ss t Q = (\<lambda>w. \<forall>w'. (w, t, ss \<Rightarrow>\<^sub>s w') \<longrightarrow> Q w')"
-
-lemma wp_bnull:
-  "wp Bnull t Q = Q"
-  by (rule ext)(auto simp add: wp_def world_seq_exec_bnull)
-
-lemma wp_bcomp:
-  "nonneg_delay (Bcomp ss1 ss2) \<Longrightarrow> wp (Bcomp ss1 ss2) t Q = wp ss1 t (wp ss2 t Q)"
-  by (rule ext) (auto simp add: wp_def world_seq_exec_comp)
-
-lemma wp_guarded:
-  "wp (Bguarded g ss1 ss2) t Q =
-  (\<lambda>w. if beval_world2 w t g then wp ss1 t Q w else wp ss2 t Q w)"
-  by (rule ext) (auto simp add: wp_def world_seq_exec_guarded world_seq_exec_guarded_not)
-
-lemma wp_trans:
-  "wp (Bassign_trans sig exp dly) t Q =
-  (\<lambda>w. Q(w[sig, t + dly :=\<^sub>2 beval_world2 w t exp]))"
-  by (rule ext, metis VHDL_Hoare_Complete.wp_def lift_world_trans_worldline_upd2)
-
-lemma wp_inert:
-  "0 < dly \<Longrightarrow> wp (Bassign_inert sig exp dly) t Q =
-  (\<lambda>w. Q(w[sig, t, dly :=\<^sub>2 beval_world2 w t exp]))"
-  by (rule ext, metis VHDL_Hoare_Complete.wp_def lift_world_inert_worldline_upd2)
-
-lemma wp_is_pre: "nonneg_delay ss \<Longrightarrow> \<turnstile>\<^sub>t [wp ss t Q] ss [Q]"
-proof (induction ss arbitrary: Q)
-case (Bcomp ss1 ss2)
-  then show ?case by (auto simp add: wp_bcomp)
-next
-  case (Bguarded x1 ss1 ss2)
-  then show ?case by (auto intro:Conseq2 simp add: wp_guarded)
-next
-  case (Bassign_trans x1 x2 x3)
-  then show ?case by (auto simp add: wp_trans)
-next
-  case (Bassign_inert x1 x2 x3)
-  moreover have "0 < x3" using Bassign_inert by auto
-  ultimately show ?case  using AssignI2 by (auto simp add: wp_inert)
-next
-  case Bnull
-  then show ?case by (auto simp add: wp_bnull)
-qed
-
-lemma hoare_complete:
-  assumes "nonneg_delay ss" assumes "\<Turnstile>\<^sub>t [P] ss [Q]" shows "\<turnstile>\<^sub>t [P] ss [Q]"
-proof (rule strengthen_pre_hoare2)
-  show "\<forall>w. P w \<longrightarrow> wp ss t Q w" using assms
-    by (auto simp add:  seq_hoare_valid2_def wp_def)
-  show " \<turnstile>\<^sub>t [VHDL_Hoare_Complete.wp ss t Q] ss [Q]"
-    using assms by (intro wp_is_pre)
-qed
-
-corollary hoare_sound_complete:
-  assumes "nonneg_delay ss"
-  shows "\<turnstile>\<^sub>t [P] ss [Q] \<longleftrightarrow> \<Turnstile>\<^sub>t [P] ss [Q]"
-  using hoare_complete soundness_hoare2 assms by auto
-
-subsection \<open>A sound and complete Hoare logic for VHDL's concurrent statement\<close>
-
-definition event_of :: "'signal worldline2  \<Rightarrow> nat \<Rightarrow> 'signal event" where
-  "event_of w t = (fst o snd) (destruct_worldline w t)"
-
-inductive
-  conc_hoare :: "nat \<Rightarrow> 'signal assn2 \<Rightarrow> 'signal conc_stmt \<Rightarrow> 'signal assn2 \<Rightarrow> bool"
-  ("\<turnstile>\<^sub>_ (\<lbrace>(1_)\<rbrace>/ (_)/ \<lbrace>(1_)\<rbrace>)" 50)
-  where
-Single:  "\<turnstile>\<^sub>t [\<lambda>w. P w \<and> \<not> disjnt sl (event_of w t)] ss [Q] \<Longrightarrow> \<forall>w. P w \<and> disjnt sl (event_of w t) \<longrightarrow> Q w
-    \<Longrightarrow> \<turnstile>\<^sub>t \<lbrace>P\<rbrace> process sl : ss \<lbrace>Q\<rbrace>"
-| Parallel:  "\<turnstile>\<^sub>t \<lbrace>P\<rbrace> cs\<^sub>1 \<lbrace>R\<rbrace> \<Longrightarrow> \<turnstile>\<^sub>t \<lbrace>R\<rbrace> cs\<^sub>2 \<lbrace>Q\<rbrace> \<Longrightarrow> conc_stmt_wf (cs\<^sub>1 || cs\<^sub>2) \<Longrightarrow> \<turnstile>\<^sub>t \<lbrace>P\<rbrace> cs\<^sub>1 || cs\<^sub>2 \<lbrace>Q\<rbrace>"
-| Parallel2: "\<turnstile>\<^sub>t \<lbrace>P\<rbrace> cs\<^sub>2 \<lbrace>R\<rbrace> \<Longrightarrow> \<turnstile>\<^sub>t \<lbrace>R\<rbrace> cs\<^sub>1 \<lbrace>Q\<rbrace> \<Longrightarrow> conc_stmt_wf (cs\<^sub>1 || cs\<^sub>2) \<Longrightarrow> \<turnstile>\<^sub>t \<lbrace>P\<rbrace> cs\<^sub>1 || cs\<^sub>2 \<lbrace>Q\<rbrace>"
-| Conseq': "\<lbrakk>\<forall>w. P' w \<longrightarrow> P w; \<turnstile>\<^sub>t \<lbrace>P\<rbrace> c \<lbrace>Q\<rbrace>; \<forall>w. Q w \<longrightarrow> Q' w\<rbrakk> \<Longrightarrow> \<turnstile>\<^sub>t \<lbrace>P'\<rbrace> c \<lbrace>Q\<rbrace>"
-
-lemma strengthen_pre_conc_hoare:
-  assumes "\<forall>w. P' w \<longrightarrow> P w" and "\<turnstile>\<^sub>t \<lbrace>P\<rbrace> s \<lbrace>Q\<rbrace>"
-  shows "\<turnstile>\<^sub>t \<lbrace>P'\<rbrace> s \<lbrace>Q\<rbrace>"
-  using assms by (blast intro: Conseq')
-
-definition world_conc_exec :: "'signal worldline2 \<Rightarrow> nat \<Rightarrow> 'signal conc_stmt \<Rightarrow> 'signal worldline2"
-  where
-  "world_conc_exec w t c = (let (\<sigma>, \<gamma>, \<theta>, \<tau>) = destruct_worldline w t;
-                                          \<tau>' = b_conc_exec t \<sigma> \<gamma> \<theta> c \<tau>
-                           in worldline2 t \<sigma> \<theta> \<tau>')"
-
-abbreviation world_conc_exec_abb :: "'signal worldline2 \<Rightarrow> nat \<Rightarrow> 'signal conc_stmt \<Rightarrow> 'signal worldline2 \<Rightarrow> bool"
-  ("(_, _ , _) \<Rightarrow>\<^sub>c _")
-  where "world_conc_exec_abb w t s w' \<equiv> (world_conc_exec w t s = w')"
-=======
 subsection \<open>A sound and complete Hoare logic for VHDL's simulation\<close>
 
 lift_definition worldline_of_history :: "'signal transaction \<Rightarrow> 'signal worldline2" is
@@ -5949,7 +5446,6 @@
 text \<open>In the definition of @{term "next_time_world"} above, note that after we ``differentiate''
 --- perform @{term "derivative_raw"} operation which is a term borrowed from the domain of real
 analysis --- the worldline, we need to remove the current transaction at time @{term "t"}. Why?
->>>>>>> bf3d1142
 
 This is due to the nature of the derivative operation itself. By peeking into its definition,
 there will always be a mapping posted at time @{term "t"}. If we do not remove this mapping, the
@@ -5957,60 +5453,6 @@
 of the @{term "Least"} operator inside the definition of @{term "next_time"} --- and we cannot
 advance to the actual next time.\<close>
 
-<<<<<<< HEAD
-lemma world_conc_exec_commute:
-  assumes "w, t, (cs1 || cs2) \<Rightarrow>\<^sub>c w1"
-  assumes "w, t, (cs2 || cs1) \<Rightarrow>\<^sub>c w2"
-  assumes "conc_stmt_wf (cs1 || cs2)"
-  shows "w1 = w2"
-proof -
-  obtain \<sigma> \<gamma> \<theta> \<tau> \<tau>' where "destruct_worldline w t = (\<sigma>, \<gamma>, \<theta>, \<tau>)" and
-    "t, \<sigma>, \<gamma>, \<theta> \<turnstile> <cs1 || cs2, \<tau>> \<longrightarrow>\<^sub>c \<tau>'" and "worldline2 t \<sigma> \<theta> \<tau>' = w1"
-    using assms(1) unfolding world_conc_exec_def Let_def by (auto split:prod.splits)
-  hence "t, \<sigma>, \<gamma>, \<theta> \<turnstile> <cs2 || cs1, \<tau>> \<longrightarrow>\<^sub>c \<tau>'"
-    using parallel_comp_commute'[OF assms(3)] by auto
-  thus ?thesis
-    using assms(2) unfolding world_conc_exec_def Let_def
-    using \<open>destruct_worldline w t = (\<sigma>, \<gamma>, \<theta>, \<tau>)\<close> \<open>worldline2 t \<sigma> \<theta> \<tau>' = w1\<close> by auto
-qed
-
-lemma world_conc_exec_disjnt:
-  assumes "disjnt sl (event_of w t)" shows "w, t, (process sl : ss) \<Rightarrow>\<^sub>c w"
-proof -
-  obtain \<sigma> \<gamma> \<theta> \<tau> \<tau>' where des: "destruct_worldline w t = (\<sigma>, \<gamma>, \<theta>, \<tau>)" and
-    ex: "t, \<sigma>, \<gamma>, \<theta> \<turnstile> <process sl : ss, \<tau>> \<longrightarrow>\<^sub>c \<tau>'"
-    using destruct_worldline_exist by blast
-  moreover have "disjnt sl \<gamma>"
-    using assms unfolding event_of_def des by auto
-  ultimately have "\<tau>' = \<tau>"
-    by auto
-  hence "worldline2 t \<sigma> \<theta> \<tau>' = w"
-    using des  worldline2_constructible by blast
-  with des ex show ?thesis
-    by (simp add: world_conc_exec_def)
-qed
-
-lemma world_conc_exec_not_disjnt:
-  assumes "\<not> disjnt sl (event_of w t)" and "w, t, ss \<Rightarrow>\<^sub>s w'"
-  shows "w, t, (process sl : ss) \<Rightarrow>\<^sub>c w'"
-proof -
-  obtain \<sigma> \<gamma> \<theta> \<tau> \<tau>' where des: "destruct_worldline w t = (\<sigma>, \<gamma>, \<theta>, \<tau>)" and
-    ex: "t, \<sigma>, \<gamma>, \<theta> \<turnstile> <process sl : ss, \<tau>> \<longrightarrow>\<^sub>c \<tau>'"
-    using destruct_worldline_exist by blast
-  moreover have "\<not> disjnt sl \<gamma>"
-    using assms unfolding event_of_def des by auto
-  ultimately have "\<tau>' = b_seq_exec t \<sigma> \<gamma> \<theta> ss \<tau>"
-    by auto
-  hence "worldline2 t \<sigma> \<theta> \<tau>' = w'"
-    using assms(2) des by (simp add: world_seq_exec_def)
-  thus ?thesis
-    using des ex by (simp add: world_conc_exec_def)
-qed
-
-definition
-conc_hoare_valid :: "nat \<Rightarrow> 'signal assn2 \<Rightarrow> 'signal conc_stmt \<Rightarrow> 'signal assn2 \<Rightarrow> bool" ("\<Turnstile>\<^sub>_ \<lbrace>(1_)\<rbrace>/ (_)/ \<lbrace>(1_)\<rbrace>" 50)
-where "\<Turnstile>\<^sub>t \<lbrace>P\<rbrace> c \<lbrace>Q\<rbrace> \<longleftrightarrow>  (\<forall>w w'.  P w \<and> (w, t, c \<Rightarrow>\<^sub>c w') \<longrightarrow> Q w')"
-=======
 lemma exist_least_nonzero_sig:
   fixes t :: "nat"
   assumes "\<forall>n. n \<le> t \<longrightarrow> lookup \<tau> n = 0"
@@ -6068,7 +5510,6 @@
     using assms unfolding \<tau>_def w_def t_def by auto
   hence "t < worldline_deg w"
     using \<tau>_def derivative_raw_zero leI by blast
->>>>>>> bf3d1142
 
   \<comment> \<open>finding explicit solution of next_time\<close>
   have *: "\<And>n. n \<le> t \<Longrightarrow> get_trans \<tau> n = 0"
@@ -6129,53 +5570,6 @@
     by auto
 qed
 
-<<<<<<< HEAD
-lemma world_conc_exec_parallel:
-  assumes "conc_stmt_wf (cs1 || cs2)" and "nonneg_delay_conc (cs1 || cs2)"
-  shows "w, t, (cs1 || cs2) \<Rightarrow>\<^sub>c (world_conc_exec (world_conc_exec w t cs1) t cs2)"
-proof -
-  have "nonneg_delay_conc cs1" and "nonneg_delay_conc cs2"
-    using assms by auto
-  obtain \<sigma> \<gamma> \<theta> \<tau> \<tau>' where des: "destruct_worldline w t = (\<sigma>, \<gamma>, \<theta>, \<tau>)" and
-    ex: "t, \<sigma>, \<gamma>, \<theta> \<turnstile> <cs1, \<tau>> \<longrightarrow>\<^sub>c \<tau>'" and ci: "context_invariant t \<sigma> \<gamma> \<theta> \<tau>"
-    using destruct_worldline_exist worldline2_constructible by blast
-  have ci': "context_invariant t \<sigma> \<gamma> \<theta> \<tau>'"
-    using b_conc_exec_preserves_context_invariant[OF ci ex `nonneg_delay_conc cs1`] by auto
-  hence wcs1: "world_conc_exec w t cs1 = worldline2 t \<sigma> \<theta> \<tau>'"
-    using des ex by (simp add: world_conc_exec_def)
-  obtain theta tau' where des2: "destruct_worldline (worldline2 t \<sigma> \<theta> \<tau>') t = (\<sigma>, \<gamma>, theta, tau')"
-    and beh_same: "\<And>k s. signal_of2 False \<theta> s k = signal_of2 False theta s k" and
-        trans_same: "\<And>k s. signal_of2 (\<sigma> s) \<tau>' s k = signal_of2 (\<sigma> s) tau' s k"
-    using destruct_worldline_correctness[OF ci'] by (metis prod_cases4)
-  have ci2: "context_invariant t \<sigma> \<gamma> theta tau'" and "worldline2 t \<sigma> \<theta> \<tau>' = worldline2 t \<sigma> theta tau'"
-    using worldline2_constructible[OF des2] by auto
-  have "\<And>k s. signal_of2 (\<sigma> s) (b_conc_exec t \<sigma> \<gamma> \<theta> cs2 \<tau>') s  k =
-              signal_of2  (\<sigma> s) (b_conc_exec t \<sigma> \<gamma> theta cs2 tau') s k"
-    using helper_b_conc[OF _ beh_same trans_same _ ci' ci2 `nonneg_delay_conc cs2`]
-    by auto
-  hence *: "worldline2 t \<sigma> theta (b_conc_exec t \<sigma> \<gamma> theta cs2 tau') =
-        worldline2 t \<sigma> \<theta> (b_conc_exec t \<sigma> \<gamma> \<theta> cs2 \<tau>')"
-    using beh_same apply transfer' unfolding worldline_def by auto
-  have "b_conc_exec t \<sigma> \<gamma> \<theta> (cs1 || cs2) \<tau> =  b_conc_exec t \<sigma> \<gamma> \<theta> cs2 \<tau>'"
-    using b_conc_exec_sequential[OF assms(1)] ex by auto
-  hence "world_conc_exec w t (cs1 || cs2) = worldline2 t \<sigma> \<theta> (b_conc_exec t \<sigma> \<gamma> \<theta> cs2 \<tau>')"
-    using des ex by (auto simp add: world_conc_exec_def)
-  hence "(world_conc_exec w t cs1), t , cs2 \<Rightarrow>\<^sub>c (world_conc_exec w t (cs1 || cs2))"
-    using des2 wcs1 *  by (simp add: world_conc_exec_def)
-  thus ?thesis
-    by simp
-qed
-
-lemma world_conc_exec_parallel2:
-  assumes "conc_stmt_wf (cs1 || cs2)" and "nonneg_delay_conc (cs1 || cs2)"
-  shows "w, t, (cs1 || cs2) \<Rightarrow>\<^sub>c (world_conc_exec (world_conc_exec w t cs2) t cs1)"
-proof -
-  have wf: "conc_stmt_wf (cs2 || cs1)" and nd: "nonneg_delay_conc (cs2 || cs1)"
-    using assms unfolding conc_stmt_wf_def by auto
-  have "w , t, (cs1 || cs2) \<Rightarrow>\<^sub>c world_conc_exec w t (cs2 || cs1)"
-    using world_conc_exec_commute[OF _ _ assms(1)] by blast
-  with world_conc_exec_parallel[OF wf nd] show ?thesis
-=======
 lemma signal_of2_not_default:
   assumes "lookup \<tau> t sig = Some (\<not> def)"
   shows "signal_of2 def \<tau> sig t \<noteq> def"
@@ -6200,205 +5594,11 @@
 proof (rule contrapos_pp)
   assume " \<not> (get_trans \<tau> t sig = None \<or> get_trans \<tau> t sig = Some def) "
   hence "lookup \<tau> t sig = Some (\<not> def)"
->>>>>>> bf3d1142
     by auto
   thus "signal_of2 def \<tau> sig t \<noteq> def"
     by (meson signal_of2_not_default)
 qed
 
-<<<<<<< HEAD
-lemma parallel_valid:
-  assumes "\<Turnstile>\<^sub>t \<lbrace>P\<rbrace> c1 \<lbrace>R\<rbrace>" and "\<Turnstile>\<^sub>t \<lbrace>R\<rbrace> c2 \<lbrace>Q\<rbrace>" and "conc_stmt_wf (c1 || c2)"
-  assumes "nonneg_delay_conc (c1 || c2)"
-  shows "\<Turnstile>\<^sub>t \<lbrace>P\<rbrace> c1 || c2 \<lbrace>Q\<rbrace>"
-  unfolding conc_hoare_valid_def
-proof rule+
-  fix w w'
-  assume "P w \<and> w, t , c1 || c2 \<Rightarrow>\<^sub>c w'"
-  hence "P w" and "w, t, c1 || c2 \<Rightarrow>\<^sub>c w'"
-    by auto
-  then obtain \<sigma> \<gamma> \<theta> \<tau> \<tau>' where des: "destruct_worldline w t = (\<sigma>, \<gamma>, \<theta>, \<tau>)" and
-    *: "t, \<sigma>, \<gamma>, \<theta> \<turnstile> <c1 || c2, \<tau>> \<longrightarrow>\<^sub>c \<tau>'" and w'_def: "worldline2 t \<sigma> \<theta> \<tau>' = w'" and
-    ci: "context_invariant t \<sigma> \<gamma> \<theta> \<tau>"
-    unfolding world_conc_exec_def Let_def  using destruct_worldline_exist
-    by (metis (mono_tags, lifting) old.prod.case worldline2_constructible)
-  define \<tau>1 where "\<tau>1 = b_conc_exec t \<sigma> \<gamma> \<theta> c1 \<tau>"
-  hence ci1: "context_invariant t \<sigma> \<gamma> \<theta> \<tau>1"
-    using b_conc_exec_preserves_context_invariant[OF ci] assms(4) by auto
-  define \<tau>2 where "\<tau>2 = b_conc_exec t \<sigma> \<gamma> \<theta> c2 \<tau>"
-  hence ci2: "context_invariant t \<sigma> \<gamma> \<theta> \<tau>2"
-    using b_conc_exec_preserves_context_invariant[OF ci] assms(4) by auto
-  have \<tau>'_def: "\<tau>' = b_conc_exec t \<sigma> \<gamma> \<theta> c2 \<tau>1"
-    using b_conc_exec_sequential[OF assms(3)] * unfolding \<tau>1_def by auto
-  define w1 where "w1 = worldline2 t \<sigma> \<theta> \<tau>1"
-  have "w, t, c1 \<Rightarrow>\<^sub>c w1"
-    using des \<tau>1_def unfolding world_conc_exec_def Let_def by (simp add: w1_def)
-  hence "R w1"
-    using assms(1) `P w` unfolding conc_hoare_valid_def by auto
-  obtain theta1 tau1 where des2: "destruct_worldline w1 t = (\<sigma>, \<gamma>, theta1, tau1)" and
-    beh_same: "\<And>k s. signal_of2 False \<theta> s k = signal_of2 False theta1 s k" and
-    trans_same: "\<And>k s. signal_of2 (\<sigma> s) \<tau>1 s k = signal_of2 (\<sigma> s) tau1 s k"
-    using destruct_worldline_exist[of "worldline2 t \<sigma> \<theta> \<tau>1" "t"] unfolding w1_def
-    using destruct_worldline_correctness[OF ci1] by metis
-  have "context_invariant t \<sigma> \<gamma> theta1 tau1"
-    using des2 worldline2_constructible by blast
-  moreover have "nonneg_delay_conc c2"
-    using assms(4) by auto
-  ultimately have "worldline2 t \<sigma> theta1 (b_conc_exec t \<sigma> \<gamma> theta1 c2 tau1) = worldline2 t \<sigma> \<theta> \<tau>'"
-    using beh_same trans_same \<tau>'_def ci1
-  proof (transfer')
-    fix \<sigma> :: "'a state"
-    fix \<theta> theta1 :: "'a transaction"
-    fix \<tau>1 tau1 \<tau>'
-    fix t \<gamma> c2
-    assume bs: "\<And>s k. signal_of2 False \<theta> s k = signal_of2 False theta1 s k"
-    assume ts: "\<And>s k. signal_of2 (\<sigma> s) \<tau>1 s k = signal_of2 (\<sigma> s) tau1 s k"
-    assume \<tau>'_def': "\<tau>' = b_conc_exec t \<sigma> \<gamma> \<theta> c2 \<tau>1"
-    assume ci1': " context_invariant t \<sigma> \<gamma> \<theta> \<tau>1"
-    assume ci2': "context_invariant t \<sigma> \<gamma> theta1 tau1"
-    assume "nonneg_delay_conc c2"
-    hence "\<And>k s. signal_of2 (\<sigma> s) (b_conc_exec t \<sigma> \<gamma> theta1 c2 tau1) s k =
-          signal_of2 (\<sigma> s) (b_conc_exec t \<sigma> \<gamma> \<theta> c2 \<tau>1) s k"
-      using helper_b_conc[OF _ bs ts _ ci1' ci2'] \<tau>'_def' by metis
-    thus "worldline t \<sigma> theta1 (b_conc_exec t \<sigma> \<gamma> theta1 c2 tau1) = worldline t \<sigma> \<theta> \<tau>'"
-      unfolding worldline_def \<tau>'_def' using bs by auto
-  qed
-  hence "w1, t , c2 \<Rightarrow>\<^sub>c w'"
-    using des2 by (simp add: w'_def world_conc_exec_def)
-  with `R w1` show "Q w'"
-    using assms(2) using conc_hoare_valid_def by metis
-qed
-
-lemma soundness_conc_hoare:
-  assumes "\<turnstile>\<^sub>t \<lbrace>P\<rbrace> c \<lbrace>Q\<rbrace>"
-  assumes "conc_stmt_wf c" and "nonneg_delay_conc c"
-  shows "\<Turnstile>\<^sub>t \<lbrace>P\<rbrace> c \<lbrace>Q\<rbrace>"
-  using assms
-proof (induction rule:conc_hoare.induct)
-  case (Single t P sl ss Q)
-  { fix w w'
-    assume as: "P w \<and> (w, t ,  process sl : ss \<Rightarrow>\<^sub>c w')"
-    then obtain \<sigma> \<gamma> \<theta> \<tau> \<tau>' where des: "destruct_worldline w t = (\<sigma>, \<gamma>, \<theta>, \<tau>)" and "P w" and
-      ex: "t, \<sigma>, \<gamma>, \<theta> \<turnstile> <process sl : ss, \<tau>> \<longrightarrow>\<^sub>c \<tau>'" and "worldline2 t \<sigma> \<theta> \<tau>' = w'"
-      unfolding world_seq_exec_def Let_def
-      by (smt case_prod_conv destruct_worldline_exist world_conc_exec_def)
-    have "nonneg_delay ss"
-      using Single by auto
-    have "disjnt sl \<gamma> \<or> \<not> disjnt sl \<gamma>"
-      by auto
-    moreover
-    { assume "disjnt sl \<gamma>"
-      hence "\<tau>' = \<tau>" using ex by auto
-      hence "w' = w"
-        using \<open>destruct_worldline w t = (\<sigma>, \<gamma>, \<theta>, \<tau>)\<close> \<open>worldline2 t \<sigma> \<theta> \<tau>' = w'\<close> worldline2_constructible
-        by blast
-      with Single have "Q w'"
-        unfolding event_of_def  using \<open>P w \<and> w, t , process sl : ss \<Rightarrow>\<^sub>c w'\<close>
-        \<open>destruct_worldline w t = (\<sigma>, \<gamma>, \<theta>, \<tau>)\<close> \<open>disjnt sl \<gamma>\<close>  disjnt_sym by fastforce }
-    moreover
-    { assume "\<not> disjnt sl \<gamma>"
-      hence "\<not> disjnt sl (event_of w t)"
-        unfolding event_of_def using des by auto
-      moreover have "w, t, ss \<Rightarrow>\<^sub>s w'"
-        using as `\<not> disjnt sl \<gamma>`
-      proof -
-        have "t , \<sigma> , \<gamma> , \<theta> \<turnstile> <ss , \<tau>> \<longrightarrow>\<^sub>s \<tau>'"
-          using \<open>\<not> disjnt sl \<gamma>\<close> ex by force
-        then show ?thesis
-          by (simp add: \<open>worldline2 t \<sigma> \<theta> \<tau>' = w'\<close> des world_seq_exec_def)
-      qed
-      ultimately have "Q w'"
-        using soundness_hoare2[OF Single(1) `nonneg_delay ss`] `P w` unfolding seq_hoare_valid2_def
-        by auto }
-    ultimately have "Q w'" by auto }
-  then show ?case
-    unfolding conc_hoare_valid_def by auto
-next
-  case (Parallel t P cs\<^sub>1 R cs\<^sub>2 Q)
-  hence "conc_stmt_wf cs\<^sub>1" and "conc_stmt_wf cs\<^sub>2"
-    by (simp add: conc_stmt_wf_def)+
-  moreover have "nonneg_delay_conc cs\<^sub>1" and "nonneg_delay_conc cs\<^sub>2"
-    using Parallel by auto
-  ultimately have " \<Turnstile>\<^sub>t \<lbrace>P\<rbrace> cs\<^sub>1 \<lbrace>R\<rbrace>" and " \<Turnstile>\<^sub>t \<lbrace>R\<rbrace> cs\<^sub>2 \<lbrace>Q\<rbrace>"
-    using Parallel by auto
-  then show ?case
-    using parallel_valid Parallel by blast
-next
-  case (Parallel2 t P cs\<^sub>2 R cs\<^sub>1 Q)
-  hence "conc_stmt_wf cs\<^sub>1" and "conc_stmt_wf cs\<^sub>2"
-    by (simp add: conc_stmt_wf_def)+
-  moreover have "nonneg_delay_conc cs\<^sub>1" and "nonneg_delay_conc cs\<^sub>2"
-    using Parallel2 by auto
-  ultimately have cs2: " \<Turnstile>\<^sub>t \<lbrace>P\<rbrace> cs\<^sub>2 \<lbrace>R\<rbrace>" and cs1: " \<Turnstile>\<^sub>t \<lbrace>R\<rbrace> cs\<^sub>1 \<lbrace>Q\<rbrace>"
-    using Parallel2 by auto
-  have "conc_stmt_wf (cs\<^sub>2 || cs\<^sub>1)"
-    using Parallel2(3) unfolding conc_stmt_wf_def by auto
-  moreover have " nonneg_delay_conc (cs\<^sub>2 || cs\<^sub>1) "
-    using Parallel2(7) by auto
-  ultimately have "\<Turnstile>\<^sub>t \<lbrace>P\<rbrace> cs\<^sub>2 || cs\<^sub>1 \<lbrace>Q\<rbrace>"
-    using parallel_valid[OF cs2 cs1]   by auto
-  thus ?case
-    using world_conc_exec_commute[OF _ _ Parallel2(3)]  by (metis conc_hoare_valid_def)
-next
-  case (Conseq' P' P t c Q Q')
-  then show ?case by (auto simp add: conc_hoare_valid_def)
-qed
-
-definition wp_conc :: "'signal conc_stmt \<Rightarrow> nat \<Rightarrow> 'signal assn2 \<Rightarrow> 'signal assn2" where
-  "wp_conc cs t Q = (\<lambda>w. \<forall>w'. (w, t, cs \<Rightarrow>\<^sub>c w') \<longrightarrow> Q w')"
-
-lemma wp_conc_single:
-  "wp_conc (process sl : ss) t Q =
-  (\<lambda>w. if disjnt sl (event_of w t) then Q w else wp ss t Q w)"
-  by (rule ext) (auto simp add: wp_conc_def wp_def world_conc_exec_disjnt world_conc_exec_not_disjnt)
-
-lemma wp_conc_parallel:
-  assumes "conc_stmt_wf (cs1 || cs2)" and "nonneg_delay_conc (cs1 || cs2)"
-  shows "wp_conc (cs1 || cs2) t Q =  wp_conc cs1 t (wp_conc cs2 t Q)"
-  by (rule ext)(auto simp add: wp_conc_def world_conc_exec_parallel[OF assms])
-
-lemma wp_conc_parallel2:
-  assumes "conc_stmt_wf (cs1 || cs2)" and "nonneg_delay_conc (cs1 || cs2)"
-  shows "wp_conc (cs1 || cs2) t Q =  wp_conc cs2 t (wp_conc cs1 t Q)"
-  by (rule ext)(auto simp add: wp_conc_def world_conc_exec_parallel2[OF assms])
-
-lemma wp_conc_is_pre:
-  assumes "conc_stmt_wf cs" and "nonneg_delay_conc cs"
-  shows "\<turnstile>\<^sub>t \<lbrace>wp_conc cs t Q\<rbrace> cs \<lbrace>Q\<rbrace>"
-  using assms
-proof (induction cs arbitrary:Q)
-  case (Bpar cs1 cs2)
-  hence "conc_stmt_wf cs1" and "conc_stmt_wf cs2" and "nonneg_delay_conc cs1" and "nonneg_delay_conc cs2"
-    by auto
-  hence "\<And>Q.  \<turnstile>\<^sub>t \<lbrace>wp_conc cs1 t Q\<rbrace> cs1 \<lbrace>Q\<rbrace>" and "\<And>Q.  \<turnstile>\<^sub>t \<lbrace>wp_conc cs2 t Q\<rbrace> cs2 \<lbrace>Q\<rbrace>"
-    using Bpar(1-2) by auto
-  then show ?case
-    unfolding wp_conc_parallel[OF Bpar(3-4)]
-    by (auto intro!: Parallel simp add: Bpar)
-next
-  case (Bsingle sl ss)
-  hence "nonneg_delay ss"
-    by auto
-  then show ?case  unfolding wp_conc_single
-    by (auto intro!: Single simp add: hoare_complete seq_hoare_valid2_def wp_def)
-qed
-
-lemma conc_hoare_complete:
-  assumes "conc_stmt_wf cs" and "nonneg_delay_conc cs"
-  assumes "\<Turnstile>\<^sub>t \<lbrace>P\<rbrace> cs \<lbrace>Q\<rbrace>" shows "\<turnstile>\<^sub>t \<lbrace>P\<rbrace> cs \<lbrace>Q\<rbrace>"
-proof (rule strengthen_pre_conc_hoare)
-  show " \<forall>w. P w \<longrightarrow> wp_conc cs t Q w" using assms
-    by (auto simp add: conc_hoare_valid_def wp_conc_def)
-next
-  show "\<turnstile>\<^sub>t \<lbrace>wp_conc cs t Q\<rbrace> cs \<lbrace>Q\<rbrace>"
-    using assms by (intro wp_conc_is_pre)
-qed
-
-corollary conc_hoare_sound_and_complete:
-  assumes "conc_stmt_wf cs" and "nonneg_delay_conc cs"
-  shows "\<turnstile>\<^sub>t \<lbrace>P\<rbrace> cs \<lbrace>Q\<rbrace> \<longleftrightarrow> \<Turnstile>\<^sub>t \<lbrace>P\<rbrace> cs \<lbrace>Q\<rbrace>"
-  using conc_hoare_complete soundness_conc_hoare assms by auto
-=======
 lemma next_time_world_alt_def1:
   assumes "derivative_raw ((Rep_worldline o snd) tw) ((worldline_deg o snd) tw) (fst tw) \<noteq> 0"
   shows "next_time_world tw = (LEAST n. n \<ge> fst tw \<and> (\<lambda>s. (Rep_worldline o snd) tw s (fst tw)) \<noteq> (\<lambda>s. (Rep_worldline o snd) tw s n))"
@@ -7387,6 +6587,5 @@
   case (Conseq_sim P' P cs Q Q')
   then show ?case by (metis (full_types) sim_hoare_valid_def)
 qed
->>>>>>> bf3d1142
 
 end